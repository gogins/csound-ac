/*
 * C S O U N D
 *
 * An auto-extensible system for making music on computers
 * by means of software alone.
 *
 * Copyright (C) 2001-2005 Michael Gogins, Matt Ingalls, John D. Ramsdell,
 *                         John P. ffitch, Istvan Varga
 *
 * L I C E N S E
 *
 * This software is free software; you can redistribute it and/or
 * modify it under the terms of the GNU Lesser General Public
 * License as published by the Free Software Foundation; either
 * version 2.1 of the License, or (at your option) any later version.
 *
 * This software is distributed in the hope that it will be useful,
 * but WITHOUT ANY WARRANTY; without even the implied warranty of
 * MERCHANTABILITY or FITNESS FOR A PARTICULAR PURPOSE.  See the GNU
 * Lesser General Public License for more details.
 *
 * You should have received a copy of the GNU Lesser General Public
 * License along with this software; if not, write to the Free Software
 * Foundation, Inc., 59 Temple Place, Suite 330, Boston, MA  02111-1307  USA
 */
#ifndef CSOUND_FILEBUILDING_H
#define CSOUND_FILEBUILDING_H

#include "csound.h"
/** \file
 * \brief Csound API functions to create, build up, and save CSD files.
 * \author Michael Gogins
 *
 * \b Purpose
 *
 * The purpose of these functions is to make it easier for clients
 * of the Csound API to programmatically build up CSD files,
 * including set instrument definitions, set options,
 * and especially append score statements.
 *
 * There are also convenience functions to compile and perform
 * the saved CSD file.
 */
#ifndef PUBLIC
#if (defined(WIN32) || defined(_WIN32)) && !defined(SWIG)
#  define PUBLIC        __declspec(dllexport)
#elif defined(__GNUC__) && !defined(__MACH__)
#  define PUBLIC        __attribute__ ( (visibility("default")) )
#else
#  define PUBLIC
#endif
#endif

  /**
   * Enables Python interface.
   */

#ifdef SWIG
#define CS_PRINTF2
#define CS_PRINTF3
<<<<<<< HEAD
=======
#include "float-version.h"
>>>>>>> dda8439d
#ifndef __MYFLT_DEF
#define __MYFLT_DEF
#ifndef USE_DOUBLE
#define MYFLT float
#else
#define MYFLT double
#endif
#endif
%module filebuilding
%{
#  include "sysdep.h"
#  include "text.h"
#  include "csound.h"
#  include <stdarg.h>
%}
#else
#  include "sysdep.h"
#  include "text.h"
#  include "csound.h"
#  include <stdarg.h>
#endif

#ifdef __cplusplus
extern "C" {
#endif



/**
 * Initialize an internal CSD file.
 */
  PUBLIC void csoundCsdCreate(CSOUND *csound);

/**
 * Set the CsOptions element of the internal CSD file.
 */
PUBLIC void csoundCsdSetOptions(CSOUND *csound, char *options);

/**
 * Return the CsOptions element of the internal CSD file.
 */
PUBLIC const char* csoundCsdGetOptions(CSOUND *csound);

/**
 * Set the CsInstruments element of the internal CSD file.
 */
PUBLIC void csoundCsdSetOrchestra(CSOUND *csound, char *orchestra);

/**
 * Return the CsInstruments element of the internal CSD file.
 */
PUBLIC const char* csoundCsdGetOrchestra(CSOUND *csound);

/**
 * Append a line of text to the CsScore element of the internal CSD file.
 */
PUBLIC void csoundCsdAddScoreLine(CSOUND *csound, char *line);

/**
 * Append an 'i' event to the CsScore element of the internal CSD file.
 */
PUBLIC void csoundCsdAddEvent11(CSOUND *csound, double p1, double p2, double p3,
                                double p4, double p5, double p6, double p7,
                                double p8, double p9, double p10, double p11);

/**
 * Append an 'i' event to the CsScore element of the internal CSD file.
 */
PUBLIC void csoundCsdAddEvent10(CSOUND *csound, double p1, double p2, double p3,
                                double p4, double p5, double p6, double p7,
                                double p8, double p9, double p10);

/**
 * Append an 'i' event to the CsScore element of the internal CSD file.
 */
PUBLIC void csoundCsdAddEvent9(CSOUND *csound, double p1, double p2, double p3,
                               double p4, double p5, double p6, double p7,
                               double p8, double p9);

/**
 * Append an 'i' event to the CsScore element of the internal CSD file.
 */
PUBLIC void csoundCsdAddEvent8(CSOUND *csound, double p1, double p2, double p3,
                               double p4, double p5, double p6, double p7,
                               double p8);

/**
 * Append an 'i' event to the CsScore element of the internal CSD file.
 */
PUBLIC void csoundCsdAddEvent7(CSOUND *csound, double p1, double p2, double p3,
                               double p4, double p5, double p6, double p7);

/**
 * Append an 'i' event to the CsScore element of the internal CSD file.
 */
PUBLIC void csoundCsdAddEvent6(CSOUND *csound, double p1, double p2, double p3,
                               double p4, double p5, double p6);

/**
 * Append an 'i' event to the CsScore element of the internal CSD file.
 */
PUBLIC void csoundCsdAddEvent5(CSOUND *csound, double p1, double p2, double p3,
                               double p4, double p5);

/**
 * Append an 'i' event to the CsScore element of the internal CSD file.
 */
PUBLIC void csoundCsdAddEvent4(CSOUND *csound, double p1, double p2, double p3,
                               double p4);

/**
 * Append an 'i' event to the CsScore element of the internal CSD file.
 */
PUBLIC void csoundCsdAddEvent3(CSOUND *csound, double p1, double p2, double p3);

/**
 * Save the internal CSD file to the indicated filename, which must end in '.csd'.
 */
PUBLIC int csoundCsdSave(CSOUND *csound, char *filename);

/**
 * Convenience function that saves the internal CSD file to the indicated filename,
 * which must end in '.csd, then performs the file.
 */
PUBLIC int csoundCsdCompile(CSOUND *csound, char *filename);

/**
 * Convenience function that saves the internal CSD file to the indicated filename,
 * which must end in '.csd, then compiles the file for later performance.
 */
PUBLIC int csoundCsdPerform(CSOUND *csound, char *filename);


 /* VL: a new, more complete, version of this function has been added to the main
     Csound library. 
  PUBLIC int csoundCompileCsd(CSOUND *, char *csdFilename);
 */

/**
 * Compiles and renders a Csound performance,
 * as directed by the supplied CSD file,
 * in one pass. Returns 0 for success.
 */
PUBLIC int csoundPerformCsd(CSOUND *, char *csdFilename);

#ifdef __cplusplus
}
#endif

#endif<|MERGE_RESOLUTION|>--- conflicted
+++ resolved
@@ -58,10 +58,7 @@
 #ifdef SWIG
 #define CS_PRINTF2
 #define CS_PRINTF3
-<<<<<<< HEAD
-=======
 #include "float-version.h"
->>>>>>> dda8439d
 #ifndef __MYFLT_DEF
 #define __MYFLT_DEF
 #ifndef USE_DOUBLE
