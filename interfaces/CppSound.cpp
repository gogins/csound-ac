--- conflicted
+++ resolved
@@ -61,11 +61,7 @@
   // argc is the number of command line arguments NOT INCLUDING THE NAME OF THE PROGRAM ITSELF.
   // argv contains first the NAME OF THE PROGRAM ITSELF, then each command line argument, and finally is terminated with a NULL POINTER.
   // Hence argc is the number of elements in argv minus 2.
-<<<<<<< HEAD
-  returnValue = argdecode(csound, argv.size() - 2, (const char **) &argv.front());
-=======
   returnValue = argdecode(csound, argv.size() - 2, (const char **)&argv.front());
->>>>>>> 12720fd9
   returnValue = csoundStart(csound);
   spoutSize = GetKsmps() * GetNchnls() * sizeof(MYFLT);
   if(returnValue)
@@ -98,20 +94,12 @@
   // argc is the number of command line arguments NOT INCLUDING THE NAME OF THE PROGRAM ITSELF.
   // argv contains first the NAME OF THE PROGRAM ITSELF, then each command line argument, and finally is terminated with a NULL POINTER.
   // Hence argc is the number of elements in argv minus 2.
-<<<<<<< HEAD
-  int returnValue = compile(argv.size() - 2, (const char **)&argv.front());
-=======
-  int returnValue = compile(argv.size() - 2, (const char **)argv.front());
->>>>>>> 12720fd9
+  int returnValue = compile(argv.size() - 2, (const char **) &argv.front());
   Message("ENDED CppSound::compile.\n");
   return returnValue;
 }
 
-<<<<<<< HEAD
 int CppSound::perform(int argc,  const char **argv_)
-=======
-int CppSound::perform(int argc, const char **argv_)
->>>>>>> 12720fd9
 {
   double beganAt = double(std::clock()) / double(CLOCKS_PER_SEC);
   isCompiled = false;
@@ -148,11 +136,7 @@
   if(command.find("-") == 0)
     {
       const char *argv_[] = {"csound", getFilename().c_str(), 0};
-<<<<<<< HEAD
       returnValue = perform(2, argv_);
-=======
-      returnValue = perform(2, (const char **)argv_);
->>>>>>> 12720fd9
     }
   else
     {
