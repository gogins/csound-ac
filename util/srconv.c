--- conflicted
+++ resolved
@@ -394,35 +394,6 @@
           }
         if (*i1 > P)
           P = *i1;
-<<<<<<< HEAD
-=======
-        }
-        Rout = Rin / P;    /* this is min Rout */
-        tvx0 = fxval[0];
-        tvx1 = fxval[1];
-        tvy0 = fyval[0];
-        tvy1 = fyval[1];
-        tvdx = tvx1 - tvx0;
-        if (tvx0 != FL(0.0)) {
-          strncpy(err_msg, Str("srconv: first x value "
-                               "in time-vary function must be 0"), 256);
-          goto err_rtn_msg;
-        }
-        if (tvy0 <= FL(0.0)) {
-          strncpy(err_msg, Str("srconv: invalid initial y value "
-                               "in time-vary function"),256);
-          goto err_rtn_msg;
-        }
-        if (tvdx <= FL(0.0)) {
-          strncpy(err_msg,
-                         Str("srconv: invalid x values in time-vary function"),
-                         256);
-          goto err_rtn_msg;
-        }
-        tvdy = tvy1 - tvy0;
-        tvslope = tvdy / tvdx;
-        tvnxt = 1;
->>>>>>> fb269347
       }
       Rout = Rin / P;    /* this is min Rout */
       tvx0 = fxval[0];
