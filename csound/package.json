--- conflicted
+++ resolved
@@ -1,12 +1,7 @@
 {
-<<<<<<< HEAD
   "main": "Scrims_node.html",
   "name": "Scrims_node",
   "description": "HTML5 with Csound",
-=======
-  "main": "message.4.6.html",
-  "name": "message.4.6",
->>>>>>> 8003fb43
   "version": "0.1.0",
   "keywords": [ "Csound", "node-webkit" ],
   "nodejs": true,
