/*  bus.c:

 Copyright (C) 2004 John ffitch
 (C) 2005, 2006 Istvan Varga
 (c) 2006 Victor Lazzarini

  This file is part of Csound.

   The Csound Library is free software; you can redistribute it
   and/or modify it under the terms of the GNU Lesser General Public
   License as published by the Free Software Foundation; either
   version 2.1 of the License, or (at your option) any later version.

    Csound is distributed in the hope that it will be useful,
    but WITHOUT ANY WARRANTY; without even the implied warranty of
    MERCHANTABILITY or FITNESS FOR A PARTICULAR PURPOSE.  See the
    GNU Lesser General Public License for more details.

         You should have received a copy of the GNU Lesser General Public
         License along with Csound; if not, write to the Free Software
         Foundation, Inc., 59 Temple Place, Suite 330, Boston, MA
         02111-1307 USA
*/

/*                      BUS.C           */
#include "csoundCore.h"
#include <setjmp.h>
#include <ctype.h>
#include <string.h>
#include <stdio.h>

#include "bus.h"
#include "namedins.h"

/* For sensing opcodes */
#if defined(__unix) || defined(__unix__) || defined(__MACH__)
#  ifdef HAVE_SYS_TIME_H
#    include <sys/time.h>
#  endif
#  ifdef HAVE_SYS_TYPES_H
#    include <sys/types.h>
#  endif
#  ifdef HAVE_TERMIOS_H
#    include <termios.h>
#  endif
#elif defined(WIN32)
#  include <conio.h>
#endif


/* ------------------------------------------------------------------------ */

#ifdef HAVE_C99
#  ifdef MYFLT2LRND
#    undef MYFLT2LRND
#  endif
#  ifndef USE_DOUBLE
#    define MYFLT2LRND  lrintf
#  else
#    define MYFLT2LRND  lrint
#  endif
#endif

#ifdef USE_DOUBLE
#  define MYFLT_INT_TYPE int64_t
#else
#  define MYFLT_INT_TYPE int32_t
#endif



int chani_opcode_perf_k(CSOUND *csound, CHNVAL *p)
{
    int     n = (int)MYFLT2LRND(*(p->a));
    char chan_name[16];
    int   err;
    MYFLT *val;

    if (UNLIKELY(n < 0))
      return csound->PerfError(csound, p->h.insdshead,Str("chani: invalid index"));

    sprintf(chan_name, "%i", n);
    err = csoundGetChannelPtr(csound, &val, chan_name,
                              CSOUND_CONTROL_CHANNEL | CSOUND_INPUT_CHANNEL);

    if (UNLIKELY(err))
      return csound->PerfError(csound, p->h.insdshead,
                               Str("chani error %d:"
                                   "channel not found or not right type"), err);
    *(p->r) = *val;
    return OK;
}

int chano_opcode_perf_k(CSOUND *csound, CHNVAL *p)
{
    int     n = (int)MYFLT2LRND(*(p->a));
    char chan_name[16];
    int   err;
    MYFLT *val;

    if (UNLIKELY(n < 0))
      return csound->PerfError(csound,p->h.insdshead,Str("chani: invalid index"));

    sprintf(chan_name, "%i", n);
    err = csoundGetChannelPtr(csound, &val, chan_name,
                              CSOUND_CONTROL_CHANNEL | CSOUND_INPUT_CHANNEL);

    if (UNLIKELY(err))
      return csound->PerfError(csound, p->h.insdshead,
                               Str("chano error %d:"
                                   "channel not found or not right type"), err);
    *val = *(p->r);
    return OK;
}

int chani_opcode_perf_a(CSOUND *csound, CHNVAL *p)
{
    int     n = (int)MYFLT2LRND(*(p->a));
    uint32_t offset = p->h.insdshead->ksmps_offset;
    uint32_t early  = p->h.insdshead->ksmps_no_end;

    char chan_name[16];
    int   err;
    MYFLT *val;

    if (UNLIKELY(n < 0))
      return csound->PerfError(csound, p->h.insdshead,Str("chani: invalid index"));

    sprintf(chan_name, "%i", n);
    err = csoundGetChannelPtr(csound, &val, chan_name,
                              CSOUND_AUDIO_CHANNEL | CSOUND_INPUT_CHANNEL);
    if (UNLIKELY(err))
      return csound->PerfError(csound, p->h.insdshead,
                               Str("chani error %d:"
                                   "channel not found or not right type"), err);
    if (UNLIKELY(offset)) memset(p->r, '\0', offset * sizeof(MYFLT));
    memcpy(&p->r[offset], &val[offset],
           sizeof(MYFLT) * (CS_KSMPS-offset-early));
    if (UNLIKELY(early))
      memset(&p->r[CS_KSMPS-early], '\0', early * sizeof(MYFLT));
    return OK;
}

int chano_opcode_perf_a(CSOUND *csound, CHNVAL *p)
{
    int     n = (int)MYFLT2LRND(*(p->a));
    uint32_t offset = p->h.insdshead->ksmps_offset;
    uint32_t early  = p->h.insdshead->ksmps_no_end;

    char chan_name[16];
    int   err;
    MYFLT *val;

    if (UNLIKELY(n < 0))
      return csound->PerfError(csound, p->h.insdshead,Str("chani: invalid index"));

    sprintf(chan_name, "%i", n);
    err = csoundGetChannelPtr(csound, &val, chan_name,
                              CSOUND_AUDIO_CHANNEL | CSOUND_OUTPUT_CHANNEL);
    if (UNLIKELY(err))
      return csound->PerfError(csound, p->h.insdshead,
                               Str("chano error %d:"
                                   "channel not found or not right type"), err);

    if (UNLIKELY(offset)) memset(&val, '\0', offset * sizeof(MYFLT));
    memcpy(&val[offset], &p->r[offset],
           sizeof(MYFLT) * (CS_KSMPS-offset-early));

    if (UNLIKELY(early))
      memset(&val[CS_KSMPS-early], '\0', early * sizeof(MYFLT));
    return OK;
}

int pvsin_init(CSOUND *csound, FCHAN *p)
{
    int N;
    N = p->init.N = (int32)(*p->N ? *p->N : 1024);
    p->init.overlap = (int32) (*p->overlap ? *p->overlap : p->init.N/4);
    p->init.winsize = (int32) (*p->winsize ? *p->winsize : p->init.N);
    p->init.wintype = (int32)(*p->wintype);
    p->init.format = (int32)(*p->format);
    p->init.framecount = 0;
    memcpy(p->r, &p->init, sizeof(PVSDAT)-sizeof(AUXCH));
    if (p->r->frame.auxp == NULL ||
        p->r->frame.size < sizeof(float) * (N + 2))
      csound->AuxAlloc(csound, (N + 2) * sizeof(float), &p->r->frame);
    return OK;
}

int pvsin_perf(CSOUND *csound, FCHAN *p)
{
    PVSDAT *fout = p->r;
    int     n = (int)MYFLT2LRND(*(p->a));
    char chan_name[16];
    int   err, size;
    PVSDATEXT *fin;
    MYFLT      *pp;

    if (UNLIKELY(n < 0))
      return csound->PerfError(csound, p->h.insdshead,Str("pvsin: invalid index"));

    sprintf(chan_name, "%i", n);
    err = csoundGetChannelPtr(csound, &pp, chan_name,
                              CSOUND_PVS_CHANNEL | CSOUND_INPUT_CHANNEL);
    fin = (PVSDATEXT *) pp;
    if (UNLIKELY(err))
      return csound->PerfError(csound, p->h.insdshead,
                               Str("pvsin error %d:"
                                   "channel not found or not right type"), err);

    size = fin->N < fout->N ? fin->N : fout->N;
    memcpy(fout, fin, sizeof(PVSDAT)-sizeof(AUXCH));
    memcpy(fout->frame.auxp, fin->frame, sizeof(float)*(size+2));
    return OK;
}

int pvsout_perf(CSOUND *csound, FCHAN *p)
{

    PVSDAT *fin = p->r;
    int     n = (int)MYFLT2LRND(*(p->a));
    char chan_name[16];
    int   err, size;
    PVSDATEXT *fout;
    MYFLT *pp;

    if (UNLIKELY(n < 0))
      return csound->PerfError(csound, p->h.insdshead,Str("pvsout: invalid index"));

    sprintf(chan_name, "%i", n);
    err = csoundGetChannelPtr(csound, &pp, chan_name,
                              CSOUND_PVS_CHANNEL | CSOUND_OUTPUT_CHANNEL);
    fout = (PVSDATEXT *) pp;
    if (UNLIKELY(err))
      return csound->PerfError(csound, p->h.insdshead,
                               Str("pvsout error %d:"
                                   "channel not found or not right type"), err);

    size = fin->N < fout->N ? fin->N : fout->N;
    memcpy(fout, fin, sizeof(PVSDAT)-sizeof(AUXCH));
    memcpy(fout->frame, fin->frame.auxp, sizeof(float)*(size+2));
    return OK;
}
/* ======================================================================== */

/* "chn" opcodes and bus interface by Istvan Varga */

static int delete_channel_db(CSOUND *csound, void *p)
{
    CONS_CELL *head, *values;

    if (csound->chn_db == NULL) {
      return 0;
    }

    head = values = cs_hash_table_values(csound, csound->chn_db);

    if (head != NULL) {
      while(values != NULL) {
          CHNENTRY* entry = values->value;

          if ((entry->type & CSOUND_CHANNEL_TYPE_MASK) != CSOUND_CONTROL_CHANNEL) {
            csound->Free(csound, entry->hints.attributes);
          }
          csound->Free(csound, entry->data);
          entry->datasize = 0;
          values = values->next;
      }
      cs_cons_free(csound, head);
    }

    cs_hash_table_free_complete(csound, csound->chn_db);
    csound->chn_db = NULL;
    return 0;
}

static inline CHNENTRY *find_channel(CSOUND *csound, const char *name)
{
    if (csound->chn_db != NULL && name[0]) {
        return (CHNENTRY*) cs_hash_table_get(csound, csound->chn_db, (char*) name);
    }
    return NULL;
}

void set_channel_data_ptr(CSOUND *csound, const char *name, void *ptr, int newSize)
{
    find_channel(csound, name)->data = (MYFLT *) ptr;
    find_channel(csound, name)->datasize = newSize;
}

#define INIT_STRING_CHANNEL_DATASIZE 256

static CS_NOINLINE CHNENTRY *alloc_channel(CSOUND *csound, MYFLT **p,
                                           const char *name, int type)
{
    CHNENTRY      *pp;
    int           dsize = 0;
    switch (type & CSOUND_CHANNEL_TYPE_MASK) {
      case CSOUND_CONTROL_CHANNEL:
        dsize = (int)sizeof(MYFLT);
        break;
      case CSOUND_AUDIO_CHANNEL:
        dsize = ((int)sizeof(MYFLT) * csound->ksmps);
        break;
      case CSOUND_STRING_CHANNEL:
        dsize = INIT_STRING_CHANNEL_DATASIZE;
        break;
      case CSOUND_PVS_CHANNEL:
        dsize = ((int)sizeof(PVSDATEXT));
        break;
      }
    pp = (CHNENTRY *) mcalloc(csound, (size_t) sizeof(CHNENTRY) + strlen(name) + 1);
    if (pp == NULL) return (CHNENTRY*) NULL;
    pp->data = (MYFLT *) mcalloc(csound, dsize);

#ifndef MACOSX
#if defined(HAVE_PTHREAD_SPIN_LOCK)
    pthread_spin_init(&(pp->theLock), PTHREAD_PROCESS_PRIVATE);
    pp->lock = &(pp->theLock);
#endif
#endif
    *p = (MYFLT*) pp->data;
    pp->datasize = dsize;

    return (CHNENTRY*) pp;
}

static CS_NOINLINE int create_new_channel(CSOUND *csound, MYFLT **p,
                                          const char *name, int type)
{
    CHNENTRY  *pp;
    const char      *s;

    /* check for valid parameters and calculate hash value */
    if (UNLIKELY(!(type & 48)))
      return CSOUND_ERROR;
    s = name;

    while (isalnum((unsigned char) *s) ||
           *s == (char) '_' || *s == (char) '-' || *s == (char) '.') s++;
    if (*s != (char) 0)
      return CSOUND_ERROR;
    /* create new empty database on first call */
    if (csound->chn_db == NULL) {
      csound->chn_db = cs_hash_table_create(csound);
      if (UNLIKELY(csound->RegisterResetCallback(csound, NULL,
                                                 delete_channel_db) != 0))
          return CSOUND_MEMORY;
      if (UNLIKELY(csound->chn_db == NULL))
        return CSOUND_MEMORY;
    }
    /* allocate new entry */
    pp = alloc_channel(csound, p, name, type);
    if (UNLIKELY(pp == NULL))
      return CSOUND_MEMORY;
    pp->hints.behav = 0;
    pp->data = (*p);
    pp->type = type;
    strcpy(&(pp->name[0]), name);

    cs_hash_table_put(csound, csound->chn_db, (char*)name, pp);

    return CSOUND_SUCCESS;
}

PUBLIC int csoundGetChannelPtr(CSOUND *csound,
                               MYFLT **p, const char *name, int type)
{
    CHNENTRY  *pp;

    *p = (MYFLT*) NULL;
    if (UNLIKELY(name == NULL))
      return CSOUND_ERROR;
    pp = find_channel(csound, name);
    if (pp != NULL) {
      if ((pp->type ^ type) & CSOUND_CHANNEL_TYPE_MASK)
        return pp->type;
      pp->type |= (type & (CSOUND_INPUT_CHANNEL | CSOUND_OUTPUT_CHANNEL));
      *p = pp->data;
      return CSOUND_SUCCESS;
    }
    return create_new_channel(csound, p, name, type);
}

PUBLIC int csoundGetChannelDatasize(CSOUND *csound, const char *name){

    CHNENTRY  *pp;
    pp = find_channel(csound, name);
    if (pp == NULL) return 0;
    else return pp->datasize;
}


PUBLIC int *csoundGetChannelLock(CSOUND *csound,
                                const char *name)
{
    CHNENTRY  *pp;

    if (UNLIKELY(name == NULL))
      return NULL;
    pp = find_channel(csound, name);
    if (pp)
      return &(pp->lock);
    else return NULL;
}

static int cmp_func(const void *p1, const void *p2)
{
    return strcmp(((controlChannelInfo_t*) p1)->name,
                  ((controlChannelInfo_t*) p2)->name);
}

PUBLIC int csoundListChannels(CSOUND *csound, controlChannelInfo_t **lst)
{
    CHNENTRY  *pp;
    size_t     n;
    CONS_CELL* channels;

    *lst = (controlChannelInfo_t*) NULL;
    if (csound->chn_db == NULL)
      return 0;

    channels = cs_hash_table_values(csound, csound->chn_db);
    n = cs_cons_length(channels);

    if (!n)
      return 0;

    /* create list, initially in unsorted order */
    // TODO - should this be malloc or mmalloc?
    *lst = (controlChannelInfo_t*) malloc(n * sizeof(controlChannelInfo_t));
    if (UNLIKELY(*lst == NULL))
      return CSOUND_MEMORY;

    n = 0;
    while (channels != NULL) {
      pp = channels->value;
      (*lst)[n].name = pp->name;
      (*lst)[n].type = pp->type;
      (*lst)[n].hints = pp->hints;
      channels = channels->next;
      n++;
    }

    /* sort list */
    qsort((void*) (*lst), n, sizeof(controlChannelInfo_t), cmp_func);
    /* return the number of channels */
    return (int)n;
}

PUBLIC void csoundDeleteChannelList(CSOUND *csound, controlChannelInfo_t *lst)
{
    (void) csound;
    if (lst != NULL) free(lst);
}

PUBLIC int csoundSetControlChannelHints(CSOUND *csound, const char *name,
                                        controlChannelHints_t hints)
{
    CHNENTRY  *pp;

    if (UNLIKELY(name == NULL))
      return CSOUND_ERROR;
    pp = find_channel(csound, name);
    if (UNLIKELY(pp == NULL))
      return CSOUND_ERROR;
    if (UNLIKELY((pp->type & CSOUND_CHANNEL_TYPE_MASK) != CSOUND_CONTROL_CHANNEL))
      return CSOUND_ERROR;
    if  (hints.behav == CSOUND_CONTROL_CHANNEL_NO_HINTS) {
        pp->hints.behav = CSOUND_CONTROL_CHANNEL_NO_HINTS;
        return 0;
    }
    if  (hints.behav & CSOUND_CONTROL_CHANNEL_INT) {
        hints.dflt = (MYFLT) ((int32) MYFLT2LRND(hints.dflt));
        hints.min  = (MYFLT) ((int32) MYFLT2LRND(hints.min));
        hints.max  = (MYFLT) ((int32) MYFLT2LRND(hints.max));
    }
    if (UNLIKELY(hints.min > hints.max || hints.dflt < hints.min ||
                 hints.dflt > hints.max ||
                 (hints.behav == CSOUND_CONTROL_CHANNEL_EXP &&
                  ((hints.min * hints.max) <= FL(0.0))))) {
      return CSOUND_ERROR;
    }

    pp->hints = hints;
    if (hints.attributes) {
        pp->hints.attributes
          = (char *) csound->Malloc(csound,
                                    (strlen(hints.attributes) + 1)* sizeof(char));
        strcpy(pp->hints.attributes, hints.attributes);
    }
    return CSOUND_SUCCESS;
}

/**
* Returns special parameters (assuming there are any) of a control channel,
* previously set with csoundSetControlChannelHints().
* If the channel exists, is a control channel, and has the special parameters
* assigned, then the default, minimum, and maximum value is stored in *dflt,
* *min, and *max, respectively, and a positive value that is one of
* CSOUND_CONTROL_CHANNEL_INT, CSOUND_CONTROL_CHANNEL_LIN, and
* CSOUND_CONTROL_CHANNEL_EXP is returned.
* In any other case, *dflt, *min, and *max are not changed, and the return
* value is zero if the channel exists, is a control channel, but has no
* special parameters set; otherwise, a negative error code is returned.
*/

PUBLIC int csoundGetControlChannelHints(CSOUND *csound, const char *name,
                                        controlChannelHints_t *hints)
{
    CHNENTRY  *pp;

    if (UNLIKELY(name == NULL))
      return CSOUND_ERROR;
    pp = find_channel(csound, name);
    if (pp == NULL)
      return CSOUND_ERROR;
    if ((pp->type & CSOUND_CHANNEL_TYPE_MASK) != CSOUND_CONTROL_CHANNEL)
      return CSOUND_ERROR;
    if (pp->hints.behav == 0)
      return CSOUND_ERROR;
    *hints = pp->hints;
    if (pp->hints.attributes) {
        hints->attributes
          = (char *) csound->Malloc(csound,
                                    (strlen(pp->hints.attributes) + 1) * sizeof(char));
        strcpy(hints->attributes, pp->hints.attributes);
    }
    return 0;
}

/* ------------------------------------------------------------------------ */

/* perf time stub for printing "not initialised" error message */

int notinit_opcode_stub(CSOUND *csound, void *p)
{
  return csound->PerfError(csound, ((CHNGET *)p)->h.insdshead,
                           Str("%s: not initialised"),
                           csound->GetOpcodeName(p));
}

/* print error message on failed channel query */

static CS_NOINLINE int print_chn_err(void *p, int err)
{
    CSOUND      *csound = ((OPDS*) p)->insdshead->csound;
    const char  *msg;

    if (((OPDS*) p)->opadr != (SUBR) NULL)
      ((OPDS*) p)->opadr = (SUBR) notinit_opcode_stub;
    if (err == CSOUND_MEMORY)
      msg = "memory allocation failure";
    else if (err < 0)
      msg = "invalid channel name";
    else
      msg = "channel already exists with incompatible type";
    return csound->InitError(csound, Str(msg));
}

/* receive control value from bus at performance time */
static int chnget_opcode_perf_k(CSOUND *csound, CHNGET *p)
{
#ifdef HAVE_ATOMIC_BUILTIN
    union {
    MYFLT d;
    MYFLT_INT_TYPE i;
    } x;
    x.i = __sync_fetch_and_add((MYFLT_INT_TYPE *) p->fp, 0);
    *(p->arg) = x.d;
#else
    *(p->arg) = *(p->fp);
#endif
    return OK;
}

/* receive audio data from bus at performance time */

static int chnget_opcode_perf_a(CSOUND *csound, CHNGET *p)
{
    uint32_t offset = p->h.insdshead->ksmps_offset;
    uint32_t early  = p->h.insdshead->ksmps_no_end;

    if(CS_KSMPS == (unsigned int) csound->ksmps) {
    csoundSpinLock(p->lock);
    if (UNLIKELY(offset)) memset(p->arg, '\0', offset);
    memcpy(&p->arg[offset], p->fp, sizeof(MYFLT)*(CS_KSMPS-offset-early));
    if (UNLIKELY(early))
      memset(&p->arg[CS_KSMPS-early], '\0', sizeof(MYFLT)*early);
    csoundSpinUnLock(p->lock);
    } else {
    csoundSpinLock(p->lock);
    if (UNLIKELY(offset)) memset(p->arg, '\0', offset);
    memcpy(&p->arg[offset], &(p->fp[offset+p->pos]),
           sizeof(MYFLT)*(CS_KSMPS-offset-early));
    if (UNLIKELY(early))
      memset(&p->arg[CS_KSMPS-early], '\0', sizeof(MYFLT)*early);
    p->pos+=CS_KSMPS;
    p->pos %= (csound->ksmps-offset);
    csoundSpinUnLock(p->lock);
    }

    return OK;
}

/* receive control value from bus at init time */

int chnget_opcode_init_i(CSOUND *csound, CHNGET *p)
{
    int   err;

    err = csoundGetChannelPtr(csound, &(p->fp), p->iname->data,
                              CSOUND_CONTROL_CHANNEL | CSOUND_INPUT_CHANNEL);

    if (UNLIKELY(err))
      return print_chn_err(p, err);
#ifdef HAVE_ATOMIC_BUILTIN
    {
    union {
    MYFLT d;
    MYFLT_INT_TYPE i;
    } x;
    x.i = __sync_fetch_and_add((MYFLT_INT_TYPE *) p->fp, 0);
    *(p->arg) =  x.d;
    }
#else
    *(p->arg) = *(p->fp);
#endif
    return OK;
}

/* init routine for chnget opcode (control data) */

int chnget_opcode_init_k(CSOUND *csound, CHNGET *p)
{
    int   err;

    err = csoundGetChannelPtr(csound, &(p->fp), (char*) p->iname->data,
                              CSOUND_CONTROL_CHANNEL | CSOUND_INPUT_CHANNEL);
    p->lock = csoundGetChannelLock(csound, (char*) p->iname->data);
    if (LIKELY(!err)) {
      p->h.opadr = (SUBR) chnget_opcode_perf_k;
      return OK;
    }
    return print_chn_err(p, err);
}

/* init routine for chnget opcode (audio data) */

int chnget_opcode_init_a(CSOUND *csound, CHNGET *p)
{
    int   err;
    p->pos = 0;
    err = csoundGetChannelPtr(csound, &(p->fp), (char*) p->iname->data,
                              CSOUND_AUDIO_CHANNEL | CSOUND_INPUT_CHANNEL);
    p->lock = csoundGetChannelLock(csound, (char*) p->iname->data);

    if (LIKELY(!err)) {
      p->h.opadr = (SUBR) chnget_opcode_perf_a;
      return OK;
    }
    return print_chn_err(p, err);
}

/* receive string value from bus at init time */

int chnget_opcode_init_S(CSOUND *csound, CHNGET *p)
{
    int   err;
    char *s = ((STRINGDAT *) p->arg)->data;
    err = csoundGetChannelPtr(csound, &(p->fp), (char*) p->iname->data,
                              CSOUND_STRING_CHANNEL | CSOUND_INPUT_CHANNEL);
    p->lock = csoundGetChannelLock(csound, (char*) p->iname->data);

    if (UNLIKELY(err))
      return print_chn_err(p, err);
    csoundSpinLock(p->lock);
    if(s != NULL) {
      memset(s, '\0', strlen(s));
      mfree(csound, s);
    }
    s = cs_strdup(csound,(char*) p->fp);
    ((STRINGDAT *) p->arg)->data = s;
    ((STRINGDAT *) p->arg)->size = strlen(s) + 1;
    csoundSpinUnLock(p->lock);
    return OK;
}

int chnget_opcode_perf_S(CSOUND *csound, CHNGET *p)
{
    int   err;
    char *s = ((STRINGDAT *) p->arg)->data;
    err = csoundGetChannelPtr(csound, &(p->fp), (char*) p->iname->data,
                              CSOUND_STRING_CHANNEL | CSOUND_INPUT_CHANNEL);
     p->lock = csoundGetChannelLock(csound, (char*) p->iname->data);

    if (UNLIKELY(err))
      return print_chn_err(p, err);

    if(strcmp(s, (char *) p->fp) == 0) return OK;

    csoundSpinLock(p->lock);
    if(((STRINGDAT *) p->arg)->size <= (int) strlen((char *) p->fp)) {
    s = cs_strdup(csound,(char*) p->fp);
    ((STRINGDAT *) p->arg)->data = s;
    ((STRINGDAT *) p->arg)->size = strlen(s) + 1;
    }
    else strcpy (((STRINGDAT *) p->arg)->data, (char*) p->fp);

    csoundSpinUnLock(p->lock);
    return OK;
}


/* send control value to bus at performance time */

static int chnset_opcode_perf_k(CSOUND *csound, CHNGET *p)
{
#ifdef HAVE_ATOMIC_BUILTIN
    union {
      MYFLT d;
      MYFLT_INT_TYPE i;
    } x;
    x.d = *(p->arg);
    __sync_lock_test_and_set((MYFLT_INT_TYPE *)(p->fp),x.i);
#else
    csoundSpinLock(p->lock);
    *(p->fp) = *(p->arg);
    csoundSpinUnLock(p->lock);
#endif
    return OK;
}

/* send audio data to bus at performance time */

static int chnset_opcode_perf_a(CSOUND *csound, CHNGET *p)
{
    uint32_t offset = p->h.insdshead->ksmps_offset;
    uint32_t early  = p->h.insdshead->ksmps_no_end;
    if(CS_KSMPS == (unsigned int) csound->ksmps){
      /* Need lock for the channel */
      csoundSpinLock(p->lock);
      if (UNLIKELY(offset)) memset(p->fp, '\0', sizeof(MYFLT)*offset);
      memcpy(&p->fp[offset], &p->arg[offset],
             sizeof(MYFLT)*(CS_KSMPS-offset-early));
      if (UNLIKELY(early))
        memset(&p->fp[early], '\0', sizeof(MYFLT)*(CS_KSMPS-early));
      csoundSpinUnLock(p->lock);
    } else {
      /* Need lock for the channel */
      csoundSpinLock(p->lock);
      if (UNLIKELY(offset)) memset(p->fp, '\0', sizeof(MYFLT)*offset);
      memcpy(&p->fp[offset+p->pos], &p->arg[offset],
             sizeof(MYFLT)*(CS_KSMPS-offset-early));
      if (UNLIKELY(early))
        memset(&p->fp[early], '\0', sizeof(MYFLT)*(CS_KSMPS-early));
      p->pos += CS_KSMPS;
      p->pos %= (csound->ksmps-offset);
      csoundSpinUnLock(p->lock);
    }
    return OK;
}

/* send audio data to bus at performance time, mixing to previous output */

static int chnmix_opcode_perf(CSOUND *csound, CHNGET *p)
{
    uint32_t n = 0;
    uint32_t nsmps = CS_KSMPS;
    uint32_t offset = p->h.insdshead->ksmps_offset;
    uint32_t early  = p->h.insdshead->ksmps_no_end;
    if (UNLIKELY(early)) nsmps -= early;
    /* Need lock for the channel */
    csoundSpinLock(p->lock);
    for (n=offset; n<nsmps; n++) {
      p->fp[n] += p->arg[n];
    }
    csoundSpinUnLock(p->lock);
    return OK;
}

/* clear an audio channel to zero at performance time */

static int chnclear_opcode_perf(CSOUND *csound, CHNCLEAR *p)
{
    /* Need lock for the channel */
    csoundSpinLock(p->lock);
    memset(p->fp, 0, CS_KSMPS*sizeof(MYFLT)); /* Should this leave start? */
    csoundSpinUnLock(p->lock);
    return OK;
}

/* send control value to bus at init time */

int chnset_opcode_init_i(CSOUND *csound, CHNGET *p)
{
    int   err;

    err = csoundGetChannelPtr(csound, &(p->fp), (char*) p->iname->data,
                              CSOUND_CONTROL_CHANNEL | CSOUND_OUTPUT_CHANNEL);
    if (UNLIKELY(err))
      return print_chn_err(p, err);


#ifdef HAVE_ATOMIC_BUILTIN
    union {
      MYFLT d;
      MYFLT_INT_TYPE i;
    } x;
    x.d = *(p->arg);
    __sync_lock_test_and_set((MYFLT_INT_TYPE *)(p->fp),x.i);
#else
    {
      int *lock;       /* Need lock for the channel */
      p->lock = lock =
        csoundGetChannelLock(csound, (char*) p->iname->data);
      csoundSpinLock(lock);
      *(p->fp) = *(p->arg);
      csoundSpinUnLock(lock);
    }
#endif
    return OK;
}

/* init routine for chnset opcode (control data) */

int chnset_opcode_init_k(CSOUND *csound, CHNGET *p)
{
    int   err;

    err = csoundGetChannelPtr(csound, &(p->fp), (char*) p->iname->data,
                              CSOUND_CONTROL_CHANNEL | CSOUND_OUTPUT_CHANNEL);
    if (LIKELY(!err)) {
      p->lock = csoundGetChannelLock(csound, (char*) p->iname->data);
      p->h.opadr = (SUBR) chnset_opcode_perf_k;
      return OK;
    }
    return print_chn_err(p, err);
}

/* init routine for chnset opcode (audio data) */

int chnset_opcode_init_a(CSOUND *csound, CHNGET *p)
{
    int   err;
    p->pos = 0;
    err = csoundGetChannelPtr(csound, &(p->fp), (char*) p->iname->data,
                              CSOUND_AUDIO_CHANNEL | CSOUND_OUTPUT_CHANNEL);
    if (!err) {
      p->lock = csoundGetChannelLock(csound, (char*) p->iname->data);
      p->h.opadr = (SUBR) chnset_opcode_perf_a;
      return OK;
    }
    return print_chn_err(p, err);
}

/* init routine for chnmix opcode */

int chnmix_opcode_init(CSOUND *csound, CHNGET *p)
{
    int   err;

    err = csoundGetChannelPtr(csound, &(p->fp), (char*) p->iname->data,
                              CSOUND_AUDIO_CHANNEL | CSOUND_OUTPUT_CHANNEL);
    if (LIKELY(!err)) {
      p->lock = csoundGetChannelLock(csound, (char*) p->iname->data);
      p->h.opadr = (SUBR) chnmix_opcode_perf;
      return OK;
    }
    return print_chn_err(p, err);
}

/* init routine for chnclear opcode */

int chnclear_opcode_init(CSOUND *csound, CHNCLEAR *p)
{
    int   err;

    /* NOTE: p->imode is a pointer to the channel data here */
    err = csoundGetChannelPtr(csound, &(p->fp), (char*) p->iname->data,
                              CSOUND_AUDIO_CHANNEL | CSOUND_OUTPUT_CHANNEL);
    if (LIKELY(!err)) {
      p->lock = csoundGetChannelLock(csound, (char*) p->iname->data);
      p->h.opadr = (SUBR) chnclear_opcode_perf;
      return OK;
    }
    return print_chn_err(p, err);
}

/* send string to bus at init time */

int chnset_opcode_init_S(CSOUND *csound, CHNGET *p)
{
    int   err, size;
    int  *lock;
    char *s = ((STRINGDAT *) p->arg)->data;

    err = csoundGetChannelPtr(csound, &(p->fp), (char*) p->iname->data,
                              CSOUND_STRING_CHANNEL | CSOUND_OUTPUT_CHANNEL);
    size = csoundGetChannelDatasize(csound, p->iname->data);
    if (UNLIKELY(err))
      return print_chn_err(p, err);
    p->lock = lock =
      csoundGetChannelLock(csound, (char*) p->iname->data);
    csoundSpinLock(lock);
    if (s && strlen(s) >= (unsigned int) size) {
      if(p->fp != NULL) mfree(csound, p->fp);
      p->fp = (MYFLT *)cs_strdup(csound, s);
      set_channel_data_ptr(csound, p->iname->data,p->fp, strlen(s)+1);
    }
    else strcpy((char*) p->fp, s);
    csoundSpinUnLock(lock);

    return OK;
}

int chnset_opcode_perf_S(CSOUND *csound, CHNGET *p)
{
    int   err, size;
    int  *lock;
    char *s = ((STRINGDAT *) p->arg)->data;

    err = csoundGetChannelPtr(csound, &(p->fp), (char*) p->iname->data,
                              CSOUND_STRING_CHANNEL | CSOUND_OUTPUT_CHANNEL);
    size = csoundGetChannelDatasize(csound, p->iname->data);

    if(strcmp(s, (char *) p->fp) == 0) return OK;

    p->lock = lock =
      csoundGetChannelLock(csound, (char*) p->iname->data);
    csoundSpinLock(lock);
    if (s && strlen(s) >= (unsigned int) size) {
      if(p->fp != NULL) mfree(csound, p->fp);
      p->fp = (MYFLT *)cs_strdup(csound, s);
      set_channel_data_ptr(csound, p->iname->data,p->fp, strlen(s)+1);
    }
    else strcpy((char*) p->fp, s);
    csoundSpinUnLock(lock);
    //printf("%s \n", (char *)p->fp);
    return OK;
}

/* declare control channel, optionally with special parameters */

int chn_k_opcode_init(CSOUND *csound, CHN_OPCODE_K *p)
{
    MYFLT *dummy;
    int   type, mode, err;
    controlChannelHints_t hints;
    hints.attributes = NULL;

    mode = (int)MYFLT2LRND(*(p->imode));
    if (UNLIKELY(mode < 1 || mode > 3))
      return csound->InitError(csound, Str("invalid mode parameter"));
    type = CSOUND_CONTROL_CHANNEL;
    if (mode & 1)
      type |= CSOUND_INPUT_CHANNEL;
    if (mode & 2)
      type |= CSOUND_OUTPUT_CHANNEL;

    err = csoundGetChannelPtr(csound, &dummy, (char*) p->iname->data, type);
    if (err)
      return print_chn_err(p, err);
    hints.behav = CSOUND_CONTROL_CHANNEL_NO_HINTS;
    if ((int)MYFLT2LRND(*(p->itype)) == 1)
        hints.behav = CSOUND_CONTROL_CHANNEL_INT;
    if ((int)MYFLT2LRND(*(p->itype)) == 2)
        hints.behav |= CSOUND_CONTROL_CHANNEL_LIN;
    if ((int)MYFLT2LRND(*(p->itype)) == 3)
        hints.behav |= CSOUND_CONTROL_CHANNEL_EXP;
    if ((int)MYFLT2LRND(*(p->itype)) != 0) {
        hints.attributes = 0;
        if (p->INOCOUNT > 10) {
          hints.attributes = p->Sattributes->data;
        }
        hints.dflt = *(p->idflt);
        hints.min = *(p->imin);
        hints.max = *(p->imax);
        hints.x = *(p->ix);
        hints.y = *(p->iy);
        hints.width = *(p->iwidth);
        hints.height = *(p->iheight);
    }
    err = csoundSetControlChannelHints(csound, (char*) p->iname->data, hints);
    if (LIKELY(!err)) {
      p->lock = csoundGetChannelLock(csound, (char*) p->iname->data);
      return OK;
    }
    if (err == CSOUND_MEMORY)
      return print_chn_err(p, err);
    return csound->InitError(csound, Str("invalid channel parameters"));
}

/* declare audio channel */

int chn_a_opcode_init(CSOUND *csound, CHN_OPCODE *p)
{
    MYFLT *dummy;
    int   type, mode, err;

    mode = (int)MYFLT2LRND(*(p->imode));
    if (UNLIKELY(mode < 1 || mode > 3))
      return csound->InitError(csound, Str("invalid mode parameter"));
    type = CSOUND_AUDIO_CHANNEL;
    if (mode & 1)
      type |= CSOUND_INPUT_CHANNEL;
    if (mode & 2)
      type |= CSOUND_OUTPUT_CHANNEL;
    err = csoundGetChannelPtr(csound, &dummy, (char*) p->iname->data, type);
    if (UNLIKELY(err))
      return print_chn_err(p, err);
    return OK;
}

/* declare string channel */

int chn_S_opcode_init(CSOUND *csound, CHN_OPCODE *p)
{
    MYFLT *dummy;
    int   type, mode, err;

    mode = (int)MYFLT2LRND(*(p->imode));
    if (UNLIKELY(mode < 1 || mode > 3))
      return csound->InitError(csound, Str("invalid mode parameter"));
    type = CSOUND_STRING_CHANNEL;
    if (mode & 1)
      type |= CSOUND_INPUT_CHANNEL;
    if (mode & 2)
      type |= CSOUND_OUTPUT_CHANNEL;
    err = csoundGetChannelPtr(csound, &dummy, (char*) p->iname->data, type);
    if (UNLIKELY(err))
      return print_chn_err(p, err);
    p->lock = csoundGetChannelLock(csound, (char*) p->iname->data);
    return OK;
}

/* export new channel from global orchestra variable */

int chnexport_opcode_init(CSOUND *csound, CHNEXPORT_OPCODE *p)
{
    MYFLT       *dummy;
    const char  *argName;
    int         type = CSOUND_CONTROL_CHANNEL, mode, err;
    controlChannelHints_t hints;

    /* must have an output argument of type 'gi', 'gk', 'ga', or 'gS' */
    if (UNLIKELY(csound->GetOutputArgCnt(p) != 1))
      goto arg_err;
    argName = csound->GetOutputArgName(p, 0);
    if (UNLIKELY(argName == NULL))
      goto arg_err;
    if (UNLIKELY(argName[0] != 'g'))
      goto arg_err;
    switch ((int)argName[1]) {
    case 'i':
    case 'k':
      break;
    case 'a':
      type = CSOUND_AUDIO_CHANNEL;
      break;
    case 'S':
      type = CSOUND_STRING_CHANNEL;
      break;
    default:
      goto arg_err;
    }
    /* mode (input and/or output) */
    mode = (int)MYFLT2LRND(*(p->imode));
    if (UNLIKELY(mode < 1 || mode > 3))
      return csound->InitError(csound, Str("invalid mode parameter"));
    if (mode & 1)
      type |= CSOUND_INPUT_CHANNEL;
    if (mode & 2)
      type |= CSOUND_OUTPUT_CHANNEL;
    /* check if the channel already exists (it should not) */
    err = csoundGetChannelPtr(csound, &dummy, (char*) p->iname->data, 0);
    if (UNLIKELY(err >= 0))
      return csound->InitError(csound, Str("channel already exists"));
    /* now create new channel, using output variable for data storage */
    dummy = p->arg;
    /* THIS NEEDS A LOCK BUT DOES NOT EXIST YET */
    /* lock = csoundGetChannelLock(csound, (char*) p->iname->data); */
    /* csoundSpinLock(lock); */
    err = create_new_channel(csound, &dummy, (char*) p->iname->data, type);
    /* csoundSpinLock(lock); */
    if (err)
      return print_chn_err(p, err);
    /* if control channel, set additional parameters */
    if ((type & CSOUND_CHANNEL_TYPE_MASK) != CSOUND_CONTROL_CHANNEL)
      return OK;
    type = (int)MYFLT2LRND(*(p->itype));
    hints.behav = CSOUND_CONTROL_CHANNEL_LIN;
    hints.dflt = *(p->idflt);
    hints.min = *(p->imin);
    hints.max = *(p->imax);
    err = csoundSetControlChannelHints(csound, (char*) p->iname->data, hints);
    if (LIKELY(!err))
      return OK;
    if (err == CSOUND_MEMORY)
      return print_chn_err(p, err);
    return csound->InitError(csound, Str("invalid channel parameters"));

 arg_err:
    return csound->InitError(csound, Str("invalid export variable"));
}

/* returns all parameters of a channel */

int chnparams_opcode_init(CSOUND *csound, CHNPARAMS_OPCODE *p)
{
    MYFLT *dummy;
    int   err;

    /* all values default to zero... */
    *(p->itype)    = FL(0.0);
    *(p->imode)    = FL(0.0);
    *(p->ictltype) = FL(0.0);
    *(p->idflt)    = FL(0.0);
    *(p->imin)     = FL(0.0);
    *(p->imax)     = FL(0.0);
    err = csoundGetChannelPtr(csound, &dummy, (char*) p->iname->data, 0);
    /* ...if channel does not exist */
    if (err <= 0)
      return OK;
    /* type (control/audio/string) */
    *(p->itype) = (MYFLT) (err & 15);
    /* mode (input and/or output) */
    *(p->imode) = (MYFLT) ((err & 48) >> 4);
    /* check for control channel parameters */
    if ((err & 15) == CSOUND_CONTROL_CHANNEL) {
        controlChannelHints_t hints;
        err = csoundGetControlChannelHints(csound, (char*) p->iname->data, &hints);
        if (UNLIKELY(err > 0))
            *(p->ictltype) = (MYFLT) err;
        *(p->ictltype) = hints.behav;
        *(p->idflt) = hints.dflt;
        *(p->imin) = hints.min;
        *(p->imax) = hints.max;
    }
    return OK;
}

/* ********************************************************************** */
/* *************** SENSING ********************************************** */
/* ********************************************************************** */

int sensekey_perf(CSOUND *csound, KSENSE *p)
{
    int     keyCode = 0;
    int     retval;

    retval = csound->doCsoundCallback(csound, &keyCode,
                                      (p->keyDown != NULL ?
                                       CSOUND_CALLBACK_KBD_EVENT
                                       : CSOUND_CALLBACK_KBD_TEXT));
    if (retval > 0) {
      if (!p->evtbuf) {
#if defined(__unix) || defined(__unix__) || defined(__MACH__)
        if (csound->inChar_ < 0) {
#  if defined(WIN32)
          setvbuf(stdin, NULL, _IONBF, 0);  /* Does not seem to work */
#  elif defined(HAVE_TERMIOS_H)
          struct termios  tty;
          tcgetattr(0, &tty);
          tty.c_lflag &= (~ICANON);
          tcsetattr(0, TCSANOW, &tty);
#  endif
        }
#endif
        p->evtbuf = -1;
      }
      if (csound->inChar_ < 0) {
#if defined(__unix) || defined(__unix__) || defined(__MACH__)
        fd_set  rfds;
        struct timeval  tv;
        /* Watch stdin (fd 0) to see when it has input. */
        FD_ZERO(&rfds);
        FD_SET(0, &rfds);
        /* No waiting */
        tv.tv_sec = 0;
        tv.tv_usec = 0;

        retval = select(1, &rfds, NULL, NULL, &tv);

        if (retval) {
          char    ch = '\0';
          if (UNLIKELY(read(0, &ch, 1)!=1)) {
            csound->PerfError(csound, p->h.insdshead,
                              Str("read failure in sensekey\n"));
            return NOTOK;
          }
          keyCode = (int)((unsigned char) ch);
          /* FD_ISSET(0, &rfds) will be true. */
        }
#else
        unsigned char ch = (unsigned char) 0;
#  ifdef WIN32
        if (_kbhit())
          ch = (unsigned char) _getch();
#  else
        ch = (unsigned char) getchar();
#  endif
        keyCode = (int)ch;
#endif
      }
      else if (csound->inChar_ > 0) {
        keyCode = csound->inChar_;
        csound->inChar_ = 0;
      }
      if (p->evtbuf != -1) {
        int     tmp = keyCode;
        keyCode = p->evtbuf;
        tmp = (keyCode < 0 ? tmp : (-1 - keyCode));
        p->evtbuf = (tmp != 0 ? tmp : -1);
      }
      else if (p->OUTOCOUNT>1 && p->keyDown != NULL)
        p->evtbuf = -1 - keyCode;
      if (keyCode < 0)
        keyCode = 65535 - keyCode;
    }
    else if (retval < 0) {
      keyCode = 0;
    }
    *(p->ans) = (MYFLT) ((keyCode & (int)0xFFFF) ?
                         (keyCode & (int)0xFFFF) : -1);
    if (p->OUTOCOUNT>1 && p->keyDown != NULL)
      *(p->keyDown) = (MYFLT) ((keyCode > 0 && keyCode < 65536) ? 1 : 0);

    return OK;
}


/* k-rate and string i/o opcodes */
/* invalue and outvalue are used with the csoundAPI */
/*     ma++ ingalls      matt@sonomatics.com */

int kinval(CSOUND *csound, INVAL *p)
{
    if (csound->InputChannelCallback_)
      csound->InputChannelCallback_(csound,
                                    (char*) p->channelName.auxp,
                                    p->value, p->channelType);
    else
          *(p->value) = FL(0.0);

    return OK;
}

int kinvalS(CSOUND *csound, INVAL *p)
{
<<<<<<< HEAD
    if (csound->InputChannelCallback_)
      csound->InputChannelCallback_(csound,
                                    (char*) p->channelName.auxp,
                                    (MYFLT *) ((STRINGDAT *)p->value)->data,
                                    p->channelType);
    else memset(((STRINGDAT *)p->value)->data, '\0', ((STRINGDAT *)p->value)->size);

    return OK;
=======
        if (csound->InputChannelCallback_)
          csound->InputChannelCallback_(csound,
                                        (char*) p->channelName.auxp,
                                        (MYFLT *) ((STRINGDAT *)p->value)->data, p->channelType);
	else memset(((STRINGDAT *)p->value)->data, '\0', ((STRINGDAT *)p->value)->size);
          
        return OK;
>>>>>>> f1cd89a4
}


int invalset_string_S(CSOUND *csound, INVAL *p)
{
    MYFLT *dummy;
    int   err;
    int type;

    const char  *s = ((STRINGDAT *)p->valID)->data;
    csound->AuxAlloc(csound, strlen(s) + 1, &p->channelName);
    sprintf((char*) p->channelName.auxp, "%s", s);

    p->channelType = &CS_VAR_TYPE_S;
    type = CSOUND_STRING_CHANNEL | CSOUND_INPUT_CHANNEL;

    err = csoundGetChannelPtr(csound, &(dummy), (char*) p->channelName.auxp,
                              type);
    if (UNLIKELY(err))
      return print_chn_err(p, err);

    if(((STRINGDAT *)p->value)->data == NULL) {
      ((STRINGDAT *)p->value)->data =
        (char *) mcalloc(csound, INIT_STRING_CHANNEL_DATASIZE);
    ((STRINGDAT *)p->value)->size = INIT_STRING_CHANNEL_DATASIZE;
    }
    /* grab input now for use during i-pass */
    kinvalS(csound, p);
    if (!csound->InputChannelCallback_) {
        csound->Warning(csound,Str("InputChannelCallback not set."));
    }
    return OK;
}

int invalset_S(CSOUND *csound, INVAL *p)
{
    MYFLT *dummy;
    int   err;
    int type;

    const char  *s = ((STRINGDAT *)p->valID)->data;
    csound->AuxAlloc(csound, strlen(s) + 1, &p->channelName);
    sprintf((char*) p->channelName.auxp, "%s", s);

    p->channelType = &CS_VAR_TYPE_K;
    type = CSOUND_CONTROL_CHANNEL | CSOUND_INPUT_CHANNEL;

    err = csoundGetChannelPtr(csound, &(dummy), (char*) p->channelName.auxp,
                              type);
    if (UNLIKELY(err))
      return print_chn_err(p, err);

    /* grab input now for use during i-pass */
    kinval(csound, p);
    if (!csound->InputChannelCallback_) {
      csound->Warning(csound,Str("InputChannelCallback not set."));
    }
    return OK;
}

int invalset_string(CSOUND *csound, INVAL *p)
{
    MYFLT *dummy;
    int   err;
    int type;

     /* convert numerical channel to string name */
    csound->AuxAlloc(csound, 64, &p->channelName);
    sprintf((char*) p->channelName.auxp, "%d", (int)MYFLT2LRND(*p->valID));

    p->channelType = &CS_VAR_TYPE_S;
    type = CSOUND_STRING_CHANNEL | CSOUND_INPUT_CHANNEL;

    err = csoundGetChannelPtr(csound, &(dummy), (char*) p->channelName.auxp,
                              type);
    if (UNLIKELY(err))
      return print_chn_err(p, err);

    if(((STRINGDAT *)p->value)->data == NULL) {
      ((STRINGDAT *)p->value)->data =
        (char *) mcalloc(csound, INIT_STRING_CHANNEL_DATASIZE);
      ((STRINGDAT *)p->value)->size = INIT_STRING_CHANNEL_DATASIZE;
    }

    /* grab input now for use during i-pass */
    kinvalS(csound, p);
    if (!csound->InputChannelCallback_) {
      csound->Warning(csound,Str("InputChannelCallback not set."));
    }
    return OK;
}


int invalset(CSOUND *csound, INVAL *p)
{
    MYFLT *dummy;
    int   err;
    int type;

     /* convert numerical channel to string name */
    csound->AuxAlloc(csound, 64, &p->channelName);
    sprintf((char*) p->channelName.auxp, "%d", (int)MYFLT2LRND(*p->valID));

    p->channelType = &CS_VAR_TYPE_K;
    type = CSOUND_CONTROL_CHANNEL | CSOUND_INPUT_CHANNEL;

    err = csoundGetChannelPtr(csound, &(dummy), (char*) p->channelName.auxp,
                              type);
    if (UNLIKELY(err))
      return print_chn_err(p, err);

    /* grab input now for use during i-pass */
    kinval(csound, p);
    if (!csound->InputChannelCallback_) {
      csound->Warning(csound,Str("InputChannelCallback not set."));
    }
    return OK;
}



int koutvalS(CSOUND *csound, OUTVAL *p)
{
    char    *chan = (char*)p->channelName.auxp;

    if (csound->OutputChannelCallback_) {
      csound->OutputChannelCallback_(csound, chan,
                                     (MYFLT *) ((STRINGDAT *)p->value)->data,
                                     p->channelType);
    }

    return OK;
}

int koutval(CSOUND *csound, OUTVAL *p)
{
    char    *chan = (char*)p->channelName.auxp;

    if (csound->OutputChannelCallback_) {
      csound->OutputChannelCallback_(csound, chan, p->value, p->channelType);
    }

    return OK;
}

int outvalset_string_S(CSOUND *csound, OUTVAL *p)
{
    MYFLT *dummy;
    int type, err;
    const char  *s = ((STRINGDAT *)p->valID)->data;
    csound->AuxAlloc(csound, strlen(s) + 1, &p->channelName);
    strcpy((char*) p->channelName.auxp, s);


    p->channelType = &CS_VAR_TYPE_S;
    type = CSOUND_STRING_CHANNEL | CSOUND_OUTPUT_CHANNEL;

    err = csoundGetChannelPtr(csound, &(dummy), (char*) p->channelName.auxp,
                              type);
    if (UNLIKELY(err))
      return print_chn_err(p, err);

    /* send output now for use during i-pass */
    koutvalS(csound, p);
    if (!csound->OutputChannelCallback_) {
      csound->Warning(csound,Str("OutputChannelCallback not set."));
    }

    return OK;
}



int outvalset_S(CSOUND *csound, OUTVAL *p)
{
    MYFLT *dummy;
    int type, err;
    const char  *s = ((STRINGDAT *)p->valID)->data;
    csound->AuxAlloc(csound, strlen(s) + 1, &p->channelName);
    strcpy((char*) p->channelName.auxp, s);

    p->channelType = &CS_VAR_TYPE_K;
    type = CSOUND_CONTROL_CHANNEL | CSOUND_OUTPUT_CHANNEL;

    err = csoundGetChannelPtr(csound, &(dummy), (char*) p->channelName.auxp,
                              type);
    if (UNLIKELY(err))
      return print_chn_err(p, err);

    /* send output now for use during i-pass */
    koutval(csound, p);
    if (!csound->OutputChannelCallback_) {
      csound->Warning(csound,Str("OutputChannelCallback not set."));
    }

    return OK;
}


int outvalset_string(CSOUND *csound, OUTVAL *p)
{
    MYFLT *dummy;
    int type, err;

    /* convert numerical channel to string name */
    csound->AuxAlloc(csound, 64, &p->channelName);
    sprintf((char*)p->channelName.auxp,  "%d",
            (int)MYFLT2LRND(*p->valID));

    p->channelType = &CS_VAR_TYPE_S;
    type = CSOUND_STRING_CHANNEL | CSOUND_OUTPUT_CHANNEL;

    err = csoundGetChannelPtr(csound, &(dummy), (char*) p->channelName.auxp,
                              type);
    if (UNLIKELY(err))
      return print_chn_err(p, err);

    /* send output now for use during i-pass */
    koutvalS(csound, p);
    if (!csound->OutputChannelCallback_) {
      csound->Warning(csound,Str("OutputChannelCallback not set."));
    }

    return OK;
}

int outvalset(CSOUND *csound, OUTVAL *p)
{
    MYFLT *dummy;
    int type, err;

    /* convert numerical channel to string name */
    csound->AuxAlloc(csound, 64, &p->channelName);
    sprintf((char*)p->channelName.auxp,  "%d",
            (int)MYFLT2LRND(*p->valID));

    p->channelType = &CS_VAR_TYPE_K;
    type = CSOUND_CONTROL_CHANNEL | CSOUND_OUTPUT_CHANNEL;

    err = csoundGetChannelPtr(csound, &(dummy), (char*) p->channelName.auxp,
                              type);
    if (UNLIKELY(err))
      return print_chn_err(p, err);

    /* send output now for use during i-pass */
    koutval(csound, p);
    if (!csound->OutputChannelCallback_) {
      csound->Warning(csound,Str("OutputChannelCallback not set."));
    }

    return OK;
}<|MERGE_RESOLUTION|>--- conflicted
+++ resolved
@@ -1248,7 +1248,6 @@
 
 int kinvalS(CSOUND *csound, INVAL *p)
 {
-<<<<<<< HEAD
     if (csound->InputChannelCallback_)
       csound->InputChannelCallback_(csound,
                                     (char*) p->channelName.auxp,
@@ -1257,15 +1256,6 @@
     else memset(((STRINGDAT *)p->value)->data, '\0', ((STRINGDAT *)p->value)->size);
 
     return OK;
-=======
-        if (csound->InputChannelCallback_)
-          csound->InputChannelCallback_(csound,
-                                        (char*) p->channelName.auxp,
-                                        (MYFLT *) ((STRINGDAT *)p->value)->data, p->channelType);
-	else memset(((STRINGDAT *)p->value)->data, '\0', ((STRINGDAT *)p->value)->size);
-          
-        return OK;
->>>>>>> f1cd89a4
 }
 
 
