/*
    ugrw1.c:

    Copyright (C) 1997 Robin Whittle

    This file is part of Csound.

    The Csound Library is free software; you can redistribute it
    and/or modify it under the terms of the GNU Lesser General Public
    License as published by the Free Software Foundation; either
    version 2.1 of the License, or (at your option) any later version.

    Csound is distributed in the hope that it will be useful,
    but WITHOUT ANY WARRANTY; without even the implied warranty of
    MERCHANTABILITY or FITNESS FOR A PARTICULAR PURPOSE.  See the
    GNU Lesser General Public License for more details.

    You should have received a copy of the GNU Lesser General Public
    License along with Csound; if not, write to the Free Software
    Foundation, Inc., 59 Temple Place, Suite 330, Boston, MA
    02111-1307 USA
*/

/* These files are based on Robin Whittle's
 *       ugrw1.c of 27 August 1996
 * and   ugrw1.h of 7 January 1995
 *
 * In February 1997, John Fitch reformatted the comments and
 * cleaned up some code in printksset() - which was working fine
 * but was inelegantly coded.
 * In February 1998, John Fitch modified the code wrt types so it
 * compiled with MicroSoft C without warnings.
 *
 *
 * Copyright notice - Robin Whittle  25 February 1997
 *
 * Documentation files, and the original .c and .h files, with more
 * spaced out comments, are available from http://www.firstpr.com.au
 *
 * The code in both ugrw1 and ugrw2 is copyright Robin Whittle.
 * Permission is granted to use this in whole or in part for any
 * purpose, provided this copyright notice remains intact and
 * any alterations to the source code, including comments, are
 * clearly indicated as such.
 */

#include "csoundCore.h"
#include "ugrw1.h"
#include <math.h>
#include <ctype.h>

/*****************************************************************************/
/*****************************************************************************/

/* The zak system - patching i, k and a rate signals in a global set of
 * patch points - one set for i and k,* the other for a rate.
 * See doco at the start of this file.
 */

/* There are four global variables which are used by these ugens. */

/* Starting addresses of zk and za spaces */
/* MYFLT   *zkstart = NULL, *zastart = NULL;  */
/* Number of the last location in zk/za space */
/* long    zklast = 0, zalast = 0; */
/* There are currently no limits on the size of these spaces.  */

/* zakinit is an opcode which must be called once to reserve the memory
 * for zk and za spaces.
 */
int zakinit(CSOUND *csound, ZAKINIT *p)
{
    int32    length;

    /* Check to see this is the first time zakinit() has been called.
     * Global variables will be zero if it has not been called.     */

    if (UNLIKELY((csound->zkstart != NULL) || (csound->zastart != NULL))) {
      return csound->InitError(csound,
                               Str("zakinit should only be called once."));
    }

    if (UNLIKELY((*p->isizea <= 0) || (*p->isizek <= 0))) {
      return csound->InitError(csound, Str("zakinit: both isizea and isizek "
                                           "should be > 0."));
    }
    /* Allocate memory for zk space.
     * This is all set to 0 and there will be an error report if the
     * memory cannot be allocated. */

    csound->zklast = (int32) *p->isizek;
    length = (csound->zklast + 1L) * sizeof(MYFLT);

    csound->zkstart = (MYFLT*) mcalloc(csound, length);

    /* Likewise, allocate memory for za space, but do it in arrays of
     * length ksmps.
     * This is all set to 0 and there will be an error report if the
     * memory cannot be allocated.       */
    csound->zalast = (int32) *p->isizea;

    length = (csound->zalast + 1L) * sizeof(MYFLT) * CS_KSMPS;
    csound->zastart = (MYFLT*) mcalloc(csound, length);
    return OK;
}

/*---------------------------------------------------------------------------*/

/* I and K rate zak code. */

/* zkset() is called at the init time of the instance of the zir, zkr
 * zir and ziw ugens.  It complains if zk space has not been allocated yet.
 */
int zkset(CSOUND *csound, ZKR *p)
{
    (void) p;
    if (UNLIKELY(csound->zkstart == NULL)) {
      return csound->InitError(csound, Str("No zk space: "
                                           "zakinit has not been called yet."));
    }
    return OK;
}

/*-----------------------------------*/

/* k rate READ code. */

/* zkr reads from zk space at k rate. */
int zkr(CSOUND *csound, ZKR *p)
{
    int32    indx;

    /* Check to see this index is within the limits of zk space. */
    indx = (int32) *p->ndx;
    if (UNLIKELY(indx > csound->zklast)) {
      *p->rslt = FL(0.0);
      csound->Warning(csound, Str("zkr index > isizek. Returning 0."));
    }
    else if (UNLIKELY(indx < 0)) {
      *p->rslt = FL(0.0);
      csound->Warning(csound, Str("zkr index < 0. Returning 0."));
    }
    else {
      MYFLT *readloc;
      /* Now read from the zk space and write to the destination. */
      readloc = csound->zkstart + indx;
      *p->rslt = *readloc;
    }
    return OK;
}

/*-----------------------------------*/

/* zir reads from zk space, but only  at init time.
 *
 * Call zkset() to check that zk space has been allocated, then do
 * similar code to zkr() above, except with csoundInitError() instead of
 * csoundPerfError(). */
int zir(CSOUND *csound, ZKR *p)
{
    /* See zkr() for more comments.  */
    int32    indx;

    if (UNLIKELY(zkset(csound, p) != OK))
      return NOTOK;
    /* Check to see this index is within the limits of zk space. */
    indx = (int32) *p->ndx;
    if (UNLIKELY(indx > csound->zklast)) {
      csound->Warning(csound, Str("zir index > isizek. Returning 0."));
      *p->rslt = FL(0.0);
    }
    else if (UNLIKELY(indx < 0)) {
      csound->Warning(csound, Str("zir index < 0. Returning 0."));
      *p->rslt = FL(0.0);
    }
    else {
      MYFLT *readloc;
      /* Now read from the zk space. */
      readloc = csound->zkstart + indx;
      *p->rslt = *readloc;
    }
    return OK;
}

/*-----------------------------------*/

/* Now the i and k rate WRITE code.  zkw writes to zk space at k rate. */
int zkw(CSOUND *csound, ZKW *p)
{
    int32    indx;

    /* Check to see this index is within the limits of zk space. */
    indx = (int32) *p->ndx;
    if (UNLIKELY(indx > csound->zklast)) {
      return csound->PerfError(csound, p->h.insdshead,
                               Str("zkw index > isizek. Not writing."));
    }
    else if (UNLIKELY(indx < 0)) {
      return csound->PerfError(csound, p->h.insdshead,
                               Str("zkw index < 0. Not writing."));
    }
    else {
      MYFLT *writeloc;
      /* Now write to the appropriate location in zk space.  */
      writeloc = csound->zkstart + indx;
      *writeloc = *p->sig;
    }
    return OK;
}

/*-----------------------------------*/

/* ziw writes to zk space, but only at init time.
 *
 * Call zkset() to check that zk space has been allocated, then use
 * same code as zkw() except that errors go to csoundInitError().  */
int ziw(CSOUND *csound, ZKW *p)
{
    int32    indx;

    if (UNLIKELY(zkset(csound, (ZKR*) p) != OK))
      return NOTOK;
    indx = (int32) *p->ndx;
    if (UNLIKELY(indx > csound->zklast)) {
      return csound->InitError(csound, Str("ziw index > isizek. Not writing."));
    }
    else if (UNLIKELY(indx < 0)) {
      return csound->InitError(csound, Str("ziw index < 0. Not writing."));
    }
    else {
      MYFLT *writeloc;
      /* Now write to the appropriate location in zk space. */
      writeloc = csound->zkstart + indx;
      *writeloc = *p->sig;
    }
    return OK;
}

/*-----------------------------------*/

/* i and k rate zk WRITE code, with a mix option. */

/* zkwm writes to zk space at k rate. */
int zkwm(CSOUND *csound, ZKWM *p)
{
    int32    indx;

    /* Check to see this index is within the limits of zk space.   */
    indx = (int32) *p->ndx;
    if (UNLIKELY(indx > csound->zklast)) {
      return csound->PerfError(csound, p->h.insdshead,
                               Str("zkwm index > isizek. Not writing."));
    }
    else if (UNLIKELY(indx < 0)) {
      return csound->PerfError(csound, p->h.insdshead,
                               Str("zkwm index < 0. Not writing."));
    }
    else {
      MYFLT *writeloc;
      /* Now write to the appropriate location in zk space.  */
      writeloc = csound->zkstart + indx;
      /* If mix parameter is 0, then overwrite the data in the
       * zk space variable, otherwise read the old value, and write
       * the sum of it and the input sig.    */
      if (*p->mix == 0)
        *writeloc = *p->sig;
      else
        *writeloc += *p->sig;
    }
    return OK;
}

/*-----------------------------------*/

/* ziwm writes to zk space, but only at init time - with a mix option.
 *
 * Call zkset() to check that zk space has been allocated, then run
 * similar code to zkwm() to do the work - but with errors to csoundInitError().
 */
int ziwm(CSOUND *csound, ZKWM *p)
{
    int32    indx;

    if (UNLIKELY(zkset(csound, (ZKR*) p) != OK))
      return NOTOK;
    indx = (int32) *p->ndx;
    if (UNLIKELY(indx > csound->zklast)) {
      return csound->InitError(csound,
                               Str("ziwm index > isizek. Not writing."));
    }
    else if (UNLIKELY(indx < 0)) {
      return csound->InitError(csound, Str("ziwm index < 0. Not writing."));
    }
    else {
      MYFLT *writeloc;
      writeloc = csound->zkstart + indx;
      if (*p->mix == 0)
        *writeloc = *p->sig;
      else
        *writeloc += *p->sig;
    }
    return OK;
}

/*-----------------------------------*/

/* k rate ZKMOD subroutine.      */
int zkmod(CSOUND *csound, ZKMOD *p)
{
    MYFLT *readloc;
    int32 indx;
    int mflag = 0;    /* set to true if should do the modulation with
                         multiplication rather than addition.    */

    /* If zkmod = 0, then just copy input to output. We want to make
     * this as fast as possible, because in many instances, this will be
     * the case.
     *
     * Note that in converting the zkmod index into a long, we want
     * the normal conversion rules to apply to negative numbers -
     * so -2.3 is converted to -2.                               */

    if ((indx = (int32)*p->zkmod) == 0) {
      *p->rslt = *p->sig;
      return OK;
    }
    /* Decide whether index is positive or negative. Make it postive. */
    if (UNLIKELY(indx < 0)) {
      indx = - indx;
      mflag = 1;
    }
    /* Check to see this index is within the limits of zk space. */

    if (UNLIKELY(indx > csound->zklast)) {
      return csound->PerfError(csound, p->h.insdshead,
                               Str("zkmod kzkmod > isizek. Not writing."));
    }
    else {
      /* Now read the value from zk space. */
      readloc = csound->zkstart + indx;
      /* If mflag is 0, then add the modulation factor. Otherwise multiply it.*/
      if (mflag == 0)
        *p->rslt = *p->sig + *readloc;
      else
        *p->rslt = *p->sig * *readloc;
    }
    return OK;
}

/*-----------------------------------*/

/* zkcl clears a range of variables in zk space at k rate.       */
int zkcl(CSOUND *csound, ZKCL *p)
{
    MYFLT       *writeloc;
    int32 first = (int32) *p->first, last = (int32) *p->last, loopcount;

    /* Check to see both kfirst and klast are within the limits of zk space
     * and that last is >= first.                */
    if (UNLIKELY((first > csound->zklast) || (last > csound->zklast)))
      return csound->PerfError(csound, p->h.insdshead,
                               Str("zkcl first or last > isizek. Not clearing."));
    else if (UNLIKELY((first < 0) || (last < 0))) {
      return csound->PerfError(csound, p->h.insdshead,
                               Str("zkcl first or last < 0. Not clearing."));
    }
    else if (UNLIKELY(first > last)) {
      return csound->PerfError(csound, p->h.insdshead,
                               Str("zkcl first > last. Not clearing."));
    }
    else {
      /* Now clear the appropriate locations in zk space. */
      loopcount = last - first + 1;
      writeloc = csound->zkstart + first;
      memset(writeloc, 0, loopcount*sizeof(MYFLT));
    }
    return OK;
}

/*---------------------------------------------------------------------------*/

/* AUDIO rate zak code.
 */

/* zaset() is called at the init time of the instance of the zar or zaw ugens.
 * All it has to do is spit the dummy if za space has not been allocated yet.
 */
int zaset(CSOUND *csound, ZAR *p)
{
    if  (csound->zastart == NULL) {
      return csound->InitError(csound, Str("No za space: "
                                           "zakinit has not been called yet."));
    }
    else
      return (OK);
}

/*-----------------------------------*/

/* a rate READ code. */

/* zar reads from za space at a rate. */
int zar(CSOUND *csound, ZAR *p)
{
    MYFLT       *readloc, *writeloc;
    int32 indx;
    uint32_t offset = p->h.insdshead->ksmps_offset;
    uint32_t early  = p->h.insdshead->ksmps_no_end;
    uint32_t nsmps = CS_KSMPS;

    /*-----------------------------------*/

    writeloc = p->rslt;

    /* Check to see this index is within the limits of za space.    */
    indx = (int32) *p->ndx;
    if (UNLIKELY(indx > csound->zalast)) {
      memset(writeloc, 0, nsmps*sizeof(MYFLT));
      return csound->PerfError(csound, p->h.insdshead,
                               Str("zar index > isizea. Returning 0."));
    }
    else if (UNLIKELY(indx < 0)) {
      memset(writeloc, 0, nsmps*sizeof(MYFLT));
      return csound->PerfError(csound, p->h.insdshead,
                               Str("zar index < 0. Returning 0."));
    }
    else {
      /* Now read from the array in za space and write to the destination.
       * See notes in zkr() on pointer arithmetic.     */
      readloc = csound->zastart + (indx * CS_KSMPS);
      if (UNLIKELY(offset)) memset(writeloc, '\0', offset*sizeof(MYFLT));
    if (UNLIKELY(early)) {
      nsmps -= early;
      memset(&writeloc[nsmps], '\0', early*sizeof(MYFLT));
    }
    memcpy(&writeloc[offset], &readloc[offset], (nsmps-offset)*sizeof(MYFLT));

    }
    return OK;
}

/*-----------------------------------*/

/* zarg() reads from za space at audio rate, with gain controlled by a
 * k rate variable. Code is almost identical to zar() above. */
int zarg(CSOUND *csound, ZARG *p)
{
    MYFLT       *readloc, *writeloc;
    MYFLT       kgain;          /* Gain control */
    int32        indx;
    uint32_t offset = p->h.insdshead->ksmps_offset;
    uint32_t early  = p->h.insdshead->ksmps_no_end;
    uint32_t n, nsmps = CS_KSMPS;

    /*-----------------------------------*/

    writeloc = p->rslt;
    kgain = *p->kgain;

    /* Check to see this index is within the limits of za space.    */
    indx = (int32) *p->ndx;
    if (UNLIKELY(indx > csound->zalast)) {
      memset(writeloc, 0, nsmps*sizeof(MYFLT));
      return csound->PerfError(csound, p->h.insdshead,
                               Str("zarg index > isizea. Returning 0."));
    }
    else {
      if (UNLIKELY(indx < 0)) {
        memset(writeloc, 0, nsmps*sizeof(MYFLT));
        return csound->PerfError(csound, p->h.insdshead,
                                 Str("zarg index < 0. Returning 0."));
      }
      else {
        /* Now read from the array in za space multiply by kgain and write
         * to the destination.       */
        readloc = csound->zastart + (indx * CS_KSMPS);
        if (UNLIKELY(offset)) memset(writeloc, '\0', offset*sizeof(MYFLT));
        if (UNLIKELY(early)) {
          nsmps -= early;
          memset(&writeloc[nsmps], '\0', early*sizeof(MYFLT));
        }
        for (n=offset; n<nsmps; n++) {
          writeloc[n] = readloc[n] * kgain;
        }
      }
    }
    return OK;
}

/*-----------------------------------*/

/* a rate WRITE code. */

/* zaw writes to za space at a rate. */
int zaw(CSOUND *csound, ZAW *p)
{
    MYFLT       *readloc, *writeloc;
    int32 indx;
    uint32_t offset = p->h.insdshead->ksmps_offset;
    uint32_t early  = p->h.insdshead->ksmps_no_end;
    uint32_t nsmps = CS_KSMPS;

    /* Set up the pointer for the source of data to write.    */
    readloc = p->sig;
    /* Check to see this index is within the limits of za space.     */
    indx = (int32) *p->ndx;
    if (UNLIKELY(indx > csound->zalast)) {
        return csound->PerfError(csound, p->h.insdshead,
                                 Str("zaw index > isizea. Not writing."));
    }
    else if (UNLIKELY(indx < 0)) {
        return csound->PerfError(csound, p->h.insdshead,
                                 Str("zaw index < 0. Not writing."));
    }
    else {
        /* Now write to the array in za space pointed to by indx.    */
      writeloc = csound->zastart + (indx * CS_KSMPS);
      if (UNLIKELY(offset)) memset(writeloc, '\0', offset*sizeof(MYFLT));
      if (UNLIKELY(early)) {
        nsmps -= early;
        memset(&writeloc[nsmps], '\0', early*sizeof(MYFLT));
      }
      memcpy(&writeloc[offset], &readloc[offset], (nsmps-offset)*sizeof(MYFLT));
    }
    return OK;
}

/*-----------------------------------*/

/* a rate WRITE code with mix facility. */

/* zawm writes to za space at a rate. */
int zawm(CSOUND *csound, ZAWM *p)
{
    MYFLT       *readloc, *writeloc;
    int32 indx;
    uint32_t offset = p->h.insdshead->ksmps_offset;
    uint32_t early  = p->h.insdshead->ksmps_no_end;
    uint32_t n, nsmps = CS_KSMPS;
    /*-----------------------------------*/

    /* Set up the pointer for the source of data to write. */

    readloc = p->sig;
    /* Check to see this index is within the limits of za space.    */
    indx = (int32) *p->ndx;
    if (UNLIKELY(indx > csound->zalast)) {
      return csound->PerfError(csound, p->h.insdshead,
                               Str("zaw index > isizea. Not writing."));
    }
    else if (UNLIKELY(indx < 0)) {
      return csound->PerfError(csound, p->h.insdshead,
                               Str("zaw index < 0. Not writing."));
    }
    else {
      /* Now write to the array in za space pointed to by indx.    */
      writeloc = csound->zastart + (indx * CS_KSMPS);
      if (*p->mix == 0) {
        /* Normal write mode.  */
        if (UNLIKELY(offset)) memset(writeloc, '\0', offset*sizeof(MYFLT));
        if (UNLIKELY(early)) {
          nsmps -= early;
          memset(&writeloc[nsmps], '\0', early*sizeof(MYFLT));
        }
        memcpy(&writeloc[offset], &readloc[offset], (nsmps-offset)*sizeof(MYFLT));
      }
      else {
        /* Mix mode - add to the existing value.   */
        if (UNLIKELY(early)) nsmps -= early;
        for (n=offset; n<nsmps; n++) {
          //writeloc[n] += readloc[n];
        }
      }
    }
    return OK;
}

/*-----------------------------------*/

/* audio rate ZAMOD subroutine.
 *
 * See zkmod() for fuller explanation of code.
 */
int zamod(CSOUND *csound, ZAMOD *p)
{
    MYFLT       *writeloc, *readloc;
    MYFLT       *readsig;       /* Array of input floats */
    int32 indx;
    int mflag = 0;             /* non zero if modulation with multiplication  */
    uint32_t offset = p->h.insdshead->ksmps_offset;
    uint32_t early  = p->h.insdshead->ksmps_no_end;
    uint32_t n, nsmps = CS_KSMPS;

    /* Make a local copy of the pointer to the input signal, so we can auto-
     * increment it. Likewise the location to write the result to.     */
    readsig = p->sig;
    writeloc = p->rslt;
    if (UNLIKELY(offset)) memset(writeloc, '\0', offset*sizeof(MYFLT));
    if (UNLIKELY(early)) {
      nsmps -= early;
      memset(&writeloc[nsmps], '\0', early*sizeof(MYFLT));
    }
    /* If zkmod = 0, then just copy input to output.    */
    if ((indx = (int32) *p->zamod) == 0) {
      memcpy(&writeloc[offset], &readsig[offset], (nsmps-offset)*sizeof(MYFLT));
      return OK;
    }
    /* Decide whether index is positive or negative.  Make it postive.    */
    if (indx < 0) {
      indx = - indx;
      mflag = 1;
    }
    /* Check to see this index is within the limits of za space.    */
    if (UNLIKELY(indx > csound->zalast)) {
      return csound->PerfError(csound, p->h.insdshead,
                               Str("zamod kzamod > isizea. Not writing."));
    }
    else {                      /* Now read the values from za space.    */
      readloc = csound->zastart + (indx * CS_KSMPS);
      if (UNLIKELY(early)) nsmps -= early;
      if (mflag == 0) {
        for (n=offset; n<nsmps; n++) {
          writeloc[n] = readsig[n] + readloc[n];
        }
      }
      else {
        for (n=offset; n<nsmps; n++) {
          writeloc[n] = readsig[n] * readloc[n];
        }
      }
    }
    return OK;
}

/*-----------------------------------*/

/* zacl clears a range of variables in za space at k rate. */
int zacl(CSOUND *csound, ZACL *p)
{
    MYFLT       *writeloc;
    int32 first, last, loopcount;

    first = (int32) *p->first;
    last  = (int32) *p->last;
    /* Check to see both kfirst and klast are within the limits of za space
     * and that last is >= first.    */
    if (UNLIKELY((first > csound->zalast) || (last > csound->zalast)))
      return csound->PerfError(csound, p->h.insdshead,
                               Str("zacl first or last > isizea. Not clearing."));
    else {
      if (UNLIKELY((first < 0) || (last < 0))) {
        return csound->PerfError(csound, p->h.insdshead,
                                 Str("zacl first or last < 0. Not clearing."));
      }
      else {
        if (UNLIKELY(first > last)) {
          return csound->PerfError(csound, p->h.insdshead,
                                   Str("zacl first > last. Not clearing."));
        }
        else {  /* Now clear the appropriate locations in za space. */
          loopcount = (last - first + 1) * CS_KSMPS;
          writeloc = csound->zastart + (first * CS_KSMPS);
          memset(writeloc, 0, loopcount*sizeof(MYFLT));
        }
      }
    }
    return OK;
}

/*****************************************************************************/
/*****************************************************************************/

/* Subroutines for reading absolute time. */

/* timek()
 *
 * Called at i rate or k rate, by timek, itimek, timesr or itemes.
 *
 * This is based on global variable kcounter in insert.c.
 * Since is apparently is not declared in a header file, we must declare it
 * an external.
 * Actually moved to the glob structure -- JPff march 2002
 */

int timek(CSOUND *csound, RDTIME *p)
{
    /* Read the global variable kcounter and turn it into a float.   */
    *p->rslt = (MYFLT) CS_KCNT;
    return OK;
}

/* timesr() */
int timesr(CSOUND *csound, RDTIME *p)
{
    /* Read the global variable kcounter divide it by the k rate.    */

    *p->rslt = (MYFLT) CS_KCNT * CS_ONEDKR;
    return OK;
}

/*-----------------------------------*/

/* Subroutines to read time for this instance of the instrument. */

/* instimset() runs at init time and keeps a record of the time then
 * in the RDTIME data structure.
 * Returns 0.
 */
int instimset(CSOUND *csound, RDTIME *p)
{
    p->instartk = CS_KCNT;
    *p->rslt = FL(0.0);
    return OK;
}

/* instimek()
 *
 * Read difference between the global variable kcounter and the starting
 * time of this instance. Return it as a float.
 */
int instimek(CSOUND *csound, RDTIME *p)
{
    *p->rslt = (MYFLT) (CS_KCNT - p->instartk);
    return OK;
}

/* insttimes()
 *
 * Read difference between the global variable kcounter and the starting
 * time of this instance.  Return it as a float in seconds.
 */
int instimes(CSOUND *csound, RDTIME *p)
{
    *p->rslt = (MYFLT) (CS_KCNT - p->instartk) * CS_ONEDKR;
    return OK;
}

/*****************************************************************************/
/*****************************************************************************/

/* Printing at k rate - printk. */

/* printkset is called when the instance of the instrument is initiallised. */

int printkset(CSOUND *csound, PRINTK *p)
{
    /* Set up ctime so that if it was 0 or negative, it is set to a low value
     * to ensure that the print cycle happens every k cycle.  This low value is
     * 1 / ekr     */
    if (*p->ptime < CS_ONEDKR)
      p->ctime = CS_ONEDKR;
    else
      p->ctime = *p->ptime;

    /* Set up the number of spaces.
       Limit to 120 for people with big screens or printers.
     */
    p->pspace = (int32) *p->space;
    if (UNLIKELY(p->pspace < 0L))
      p->pspace = 0L;
    else if (UNLIKELY(p->pspace > 120L))
      p->pspace = 120L;

    /* Set the initime variable - how many seconds in absolute time
     * when this instance of the instrument was initialised.     */

    p->initime = (MYFLT) CS_KCNT * CS_ONEDKR;

    /* Set cysofar to - 1 so that on the first call to printk - when
     * cycle = 0, then there will be a print cycle.     */
    p->cysofar = -1;
    p->initialised = -1;
    return OK;
}
/*************************************/

/* printk
 *
 * Called on every k cycle. It must decide when to do a print operation.
 */
int printk(CSOUND *csound, PRINTK *p)
{
    MYFLT       timel;          /* Time in seconds since initialised */
    int32        cycles;         /* What print cycle */

    /*-----------------------------------*/

    /* Initialise variables.    */
    if (UNLIKELY(p->initialised != -1))
      csound->PerfError(csound, p->h.insdshead, Str("printk not initialised"));
    timel =     ((MYFLT) CS_KCNT * CS_ONEDKR) - p->initime;

    /* Divide the current elapsed time by the cycle time and round down to
     * an integer.
     */
    cycles =    (int32) (timel / p->ctime);

    /* Now test if the cycle number we arein is higher than the one in which
     * we last printed. If so, update cysofar and print.    */
    if (p->cysofar < cycles) {
      p->cysofar = cycles;
      /* Do the print cycle.
       * Print instrument number and time. Instrument number stuff from
       * printv() in disprep.c.
       */
      csound->MessageS(csound, CSOUNDMSG_ORCH, " i%4d ",
                               (int)p->h.insdshead->p1);
      csound->MessageS(csound, CSOUNDMSG_ORCH, Str("time %11.5f: "),
                               csound->icurTime/csound->esr);
      /* Print spaces and then the value we want to read.   */
      if (p->pspace > 0L) {
        char  s[128];   /* p->pspace is limited to 120 in printkset() above */
        memset(s, ' ', (size_t) p->pspace);
        s[p->pspace] = '\0';
        csound->MessageS(csound, CSOUNDMSG_ORCH, s);
      }
      csound->MessageS(csound, CSOUNDMSG_ORCH, "%11.5f\n", *p->val);
    }
    return OK;
}

/*---------------------------------------------------------------------------*/

/* printks() and printksset() */

/* Printing at k rate with a string * and up to four variables - printks. */

#define ESC (0x1B)

/* printksset is called when the instance of the instrument is initiallised. */
int printksset_(CSOUND *csound, PRINTKS *p, char *sarg)
{
    char        *sdest;
    char        temp, tempn;

    p->initialised = -1;
    if (*p->ptime < CS_ONEDKR)
      p->ctime = CS_ONEDKR;
    else
      p->ctime = *p->ptime;
    p->initime = (MYFLT) CS_KCNT * CS_ONEDKR;
    p->cysofar = -1;
      memset(p->txtstring, 0, 8192);   /* This line from matt ingalls */
      sdest = p->txtstring;
      /* Copy the string to the storage place in PRINTKS.
       *
       * We will look out for certain special codes and write special
       * bytes directly to the string.
       *
       * There is probably a more elegant way of doing this, then using
       * the look flag.  I could use goto - but I would rather not.      */
                                /* This is really a if then else if...
                                 * construct and is currently grotty -- JPff */
      while (*sarg) {
        temp  = *sarg++;
        tempn = *sarg--;
        /* Look for a single caret and insert an escape char.  */
        if ((temp  == '^') && (tempn != '^')) {
          *sdest++ = ESC;
        }
/* Look for a double caret and insert a single caret - stepping forward  one */
        else if ((temp  == '^') && (tempn == '^')) {
          *sdest++ = '^';
          sarg++;
        }
/* Look for a single tilde and insert an escape followed by a '['.
 * ESC[ is the escape sequence for ANSI consoles */
        else if ((temp  == '~') && (tempn != '~')) {
          *sdest++ = ESC;
          *sdest++ = '[';
        }
/* Look for a double tilde and insert a tilde caret - stepping forward one.  */
        else if ((temp  == '~') && (tempn == '~')) {
          *sdest++ = '~';
          sarg++;
        }
        /* Look for \n, \N etc */
        else if (temp == '\\') {
          switch (tempn) {
          case 'r': case 'R':
            *sdest++ = '\r';
            sarg++;
            break;
          case 'n': case 'N':
            *sdest++ = '\n';
            sarg++;
            break;
          case 't': case 'T':
            *sdest++ = '\t';
            sarg++;
            break;
          case 'a': case 'A':
            *sdest++ = '\a';
            sarg++;
            break;
          case 'b': case 'B':
            *sdest++ = '\b';
            sarg++;
            break;
          case '\\':
            *sdest++ = '\\';
            sarg++;
            break;
          default:
            *sdest++ = tempn;
            sarg++;
            break;
          }
        }
        /* This case is from matt ingalls */
        else if (temp == '%') { /* an extra option to specify tab and
                                   return as %t and %r*/
          switch (tempn) {
          case 'r': case 'R':
            *sdest++ = '\r';
            sarg++;
            break;
          case 'n': case 'N':
            *sdest++ = '\n';
            sarg++;
            break;
          case 't': case 'T':
            *sdest++ = '\t';
            sarg++;
            break;
          case '!':     /* and a ';' */
            *sdest++ = ';';
            sarg++;
            break;
          case '%':             /* Should we do this? JPff */
            *sdest++ = '%';
            sarg++;
            break;
          default:
            *sdest++ = temp;
            break;
          }
        }
        else {
          /* If none of these match, then copy the character directly
           * and try again.      */
          *sdest++ = temp;
        }
      /* Increment pointer and process next character until end of string.  */
        ++sarg;
      }

    return OK;
}

int printksset_S(CSOUND *csound, PRINTKS *p){
 char *sarg;
 sarg = ((STRINGDAT*)p->ifilcod)->data;
 if(sarg == NULL) return csoundInitError(csound, "null string\n");
 p->old = cs_strdup(csound, sarg);
 return printksset_(csound, p, sarg);
}

int printksset(CSOUND *csound, PRINTKS *p){
  return printksset_(csound, p, get_arg_string(csound, *p->ifilcod));
}


/* perform a sprintf-style format  -- matt ingalls */
void sprints(char *outstring, char *fmt, MYFLT **kvals, int32 numVals)
{
    char strseg[8192];
    int i = 0, j = 0;
    char *segwaiting = 0;
    while (*fmt) {
      if (*fmt == '%') {
        /* if already a segment waiting, then lets print it */
        if (segwaiting) {
          MYFLT xx = (j>=numVals? FL(0.0) : *kvals[j]);
          /* printf("***xx = %f (int)(xx+.5)=%d round=%d mode=%d\n", */
          /*        xx, (int)(xx+.5), MYFLT2LRND(xx), fegetround()); */
          strseg[i] = '\0';

          switch (*segwaiting) {
          case 'd':
          case 'i':
          case 'o':
          case 'x':
          case 'X':
          case 'u':
          case 'c':
            sprintf(outstring, strseg, (int)MYFLT2LRND(xx));
            break;
          case 'h':
            sprintf(outstring, strseg, (int16)MYFLT2LRND(xx));
            break;
          case 'l':
            sprintf(outstring, strseg, (int32)MYFLT2LRND(xx));
            break;

          default:
            sprintf(outstring, strseg, xx);
            break;
          }
          outstring += strlen(outstring);

          i = 0;
          segwaiting = 0;

          /* prevent potential problems if user didnt give enough input params */
          if (j < numVals-1)
            j++;
        }

        /* copy the '%' */
        strseg[i++] = *fmt++;

        /* find the format code */
        segwaiting = fmt;
        while (*segwaiting && !isalpha(*segwaiting))
          segwaiting++;
      }
      else
        strseg[i++] = *fmt++;
    }

    if (i) {
      strseg[i] = '\0';
      if (segwaiting) {
        MYFLT xx = (j>=numVals? FL(0.0) : *kvals[j]);
           /* printf("***xx = %f (int)(xx+.5)=%d round=%d mode=%d\n", */
           /*       xx, (int)(xx+.5), MYFLT2LRND(xx), fegetround()); */
       switch (*segwaiting) {
        case 'd':
        case 'i':
        case 'o':
        case 'x':
        case 'X':
        case 'u':
        case 'c':
          sprintf(outstring, strseg, (int)MYFLT2LRND(xx));
          break;
        case 'h':
          sprintf(outstring, strseg, (int16)MYFLT2LRND(xx));
          break;
        case 'l':
          sprintf(outstring, strseg, (int32)MYFLT2LRND(xx));
          break;

        default:
          sprintf(outstring, strseg, xx);
          break;
        }
      }
      else
        sprintf(outstring, strseg);
    }
}

/*************************************/

/* printks is called on every k cycle
 * It must decide when to do a
 * print operation.
 */
int printks(CSOUND *csound, PRINTKS *p)
{
    MYFLT       timel;
    int32        cycles;
    char        string[8192]; /* matt ingals replacement */

<<<<<<< HEAD
    if(ISSTRCOD(*p->ifilcod)){
      char *sarg = get_arg_string(csound, *p->ifilcod);
      if(strcmp(sarg, p->txtstring) != 0)
         printksset_(csound, p, sarg);
    } else {
      char *sarg;
 sarg = ((STRINGDAT*)p->ifilcod)->data;
 if(strcmp(sarg, p->txtstring) != 0) {
 if(sarg == NULL) return csoundPerfError(csound, p->h.insdshead, "null string\n");
 printksset_(csound, p, sarg);
 }
    }
=======
    if(ISSTRCOD(*p->ifilcod) == 0){
     char *sarg;
     sarg = ((STRINGDAT*)p->ifilcod)->data;      
     if(strcmp(sarg, p->old) != 0) {   
      if(sarg == NULL) return csoundPerfError(csound, p->h.insdshead, "null string\n");
      printksset_(csound, p, sarg);
      mfree(csound, p->old);
      p->old = cs_strdup(csound, sarg);
     }
     }
>>>>>>> 5b43ba15

    /*-----------------------------------*/
    if (UNLIKELY(p->initialised != -1))
      csound->PerfError(csound, p->h.insdshead, Str("printks not initialised"));
    timel =     ((MYFLT) CS_KCNT * CS_ONEDKR) - p->initime;

    /* Divide the current elapsed time by the cycle time and round down to
     * an integer.     */
    cycles = (int32)(timel / p->ctime);

    /* Now test if the cycle number we are in is higher than the one in which
     * we last printed.  If so, update cysofar and print.     */
    if (p->cysofar < cycles) {
      p->cysofar = cycles;
      /* Do the print cycle. */
      string[0]='\0';           /* incase of empty string */
      sprints(string, p->txtstring, p->kvals, p->INOCOUNT-2);
      csound->MessageS(csound, CSOUNDMSG_ORCH, "%s", string);
    }
    return OK;
}

/* matt ingalls --  i-rate prints */
int printsset(CSOUND *csound, PRINTS *p)
{
    PRINTKS pk;
    char        string[8192];
    MYFLT ptime = 1;
    string[0] = '\0';    /* necessary as sprints is not nice */
    pk.h = p->h;
    pk.ifilcod = p->ifilcod;
    pk.ptime = &ptime;
    printksset(csound, &pk);
    sprints(string, pk.txtstring, p->kvals, p->INOCOUNT-1);
    csound->MessageS(csound, CSOUNDMSG_ORCH, "%s", string);
    return OK;
}

int printsset_S(CSOUND *csound, PRINTS *p)
{
    PRINTKS pk;
    char        string[8192];
    MYFLT ptime = 1;
    string[0] = '\0';    /* necessary as sprints is not nice */
    pk.h = p->h;
    pk.ifilcod = p->ifilcod;
    pk.ptime = &ptime;
    printksset_S(csound, &pk);
    sprints(string, pk.txtstring, p->kvals, p->INOCOUNT-1);
    csound->MessageS(csound, CSOUNDMSG_ORCH, "%s", string);
    return OK;
}

/*****************************************************************************/

/* peakk and peak ugens */

/* peakk()
 *
 * Write the absolute value of the input argument to the output if the former
 * is higher. */
int peakk(CSOUND *csound, PEAK *p)
{
    if (*p->kpeakout < FABS(*p->xsigin)) {
      *p->kpeakout = FABS(*p->xsigin);
    }
    return OK;
}

/* peaka()
 *
 * Similar to peakk, but looks at an a rate input variable. */
int peaka(CSOUND *csound, PEAK *p)
{
    uint32_t offset = p->h.insdshead->ksmps_offset;
    uint32_t early  = p->h.insdshead->ksmps_no_end;
    uint32_t n, nsmps = CS_KSMPS;
    MYFLT   *peak, pp;
    MYFLT   *asigin;

    asigin = p->xsigin;
    peak = p->kpeakout;
    pp = *peak;
    if (UNLIKELY(early)) nsmps -= early;
    for (n=offset;n<nsmps;n++) {
      if (pp < FABS(asigin[n]))
        pp = FABS(asigin[n]);
    }
    *peak = pp;
    return OK;
}

/*****************************************************************************/

/* Gab 21-8-97 */
/* print a k variable each time it changes (useful for MIDI control sliders) */

int printk2set(CSOUND *csound, PRINTK2 *p)
{
    p->pspace = (int)*p->space;
    if (UNLIKELY(p->pspace < 0))
      p->pspace = 0;
    else if (UNLIKELY(p->pspace > 120))
      p->pspace = 120;
    p->oldvalue = FL(-1.12123e35);  /* hack to force printing first value */
    return OK;
}

/* Gab 21-8-97 */
/* print a k variable each time it changes (useful for MIDI control sliders) */

int printk2(CSOUND *csound, PRINTK2 *p)
{
    MYFLT   value = *p->val;

    if (p->oldvalue != value) {
      csound->MessageS(csound, CSOUNDMSG_ORCH, " i%d ",
                                               (int)p->h.insdshead->p1);
      if (p->pspace > 0) {
        char  s[128];   /* p->pspace is limited to 120 in printk2set() above */
        memset(s, ' ', (size_t) p->pspace);
        s[p->pspace] = '\0';
        csound->MessageS(csound, CSOUNDMSG_ORCH, s);
      }
      csound->MessageS(csound, CSOUNDMSG_ORCH, "%11.5f\n", *p->val);
      p->oldvalue = value;
    }
    return OK;
}

/* inz writes to za space at a rate as many channels as can. */
int inz(CSOUND *csound, IOZ *p)
{
    int32    indx, i;
    int     nchns = csound->nchnls;
    uint32_t offset = p->h.insdshead->ksmps_offset;
    uint32_t early  = p->h.insdshead->ksmps_no_end;
    uint32_t n, nsmps = CS_KSMPS;
    /* Check to see this index is within the limits of za space.     */
    indx = (int32) *p->ndx;
    if (UNLIKELY((indx + csound->nchnls) >= csound->zalast)) goto err1;
    else if (UNLIKELY(indx < 0)) goto err2;
    else {
      MYFLT *writeloc;
      /* Now write to the array in za space pointed to by indx.    */
      writeloc = csound->zastart + (indx * nsmps);
      early = nsmps - early;
      for (i = 0; i < nchns; i++)
        for (n = 0; n < nsmps; n++)
          *writeloc++ = ((n>=offset && n<early) ?
                         CS_SPIN[i * nsmps+n] : FL(0.0));
    }
    return OK;
 err1:
    return csound->PerfError(csound, p->h.insdshead,
                             Str("inz index > isizea. Not writing."));
 err2:
    return csound->PerfError(csound, p->h.insdshead,
                             Str("inz index < 0. Not writing."));
}

/* outz reads from za space at a rate to output. */
int outz(CSOUND *csound, IOZ *p)
{
    int32    indx;
    int     i;
    uint32_t offset = p->h.insdshead->ksmps_offset;
    uint32_t early  = p->h.insdshead->ksmps_no_end;
    uint32_t n, nsmps = CS_KSMPS;
    int     nchns = csound->nchnls;

    /* Check to see this index is within the limits of za space.    */
    indx = (int32) *p->ndx;
    if (UNLIKELY((indx + csound->nchnls) >= csound->zalast)) goto err1;
    else if (UNLIKELY(indx < 0)) goto err2;
    else {
      MYFLT *readloc;
      /* Now read from the array in za space and write to the output. */
      readloc = csound->zastart + (indx * CS_KSMPS);
      early = nsmps-early;
      if (!csound->spoutactive) {
        for (i = 0; i < nchns; i++)
          for (n = 0; n < nsmps; n++) {
            CS_SPOUT[i * nsmps + n] = ((n>=offset && n<early) ?
                                            *readloc : FL(0.0));
            readloc++;
          }
        csound->spoutactive = 1;
      }
      else {
        for (i = 0; i < nchns; i++)
          for (n = 0; n < nsmps; n++) {
            CS_SPOUT[i * n + nsmps] += ((n>=offset && n<early) ?
                                             *readloc : FL(0.0));
            readloc++;
          }
      }
    }
    return OK;
 err1:
    return csound->PerfError(csound, p->h.insdshead,
                             Str("outz index > isizea. No output"));
 err2:
    return csound->PerfError(csound, p->h.insdshead,
                             Str("outz index < 0. No output."));
}<|MERGE_RESOLUTION|>--- conflicted
+++ resolved
@@ -1064,31 +1064,17 @@
     int32        cycles;
     char        string[8192]; /* matt ingals replacement */
 
-<<<<<<< HEAD
-    if(ISSTRCOD(*p->ifilcod)){
-      char *sarg = get_arg_string(csound, *p->ifilcod);
-      if(strcmp(sarg, p->txtstring) != 0)
-         printksset_(csound, p, sarg);
-    } else {
+    if (ISSTRCOD(*p->ifilcod) == 0) {
       char *sarg;
- sarg = ((STRINGDAT*)p->ifilcod)->data;
- if(strcmp(sarg, p->txtstring) != 0) {
- if(sarg == NULL) return csoundPerfError(csound, p->h.insdshead, "null string\n");
- printksset_(csound, p, sarg);
- }
-    }
-=======
-    if(ISSTRCOD(*p->ifilcod) == 0){
-     char *sarg;
-     sarg = ((STRINGDAT*)p->ifilcod)->data;      
-     if(strcmp(sarg, p->old) != 0) {   
-      if(sarg == NULL) return csoundPerfError(csound, p->h.insdshead, "null string\n");
-      printksset_(csound, p, sarg);
-      mfree(csound, p->old);
-      p->old = cs_strdup(csound, sarg);
-     }
-     }
->>>>>>> 5b43ba15
+      sarg = ((STRINGDAT*)p->ifilcod)->data;      
+      if (strcmp(sarg, p->old) != 0) {   
+        if (sarg == NULL)
+          return csoundPerfError(csound, p->h.insdshead, Str("null string\n"));
+        printksset_(csound, p, sarg);
+        mfree(csound, p->old);
+        p->old = cs_strdup(csound, sarg);
+      }
+    }
 
     /*-----------------------------------*/
     if (UNLIKELY(p->initialised != -1))
