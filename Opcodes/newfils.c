--- conflicted
+++ resolved
@@ -506,51 +506,6 @@
 
 static int fofilter_process(CSOUND *csound,fofilter *p)
 {
-<<<<<<< HEAD
-    MYFLT  *out = p->out;
-    MYFLT  *in = p->in;
-    MYFLT  *freq = p->freq;
-    MYFLT  *ris = p->ris;
-    MYFLT  *dec = p->dec;
-    double  *delay = p->delay,ang=0,fsc,rrad1=0,rrad2=0;
-    double  w1,y1,w2,y2;
-    uint32_t offset = p->h.insdshead->ksmps_offset;
-    uint32_t early  = p->h.insdshead->ksmps_no_end;
-    uint32_t i, nsmps = CS_KSMPS;
-    MYFLT lfrq = -FL(1.0), lrs = -FL(1.0), ldc = -FL(1.0);
-
-    if (UNLIKELY(offset)) memset(out, '\0', offset*sizeof(MYFLT));
-    if (UNLIKELY(early)) {
-      nsmps -= early;
-      memset(&out[nsmps], '\0', early*sizeof(MYFLT));
-    }
-    for (i=offset;i<nsmps;i++) {
-      MYFLT frq = IS_ASIG_ARG(p->freq) ? freq[i] : *freq;
-      MYFLT rs = IS_ASIG_ARG(p->ris) ? ris[i] : *ris;
-      MYFLT dc = IS_ASIG_ARG(p->dec) ? dec[i] : *dec;
-      if (frq != lfrq || rs != lrs || dc != ldc) {
-        lfrq = frq; lrs = rs; ldc = dc;
-        ang = (double)csound->tpidsr*frq;         /* pole angle */
-        fsc = sin(ang) - 3.0;                      /* freq scl   */
-        rrad1 =  pow(10.0, fsc/(dc*CS_ESR));  /* filter radii */
-        rrad2 =  pow(10.0, fsc/(rs*CS_ESR));
-      }
-
-      w1  = in[i] + 2.0*rrad1*cos(ang)*delay[0] - rrad1*rrad1*delay[1];
-      y1 =  w1 - delay[1];
-      delay[1] = delay[0];
-      delay[0] = w1;
-
-      w2  = in[i] + 2.0*rrad2*cos(ang)*delay[2] - rrad2*rrad2*delay[3];
-      y2 =  w2 - delay[3];
-      delay[3] = delay[2];
-      delay[2] = w2;
-
-      out[i] = (MYFLT) (y1 - y2);
-
-    }
-    return OK;
-=======
   MYFLT  *out = p->out;
   MYFLT  *in = p->in;
   MYFLT  *freq = p->freq;
@@ -562,7 +517,7 @@
   uint32_t early  = p->h.insdshead->ksmps_no_end;
   uint32_t i, nsmps = CS_KSMPS;
   MYFLT lfrq = -FL(1.0), lrs = -FL(1.0), ldc = -FL(1.0);
-  
+
 
   if (UNLIKELY(offset)) memset(out, '\0', offset*sizeof(MYFLT));
   if (UNLIKELY(early)) {
@@ -595,7 +550,6 @@
 
   }
   return OK;
->>>>>>> 588ee13d
 }
 
 /* filter designs by Fons Adriaensen */
@@ -627,724 +581,6 @@
 #define CBASE 261.62556416
 
 int mvclpf24_perf1(CSOUND *csound, mvclpf24 *p){
-<<<<<<< HEAD
-    MYFLT *out = p->out;
-    MYFLT *in = p->in, res;
-    double c1 = p->c1+1e-6, c2 = p->c2, c3 = p->c3,
-      c4 = p->c4, c5 = p->c5, w, x, t;
-    uint32_t offset = p->h.insdshead->ksmps_offset;
-    uint32_t early  = p->h.insdshead->ksmps_no_end;
-    uint32_t i, nsmps = CS_KSMPS;
-
-    if(p->fr != *p->freq) {
-      MYFLT fr = log2(*p->freq/CBASE);
-      p->fr  = *p->freq;
-      w = exp2ap(fr + 10.82)/csound->GetSr(csound);
-      if (w < 0.8) w *= 1 - 0.4 * w - 0.125 * w * w;
-      else {
-        w *= 0.6;
-        if (w > 0.92) w = 0.92;
-      }
-      p->w = w;
-    } else w = p->w;
-
-    res = *p->res > FL(0.0) ?
-      (*p->res < FL(1.0) ?
-       *p->res : FL(1.0)) : FL(0.0);
-
-    if (UNLIKELY(offset)) memset(out, '\0', offset*sizeof(MYFLT));
-    if (UNLIKELY(early)) {
-      nsmps -= early;
-      memset(&out[nsmps], '\0', early*sizeof(MYFLT));
-    }
-
-    for(i=offset; i < nsmps; i++){
-      x = -4.2*res*c5 + in[i] + 1e-10;
-      t = c1 / (1 + fabs (c1));
-      c1 += w*(x - t);
-      x = c1 / (1 + fabs (c1));
-      c2 += w * (x  - c2);
-      c3 += w * (c2 - c3);
-      c4 += w * (c3 - c4);
-      out[i]  = c4;
-      c5 += 0.5 * (c4 - c5);
-    }
-    p->c1 = c1;
-    p->c2 = c2;
-    p->c3 = c3;
-    p->c4 = c4;
-    p->c5 = c5;
-
-    return OK;
-}
-
-int mvclpf24_perf1_ak(CSOUND *csound, mvclpf24 *p){
-    MYFLT *out = p->out;
-    MYFLT *in = p->in, res, *freq = p->freq;
-    double c1 = p->c1+1e-6, c2 = p->c2, c3 = p->c3,
-      c4 = p->c4, c5 = p->c5, w, x, t;
-    int wi;
-    uint32_t offset = p->h.insdshead->ksmps_offset;
-    uint32_t early  = p->h.insdshead->ksmps_no_end;
-    uint32_t i, nsmps = CS_KSMPS;
-
-    res = *p->res > FL(0.0) ?
-      (*p->res < FL(1.0) ?
-       *p->res : FL(1.0)) : FL(0.0);
-
-    if (UNLIKELY(offset)) memset(out, '\0', offset*sizeof(MYFLT));
-    if (UNLIKELY(early)) {
-      nsmps -= early;
-      memset(&out[nsmps], '\0', early*sizeof(MYFLT));
-    }
-
-    for(i=offset; i < nsmps; i++){
-      t = log2(freq[i]/CBASE) + 10.82;
-      wi = (int) (floor(t));
-      t -= wi;
-      t = ldexp(1 + t * (0.6930 +
-                         t * (0.2416 + t * (0.0517 +
-                                            t * 0.0137))), wi);
-      w = t/csound->GetSr(csound);
-      if(w < 0.8)
-        w *= 1 - 0.4 * w - 0.125 * w * w;
-      else {
-        w *= 0.6;
-        if(w > 0.92) w = 0.92;
-      }
-
-      x = -4.2*res*c5 + in[i] + 1e-10;
-      t = c1 / (1 + fabs (c1));
-      c1 += w*(x - t);
-      x = c1 / (1 + fabs (c1));
-      c2 += w * (x  - c2);
-      c3 += w * (c2 - c3);
-      c4 += w * (c3 - c4);
-      out[i]  = c4;
-      c5 += 0.5 * (c4 - c5);
-    }
-    p->c1 = c1;
-    p->c2 = c2;
-    p->c3 = c3;
-    p->c4 = c4;
-    p->c5 = c5;
-
-    return OK;
-}
-
-int mvclpf24_perf1_ka(CSOUND *csound, mvclpf24 *p){
-    MYFLT *out = p->out;
-    MYFLT *in = p->in, *res = p->res;
-    double c1 = p->c1+1e-6, c2 = p->c2, c3 = p->c3,
-      c4 = p->c4, c5 = p->c5, w, x, t;
-    uint32_t offset = p->h.insdshead->ksmps_offset;
-    uint32_t early  = p->h.insdshead->ksmps_no_end;
-    uint32_t i, nsmps = CS_KSMPS;
-
-    if(p->fr != *p->freq) {
-      MYFLT fr = log2(*p->freq/CBASE);
-      p->fr  = *p->freq;
-      w = exp2ap(fr + 10.82)/csound->GetSr(csound);
-      if (w < 0.8) w *= 1 - 0.4 * w - 0.125 * w * w;
-      else {
-        w *= 0.6;
-        if (w > 0.92) w = 0.92;
-      }
-      p->w = w;
-    } else w = p->w;
-
-    if (UNLIKELY(offset)) memset(out, '\0', offset*sizeof(MYFLT));
-    if (UNLIKELY(early)) {
-      nsmps -= early;
-      memset(&out[nsmps], '\0', early*sizeof(MYFLT));
-    }
-
-    for(i=offset; i < nsmps; i++){
-
-      x = -4.2*c5*(res[i] > FL(0.0) ?
-                   (res[i] < FL(1.0) ?
-                    res[i] : FL(1.0)) : FL(0.0))
-        + in[i] + 1e-10;
-      t = c1 / (1 + fabs (c1));
-      c1 += w*(x - t);
-      x = c1 / (1 + fabs (c1));
-      c2 += w * (x  - c2);
-      c3 += w * (c2 - c3);
-      c4 += w * (c3 - c4);
-      out[i]  = c4;
-      c5 += 0.5 * (c4 - c5);
-    }
-    p->c1 = c1;
-    p->c2 = c2;
-    p->c3 = c3;
-    p->c4 = c4;
-    p->c5 = c5;
-
-    return OK;
-}
-
-int mvclpf24_perf1_aa(CSOUND *csound, mvclpf24 *p){
-    MYFLT *out = p->out;
-    MYFLT *in = p->in, *res = p->res, *freq = p->freq;
-    double c1 = p->c1+1e-6, c2 = p->c2, c3 = p->c3,
-      c4 = p->c4, c5 = p->c5, w, x, t;
-    int wi;
-    uint32_t offset = p->h.insdshead->ksmps_offset;
-    uint32_t early  = p->h.insdshead->ksmps_no_end;
-    uint32_t i, nsmps = CS_KSMPS;
-
-    if (UNLIKELY(offset)) memset(out, '\0', offset*sizeof(MYFLT));
-    if (UNLIKELY(early)) {
-      nsmps -= early;
-      memset(&out[nsmps], '\0', early*sizeof(MYFLT));
-    }
-
-    for(i=offset; i < nsmps; i++){
-      t = log2(freq[i]/CBASE) + 10.82;
-      wi = (int) (floor(t));
-      t -= wi;
-      t = ldexp(1 + t * (0.6930 +
-                         t * (0.2416 + t * (0.0517 +
-                                            t * 0.0137))), wi);
-      w = t/csound->GetSr(csound);
-      if(w < 0.8)
-        w *= 1 - 0.4 * w - 0.125 * w * w;
-      else {
-        w *= 0.6;
-        if(w > 0.92) w = 0.92;
-      }
-
-      x = -4.2*c5*(res[i] > FL(0.0) ?
-                   (res[i] < FL(1.0) ?
-                    res[i] : FL(1.0)) : FL(0.0))
-        + in[i] + 1e-10;
-      t = c1 / (1 + fabs (c1));
-      c1 += w*(x - t);
-      x = c1 / (1 + fabs (c1));
-      c2 += w * (x  - c2);
-      c3 += w * (c2 - c3);
-      c4 += w * (c3 - c4);
-      out[i]  = c4;
-      c5 += 0.5 * (c4 - c5);
-    }
-    p->c1 = c1;
-    p->c2 = c2;
-    p->c3 = c3;
-    p->c4 = c4;
-    p->c5 = c5;
-
-    return OK;
-}
-
-int mvclpf24_perf2(CSOUND *csound, mvclpf24 *p){
-    MYFLT *out = p->out;
-    MYFLT *in = p->in, res;
-    double c1 = p->c1+1e-6, c2 = p->c2, c3 = p->c3,
-      c4 = p->c4, c5 = p->c5, w, x, t;
-    uint32_t offset = p->h.insdshead->ksmps_offset;
-    uint32_t early  = p->h.insdshead->ksmps_no_end;
-    uint32_t i, nsmps = CS_KSMPS;
-
-    if(p->fr != *p->freq) {
-      MYFLT fr = log2(*p->freq/CBASE);
-      p->fr  = *p->freq;
-      w = exp2ap(fr + 10.71)/csound->GetSr(csound);
-      if (w < 0.8) w *= 1 - 0.4 * w - 0.125 * w * w;
-      else {
-        w *= 0.6;
-        if (w > 0.92) w = 0.92;
-      }
-      p->w = w;
-    } else w = p->w;
-
-    res = *p->res > FL(0.0) ?
-      (*p->res < FL(1.0) ?
-       *p->res : FL(1.0)) : FL(0.0);
-
-    if (UNLIKELY(offset)) memset(out, '\0', offset*sizeof(MYFLT));
-    if (UNLIKELY(early)) {
-      nsmps -= early;
-      memset(&out[nsmps], '\0', early*sizeof(MYFLT));
-    }
-
-    for(i=offset; i < nsmps; i++){
-      x = -4.5*res*c5 + in[i] + 1e-10;
-      x /= sqrt (1 + x * x);
-      c1 += w * (x  - c1) / (1 + c1 * c1);
-      c2 += w * (c1 - c2) / (1 + c2 * c2);
-      c3 += w * (c2 - c3) / (1 + c3 * c3);
-      c4 += w * (c3 - c4) / (1 + c4 * c4);
-      out[i]  = c4;
-      c5 += 0.5 * (c4 - c5);
-    }
-    p->c1 = c1;
-    p->c2 = c2;
-    p->c3 = c3;
-    p->c4 = c4;
-    p->c5 = c5;
-
-    return OK;
-}
-
-int mvclpf24_perf2_ak(CSOUND *csound, mvclpf24 *p){
-    MYFLT *out = p->out;
-    MYFLT *in = p->in, res, *freq = p->freq ;
-    double c1 = p->c1+1e-6, c2 = p->c2, c3 = p->c3,
-      c4 = p->c4, c5 = p->c5, w, x, t;
-    int wi;
-    uint32_t offset = p->h.insdshead->ksmps_offset;
-    uint32_t early  = p->h.insdshead->ksmps_no_end;
-    uint32_t i, nsmps = CS_KSMPS;
-
-    res = *p->res > FL(0.0) ?
-      (*p->res < FL(1.0) ?
-       *p->res : FL(1.0)) : FL(0.0);
-
-    if (UNLIKELY(offset)) memset(out, '\0', offset*sizeof(MYFLT));
-    if (UNLIKELY(early)) {
-      nsmps -= early;
-      memset(&out[nsmps], '\0', early*sizeof(MYFLT));
-    }
-
-    for(i=offset; i < nsmps; i++){
-      t = log2(freq[i]/CBASE) + 10.71;
-      wi = (int) (floor(t));
-      t -= wi;
-      t = ldexp(1 + t * (0.6930 +
-                         t * (0.2416 + t * (0.0517 +
-                                            t * 0.0137))), wi);
-      w = t/csound->GetSr(csound);
-      if(w < 0.8)
-        w *= 1 - 0.4 * w - 0.125 * w * w;
-      else {
-        w *= 0.6;
-        if(w > 0.92) w = 0.92;
-      }
-      x = -4.5*res*c5 + in[i] + 1e-10;
-      x /= sqrt (1 + x * x);
-      c1 += w * (x  - c1) / (1 + c1 * c1);
-      c2 += w * (c1 - c2) / (1 + c2 * c2);
-      c3 += w * (c2 - c3) / (1 + c3 * c3);
-      c4 += w * (c3 - c4) / (1 + c4 * c4);
-      out[i]  = c4;
-      c5 += 0.5 * (c4 - c5);
-    }
-    p->c1 = c1;
-    p->c2 = c2;
-    p->c3 = c3;
-    p->c4 = c4;
-    p->c5 = c5;
-
-    return OK;
-}
-
-int mvclpf24_perf2_ka(CSOUND *csound, mvclpf24 *p){
-    MYFLT *out = p->out;
-    MYFLT *in = p->in, *res = p->res;
-    double c1 = p->c1+1e-6, c2 = p->c2, c3 = p->c3,
-      c4 = p->c4, c5 = p->c5, w, x, t;
-    uint32_t offset = p->h.insdshead->ksmps_offset;
-    uint32_t early  = p->h.insdshead->ksmps_no_end;
-    uint32_t i, nsmps = CS_KSMPS;
-
-    if(p->fr != *p->freq) {
-      MYFLT fr = log2(*p->freq/CBASE);
-      p->fr  = *p->freq;
-      w = exp2ap(fr + 10.71)/csound->GetSr(csound);
-      if (w < 0.8) w *= 1 - 0.4 * w - 0.125 * w * w;
-      else {
-        w *= 0.6;
-        if (w > 0.92) w = 0.92;
-      }
-      p->w = w;
-    } else w = p->w;
-
-    if (UNLIKELY(offset)) memset(out, '\0', offset*sizeof(MYFLT));
-    if (UNLIKELY(early)) {
-      nsmps -= early;
-      memset(&out[nsmps], '\0', early*sizeof(MYFLT));
-    }
-
-    for(i=offset; i < nsmps; i++){
-      x = -4.5*c5*(res[i] > FL(0.0) ?
-                   (res[i] < FL(1.0) ?
-                    res[i] : FL(1.0)) : FL(0.0))
-        + in[i] + 1e-10;
-      x /= sqrt (1 + x * x);
-      c1 += w * (x  - c1) / (1 + c1 * c1);
-      c2 += w * (c1 - c2) / (1 + c2 * c2);
-      c3 += w * (c2 - c3) / (1 + c3 * c3);
-      c4 += w * (c3 - c4) / (1 + c4 * c4);
-      out[i]  = c4;
-      c5 += 0.5 * (c4 - c5);
-    }
-    p->c1 = c1;
-    p->c2 = c2;
-    p->c3 = c3;
-    p->c4 = c4;
-    p->c5 = c5;
-
-    return OK;
-}
-
-int mvclpf24_perf2_aa(CSOUND *csound, mvclpf24 *p){
-    MYFLT *out = p->out;
-    MYFLT *in = p->in, *res = p->res, *freq = p->freq ;
-    double c1 = p->c1+1e-6, c2 = p->c2, c3 = p->c3,
-      c4 = p->c4, c5 = p->c5, w, x, t;
-    int wi;
-    uint32_t offset = p->h.insdshead->ksmps_offset;
-    uint32_t early  = p->h.insdshead->ksmps_no_end;
-    uint32_t i, nsmps = CS_KSMPS;
-
-    if (UNLIKELY(offset)) memset(out, '\0', offset*sizeof(MYFLT));
-    if (UNLIKELY(early)) {
-      nsmps -= early;
-      memset(&out[nsmps], '\0', early*sizeof(MYFLT));
-    }
-
-    for(i=offset; i < nsmps; i++){
-      t = log2(freq[i]/CBASE) + 10.71;
-      wi = (int) (floor(t));
-      t -= wi;
-      t = ldexp(1 + t * (0.6930 +
-                         t * (0.2416 + t * (0.0517 +
-                                            t * 0.0137))), wi);
-      w = t/csound->GetSr(csound);
-      if(w < 0.8)
-        w *= 1 - 0.4 * w - 0.125 * w * w;
-      else {
-        w *= 0.6;
-        if(w > 0.92) w = 0.92;
-      }
-      x = -4.5*c5*(res[i] > FL(0.0) ?
-                   (res[i] < FL(1.0) ?
-                    res[i] : FL(1.0)) : FL(0.0))
-        + in[i] + 1e-10;
-      x /= sqrt (1 + x * x);
-      c1 += w * (x  - c1) / (1 + c1 * c1);
-      c2 += w * (c1 - c2) / (1 + c2 * c2);
-      c3 += w * (c2 - c3) / (1 + c3 * c3);
-      c4 += w * (c3 - c4) / (1 + c4 * c4);
-      out[i]  = c4;
-      c5 += 0.5 * (c4 - c5);
-    }
-    p->c1 = c1;
-    p->c2 = c2;
-    p->c3 = c3;
-    p->c4 = c4;
-    p->c5 = c5;
-
-    return OK;
-}
-
-int mvclpf24_perf3(CSOUND *csound, mvclpf24 *p){
-    MYFLT *out = p->out;
-    MYFLT *in = p->in, res;
-    double c1 = p->c1+1e-6, c2 = p->c2, c3 = p->c3,
-      c4 = p->c4, c5 = p->c5, w, x, t, d;
-    uint32_t offset = p->h.insdshead->ksmps_offset;
-    uint32_t early  = p->h.insdshead->ksmps_no_end;
-    uint32_t i, nsmps = CS_KSMPS;
-
-    if(p->fr != *p->freq) {
-      MYFLT fr = log2(*p->freq/CBASE);
-      p->fr  = *p->freq;
-      w = exp2ap(fr + 9.70)/csound->GetSr(csound);
-      if (w < 0.75) w *= 1.005 - w * (0.624 - w * (0.65 - w * 0.54));
-      else {
-        w *= 0.6748;
-        if (w > 0.82) w = 0.82;
-      }
-      p->w = w;
-    } else w = p->w;
-
-    res = *p->res > FL(0.0) ?
-      (*p->res < FL(1.0) ?
-       *p->res : FL(1.0)) : FL(0.0);
-
-    if (UNLIKELY(offset)) memset(out, '\0', offset*sizeof(MYFLT));
-    if (UNLIKELY(early)) {
-      nsmps -= early;
-      memset(&out[nsmps], '\0', early*sizeof(MYFLT));
-    }
-
-    for(i=offset; i < nsmps; i++){
-      x = in[i] - (4.3 - 0.2 * w) * res * c5 + 1e-10;
-      x /= sqrt (1 + x * x);
-      d = w * (x  - c1) / (1 + c1 * c1);
-      x = c1 + 0.77 * d;
-      c1 = x + 0.23 * d;
-      d = w * (x  - c2) / (1 + c2 * c2);
-      x = c2 + 0.77 * d;
-      c2 = x + 0.23 * d;
-      d = w * (x  - c3) / (1 + c3 * c3);
-      x = c3 + 0.77 * d;
-      c3 = x + 0.23 * d;
-      d = w * (x  - c4);
-      x = c4 + 0.77 * d;
-      c4 = x + 0.23 * d;
-      c5 += 0.85 * (c4 - c5);
-
-      x = in[i] -(4.3 - 0.2 * w) * res * c5;
-      x /= sqrt (1 + x * x);
-      d = w * (x  - c1) / (1 + c1 * c1);
-      x = c1 + 0.77 * d;
-      c1 = x + 0.23 * d;
-      d = w * (x  - c2) / (1 + c2 * c2);
-      x = c2 + 0.77 * d;
-      c2 = x + 0.23 * d;
-      d = w * (x  - c3) / (1 + c3 * c3);
-      x = c3 + 0.77 * d;
-      c3 = x + 0.23 * d;
-      d = w * (x  - c4);
-      x = c4 + 0.77 * d;
-      c4 = x + 0.23 * d;
-      c5 += 0.85 * (c4 - c5);
-      out[i] = c4;
-    }
-    p->c1 = c1;
-    p->c2 = c2;
-    p->c3 = c3;
-    p->c4 = c4;
-    p->c5 = c5;
-
-    return OK;
-}
-
-int mvclpf24_perf3_ak(CSOUND *csound, mvclpf24 *p){
-    MYFLT *out = p->out;
-    MYFLT *in = p->in, res, *freq = p->freq;
-    double c1 = p->c1+1e-6, c2 = p->c2, c3 = p->c3,
-      c4 = p->c4, c5 = p->c5, w, x, t, d;
-    int wi;
-    uint32_t offset = p->h.insdshead->ksmps_offset;
-    uint32_t early  = p->h.insdshead->ksmps_no_end;
-    uint32_t i, nsmps = CS_KSMPS;
-
-    res = *p->res > FL(0.0) ?
-      (*p->res < FL(1.0) ?
-       *p->res : FL(1.0)) : FL(0.0);
-
-    if (UNLIKELY(offset)) memset(out, '\0', offset*sizeof(MYFLT));
-    if (UNLIKELY(early)) {
-      nsmps -= early;
-      memset(&out[nsmps], '\0', early*sizeof(MYFLT));
-    }
-
-    for(i=offset; i < nsmps; i++){
-      t = log2(freq[i]/CBASE) + 9.70;
-      wi = (int) (floor(t));
-      t -= wi;
-      t = ldexp(1 + t * (0.6930 +
-                         t * (0.2416 + t * (0.0517 +
-                                            t * 0.0137))), wi);
-      w = t/csound->GetSr(csound);
-      if(w < 0.75)
-        w *= 1.005 - w * (0.624 - w * (0.65 - w * 0.54));
-      else {
-        w *= 0.6748;
-        if (w > 0.82) w = 0.82;
-      }
-
-
-      x = in[i] - (4.3 - 0.2 * w) * res * c5 + 1e-10;
-      x /= sqrt (1 + x * x);
-      d = w * (x  - c1) / (1 + c1 * c1);
-      x = c1 + 0.77 * d;
-      c1 = x + 0.23 * d;
-      d = w * (x  - c2) / (1 + c2 * c2);
-      x = c2 + 0.77 * d;
-      c2 = x + 0.23 * d;
-      d = w * (x  - c3) / (1 + c3 * c3);
-      x = c3 + 0.77 * d;
-      c3 = x + 0.23 * d;
-      d = w * (x  - c4);
-      x = c4 + 0.77 * d;
-      c4 = x + 0.23 * d;
-      c5 += 0.85 * (c4 - c5);
-
-      x = in[i] -(4.3 - 0.2 * w) * res * c5;
-      x /= sqrt (1 + x * x);
-      d = w * (x  - c1) / (1 + c1 * c1);
-      x = c1 + 0.77 * d;
-      c1 = x + 0.23 * d;
-      d = w * (x  - c2) / (1 + c2 * c2);
-      x = c2 + 0.77 * d;
-      c2 = x + 0.23 * d;
-      d = w * (x  - c3) / (1 + c3 * c3);
-      x = c3 + 0.77 * d;
-      c3 = x + 0.23 * d;
-      d = w * (x  - c4);
-      x = c4 + 0.77 * d;
-      c4 = x + 0.23 * d;
-      c5 += 0.85 * (c4 - c5);
-      out[i] = c4;
-    }
-    p->c1 = c1;
-    p->c2 = c2;
-    p->c3 = c3;
-    p->c4 = c4;
-    p->c5 = c5;
-
-    return OK;
-}
-
-int mvclpf24_perf3_ka(CSOUND *csound, mvclpf24 *p){
-    MYFLT *out = p->out;
-    MYFLT *in = p->in, *res  = p->res;
-    double c1 = p->c1+1e-6, c2 = p->c2, c3 = p->c3,
-      c4 = p->c4, c5 = p->c5, w, x, t, d;
-    uint32_t offset = p->h.insdshead->ksmps_offset;
-    uint32_t early  = p->h.insdshead->ksmps_no_end;
-    uint32_t i, nsmps = CS_KSMPS;
-
-    if(p->fr != *p->freq) {
-      MYFLT fr = log2(*p->freq/CBASE);
-      p->fr  = *p->freq;
-      w = exp2ap(fr + 9.70)/csound->GetSr(csound);
-      if (w < 0.75) w *= 1.005 - w * (0.624 - w * (0.65 - w * 0.54));
-      else {
-        w *= 0.6748;
-        if (w > 0.82) w = 0.82;
-      }
-      p->w = w;
-    } else w = p->w;
-
-    if (UNLIKELY(offset)) memset(out, '\0', offset*sizeof(MYFLT));
-    if (UNLIKELY(early)) {
-      nsmps -= early;
-      memset(&out[nsmps], '\0', early*sizeof(MYFLT));
-    }
-
-    for(i=offset; i < nsmps; i++){
-      x = in[i] - (4.3 - 0.2 * w) *
-        (res[i] > FL(0.0) ?
-         (res[i] < FL(1.0) ?
-          res[i] : FL(1.0)) : FL(0.0)) * c5 + 1e-10;
-      x /= sqrt (1 + x * x);
-      d = w * (x  - c1) / (1 + c1 * c1);
-      x = c1 + 0.77 * d;
-      c1 = x + 0.23 * d;
-      d = w * (x  - c2) / (1 + c2 * c2);
-      x = c2 + 0.77 * d;
-      c2 = x + 0.23 * d;
-      d = w * (x  - c3) / (1 + c3 * c3);
-      x = c3 + 0.77 * d;
-      c3 = x + 0.23 * d;
-      d = w * (x  - c4);
-      x = c4 + 0.77 * d;
-      c4 = x + 0.23 * d;
-      c5 += 0.85 * (c4 - c5);
-
-      x = in[i] - (4.3 - 0.2 * w) *
-        (res[i] > FL(0.0) ?
-         (res[i] < FL(1.0) ?
-          res[i] : FL(1.0)) : FL(0.0)) * c5 + 1e-10;
-      x /= sqrt (1 + x * x);
-      d = w * (x  - c1) / (1 + c1 * c1);
-      x = c1 + 0.77 * d;
-      c1 = x + 0.23 * d;
-      d = w * (x  - c2) / (1 + c2 * c2);
-      x = c2 + 0.77 * d;
-      c2 = x + 0.23 * d;
-      d = w * (x  - c3) / (1 + c3 * c3);
-      x = c3 + 0.77 * d;
-      c3 = x + 0.23 * d;
-      d = w * (x  - c4);
-      x = c4 + 0.77 * d;
-      c4 = x + 0.23 * d;
-      c5 += 0.85 * (c4 - c5);
-      out[i] = c4;
-    }
-    p->c1 = c1;
-    p->c2 = c2;
-    p->c3 = c3;
-    p->c4 = c4;
-    p->c5 = c5;
-
-    return OK;
-}
-
-int mvclpf24_perf3_aa(CSOUND *csound, mvclpf24 *p){
-    MYFLT *out = p->out;
-    MYFLT *in = p->in, *res = p->res, *freq = p->freq;
-    double c1 = p->c1+1e-6, c2 = p->c2, c3 = p->c3,
-      c4 = p->c4, c5 = p->c5, w, x, t, d;
-    int wi;
-    uint32_t offset = p->h.insdshead->ksmps_offset;
-    uint32_t early  = p->h.insdshead->ksmps_no_end;
-    uint32_t i, nsmps = CS_KSMPS;
-
-    if (UNLIKELY(offset)) memset(out, '\0', offset*sizeof(MYFLT));
-    if (UNLIKELY(early)) {
-      nsmps -= early;
-      memset(&out[nsmps], '\0', early*sizeof(MYFLT));
-    }
-
-    for(i=offset; i < nsmps; i++){
-      t = log2(freq[i]/CBASE) + 9.70;
-      wi = (int) (floor(t));
-      t -= wi;
-      t = ldexp(1 + t * (0.6930 +
-                         t * (0.2416 + t * (0.0517 +
-                                            t * 0.0137))), wi);
-      w = t/csound->GetSr(csound);
-      if(w < 0.75)
-        w *= 1.005 - w * (0.624 - w * (0.65 - w * 0.54));
-      else {
-        w *= 0.6748;
-        if (w > 0.82) w = 0.82;
-      }
-
-
-      x = in[i] - (4.3 - 0.2 * w) *
-        (res[i] > FL(0.0) ?
-         (res[i] < FL(1.0) ?
-          res[i] : FL(1.0)) : FL(0.0)) * c5 + 1e-10;
-      x /= sqrt (1 + x * x);
-      d = w * (x  - c1) / (1 + c1 * c1);
-      x = c1 + 0.77 * d;
-      c1 = x + 0.23 * d;
-      d = w * (x  - c2) / (1 + c2 * c2);
-      x = c2 + 0.77 * d;
-      c2 = x + 0.23 * d;
-      d = w * (x  - c3) / (1 + c3 * c3);
-      x = c3 + 0.77 * d;
-      c3 = x + 0.23 * d;
-      d = w * (x  - c4);
-      x = c4 + 0.77 * d;
-      c4 = x + 0.23 * d;
-      c5 += 0.85 * (c4 - c5);
-
-      x = in[i] - (4.3 - 0.2 * w) *
-        (res[i] > FL(0.0) ?
-         (res[i] < FL(1.0) ?
-          res[i] : FL(1.0)) : FL(0.0)) * c5 + 1e-10;
-      x /= sqrt (1 + x * x);
-      d = w * (x  - c1) / (1 + c1 * c1);
-      x = c1 + 0.77 * d;
-      c1 = x + 0.23 * d;
-      d = w * (x  - c2) / (1 + c2 * c2);
-      x = c2 + 0.77 * d;
-      c2 = x + 0.23 * d;
-      d = w * (x  - c3) / (1 + c3 * c3);
-      x = c3 + 0.77 * d;
-      c3 = x + 0.23 * d;
-      d = w * (x  - c4);
-      x = c4 + 0.77 * d;
-      c4 = x + 0.23 * d;
-      c5 += 0.85 * (c4 - c5);
-      out[i] = c4;
-    }
-    p->c1 = c1;
-    p->c2 = c2;
-    p->c3 = c3;
-    p->c4 = c4;
-    p->c5 = c5;
-
-    return OK;
-=======
   MYFLT *out = p->out;
   MYFLT *in = p->in, res;
   double c1 = p->c1+1e-6, c2 = p->c2, c3 = p->c3,
@@ -1353,19 +589,19 @@
   uint32_t early  = p->h.insdshead->ksmps_no_end;
   uint32_t i, nsmps = CS_KSMPS;
   MYFLT scal = csound->Get0dBFS(csound);
-  
+
   if(p->fr != *p->freq) {
     MYFLT fr = log2(*p->freq/CBASE);
     p->fr  = *p->freq;
     w = exp2ap(fr + 10.82)/csound->GetSr(csound);
     if (w < 0.8) w *= 1 - 0.4 * w - 0.125 * w * w;
     else {
-      w *= 0.6; 
+      w *= 0.6;
       if (w > 0.92) w = 0.92;
     }
     p->w = w;
   } else w = p->w;
-  
+
   res = *p->res > FL(0.0) ?
     (*p->res < FL(1.0) ?
      *p->res : FL(1.0)) : FL(0.0);
@@ -1375,7 +611,7 @@
     nsmps -= early;
     memset(&out[nsmps], '\0', early*sizeof(MYFLT));
   }
-   
+
   for(i=offset; i < nsmps; i++){
     x = -4.2*res*c5 + in[i]/scal + 1e-10;
     t = c1 / (1 + fabs (c1));
@@ -1392,7 +628,7 @@
   p->c3 = c3;
   p->c4 = c4;
   p->c5 = c5;
-  
+
   return OK;
 }
 
@@ -1406,7 +642,7 @@
   uint32_t early  = p->h.insdshead->ksmps_no_end;
   uint32_t i, nsmps = CS_KSMPS;
   MYFLT scal = csound->Get0dBFS(csound);
-  
+
   res = *p->res > FL(0.0) ?
     (*p->res < FL(1.0) ?
      *p->res : FL(1.0)) : FL(0.0);
@@ -1416,22 +652,22 @@
     nsmps -= early;
     memset(&out[nsmps], '\0', early*sizeof(MYFLT));
   }
-   
+
   for(i=offset; i < nsmps; i++){
     t = log2(freq[i]/CBASE) + 10.82;
     wi = (int) (floor(t));
     t -= wi;
     t = ldexp(1 + t * (0.6930 +
-		       t * (0.2416 + t * (0.0517 +
-					  t * 0.0137))), wi);
+                       t * (0.2416 + t * (0.0517 +
+                                          t * 0.0137))), wi);
     w = t/csound->GetSr(csound);
     if(w < 0.8)
       w *= 1 - 0.4 * w - 0.125 * w * w;
     else {
-      w *= 0.6; 
+      w *= 0.6;
       if(w > 0.92) w = 0.92;
     }
-    
+
     x = -4.2*res*c5 + in[i]/scal + 1e-10;
     t = c1 / (1 + fabs (c1));
     c1 += w*(x - t);
@@ -1447,7 +683,7 @@
   p->c3 = c3;
   p->c4 = c4;
   p->c5 = c5;
-  
+
   return OK;
 }
 
@@ -1460,30 +696,30 @@
   uint32_t early  = p->h.insdshead->ksmps_no_end;
   uint32_t i, nsmps = CS_KSMPS;
   MYFLT scal = csound->Get0dBFS(csound);
-  
+
   if(p->fr != *p->freq) {
     MYFLT fr = log2(*p->freq/CBASE);
     p->fr  = *p->freq;
     w = exp2ap(fr + 10.82)/csound->GetSr(csound);
     if (w < 0.8) w *= 1 - 0.4 * w - 0.125 * w * w;
     else {
-      w *= 0.6; 
+      w *= 0.6;
       if (w > 0.92) w = 0.92;
     }
     p->w = w;
   } else w = p->w;
-  
+
   if (UNLIKELY(offset)) memset(out, '\0', offset*sizeof(MYFLT));
   if (UNLIKELY(early)) {
     nsmps -= early;
     memset(&out[nsmps], '\0', early*sizeof(MYFLT));
   }
-   
+
   for(i=offset; i < nsmps; i++){
-    
+
     x = -4.2*c5*(res[i] > FL(0.0) ?
-		 (res[i] < FL(1.0) ?
-		  res[i] : FL(1.0)) : FL(0.0))
+                 (res[i] < FL(1.0) ?
+                  res[i] : FL(1.0)) : FL(0.0))
       + in[i]/scal + 1e-10;
     t = c1 / (1 + fabs (c1));
     c1 += w*(x - t);
@@ -1499,7 +735,7 @@
   p->c3 = c3;
   p->c4 = c4;
   p->c5 = c5;
-  
+
   return OK;
 }
 
@@ -1513,31 +749,31 @@
   uint32_t early  = p->h.insdshead->ksmps_no_end;
   uint32_t i, nsmps = CS_KSMPS;
   MYFLT scal = csound->Get0dBFS(csound);
- 
+
   if (UNLIKELY(offset)) memset(out, '\0', offset*sizeof(MYFLT));
   if (UNLIKELY(early)) {
     nsmps -= early;
     memset(&out[nsmps], '\0', early*sizeof(MYFLT));
   }
-   
+
   for(i=offset; i < nsmps; i++){
     t = log2(freq[i]/CBASE) + 10.82;
     wi = (int) (floor(t));
     t -= wi;
     t = ldexp(1 + t * (0.6930 +
-		       t * (0.2416 + t * (0.0517 +
-					  t * 0.0137))), wi);
+                       t * (0.2416 + t * (0.0517 +
+                                          t * 0.0137))), wi);
     w = t/csound->GetSr(csound);
     if(w < 0.8)
       w *= 1 - 0.4 * w - 0.125 * w * w;
     else {
-      w *= 0.6; 
+      w *= 0.6;
       if(w > 0.92) w = 0.92;
     }
-    
+
     x = -4.2*c5*(res[i] > FL(0.0) ?
-		 (res[i] < FL(1.0) ?
-		  res[i] : FL(1.0)) : FL(0.0))
+                 (res[i] < FL(1.0) ?
+                  res[i] : FL(1.0)) : FL(0.0))
       + in[i]/scal + 1e-10;
     t = c1 / (1 + fabs (c1));
     c1 += w*(x - t);
@@ -1553,557 +789,225 @@
   p->c3 = c3;
   p->c4 = c4;
   p->c5 = c5;
-  
+
   return OK;
 }
 
 int mvclpf24_perf2(CSOUND *csound, mvclpf24 *p){
-  MYFLT *out = p->out;
-  MYFLT *in = p->in, res;
-  double c1 = p->c1+1e-6, c2 = p->c2, c3 = p->c3,
-    c4 = p->c4, c5 = p->c5, w, x, t;
-  uint32_t offset = p->h.insdshead->ksmps_offset;
-  uint32_t early  = p->h.insdshead->ksmps_no_end;
-  uint32_t i, nsmps = CS_KSMPS;
-  MYFLT scal = csound->Get0dBFS(csound);
-  
-  if(p->fr != *p->freq) {
-    MYFLT fr = log2(*p->freq/CBASE);
-    p->fr  = *p->freq;
-    w = exp2ap(fr + 10.71)/csound->GetSr(csound);
-    if (w < 0.8) w *= 1 - 0.4 * w - 0.125 * w * w;
-    else {
-      w *= 0.6; 
-      if (w > 0.92) w = 0.92;
-    }
-    p->w = w;
-  } else w = p->w;
-  
-  res = *p->res > FL(0.0) ?
-    (*p->res < FL(1.0) ?
-     *p->res : FL(1.0)) : FL(0.0);
-
-  if (UNLIKELY(offset)) memset(out, '\0', offset*sizeof(MYFLT));
-  if (UNLIKELY(early)) {
-    nsmps -= early;
-    memset(&out[nsmps], '\0', early*sizeof(MYFLT));
-  }
-   
-  for(i=offset; i < nsmps; i++){
-    x = -4.5*res*c5 + in[i]/scal + 1e-10; 
-    x /= sqrt (1 + x * x);
-    c1 += w * (x  - c1) / (1 + c1 * c1);            
-    c2 += w * (c1 - c2) / (1 + c2 * c2);            
-    c3 += w * (c2 - c3) / (1 + c3 * c3);            
-    c4 += w * (c3 - c4) / (1 + c4 * c4);            
-    out[i]  = c4*scal;
-    c5 += 0.5 * (c4 - c5);	
-  }
-  p->c1 = c1;
-  p->c2 = c2;
-  p->c3 = c3;
-  p->c4 = c4;
-  p->c5 = c5;
-  
-  return OK;
+    MYFLT *out = p->out;
+    MYFLT *in = p->in, res;
+    double c1 = p->c1+1e-6, c2 = p->c2, c3 = p->c3,
+      c4 = p->c4, c5 = p->c5, w, x, t;
+    uint32_t offset = p->h.insdshead->ksmps_offset;
+    uint32_t early  = p->h.insdshead->ksmps_no_end;
+    uint32_t i, nsmps = CS_KSMPS;
+    MYFLT scal = csound->Get0dBFS(csound);
+
+    if(p->fr != *p->freq) {
+      MYFLT fr = log2(*p->freq/CBASE);
+      p->fr  = *p->freq;
+      w = exp2ap(fr + 10.71)/csound->GetSr(csound);
+      if (w < 0.8) w *= 1 - 0.4 * w - 0.125 * w * w;
+      else {
+        w *= 0.6;
+        if (w > 0.92) w = 0.92;
+      }
+      p->w = w;
+    } else w = p->w;
+
+    res = *p->res > FL(0.0) ?
+      (*p->res < FL(1.0) ?
+       *p->res : FL(1.0)) : FL(0.0);
+
+    if (UNLIKELY(offset)) memset(out, '\0', offset*sizeof(MYFLT));
+    if (UNLIKELY(early)) {
+      nsmps -= early;
+      memset(&out[nsmps], '\0', early*sizeof(MYFLT));
+    }
+
+    for(i=offset; i < nsmps; i++){
+      x = -4.5*res*c5 + in[i]/scal + 1e-10;
+      x /= sqrt (1 + x * x);
+      c1 += w * (x  - c1) / (1 + c1 * c1);
+      c2 += w * (c1 - c2) / (1 + c2 * c2);
+      c3 += w * (c2 - c3) / (1 + c3 * c3);
+      c4 += w * (c3 - c4) / (1 + c4 * c4);
+      out[i]  = c4*scal;
+      c5 += 0.5 * (c4 - c5);
+    }
+    p->c1 = c1;
+    p->c2 = c2;
+    p->c3 = c3;
+    p->c4 = c4;
+    p->c5 = c5;
+
+    return OK;
 }
 
 int mvclpf24_perf2_ak(CSOUND *csound, mvclpf24 *p){
-  MYFLT *out = p->out;
-  MYFLT *in = p->in, res, *freq = p->freq ;
-  double c1 = p->c1+1e-6, c2 = p->c2, c3 = p->c3,
-    c4 = p->c4, c5 = p->c5, w, x, t;
-  int wi;
-  uint32_t offset = p->h.insdshead->ksmps_offset;
-  uint32_t early  = p->h.insdshead->ksmps_no_end;
-  uint32_t i, nsmps = CS_KSMPS;
-  MYFLT scal = csound->Get0dBFS(csound);
-  
-  res = *p->res > FL(0.0) ?
-    (*p->res < FL(1.0) ?
-     *p->res : FL(1.0)) : FL(0.0);
-
-  if (UNLIKELY(offset)) memset(out, '\0', offset*sizeof(MYFLT));
-  if (UNLIKELY(early)) {
-    nsmps -= early;
-    memset(&out[nsmps], '\0', early*sizeof(MYFLT));
-  }
-   
-  for(i=offset; i < nsmps; i++){
-    t = log2(freq[i]/CBASE) + 10.71;
-    wi = (int) (floor(t));
-    t -= wi;
-    t = ldexp(1 + t * (0.6930 +
-		       t * (0.2416 + t * (0.0517 +
-					  t * 0.0137))), wi);
-    w = t/csound->GetSr(csound);
-    if(w < 0.8)
-      w *= 1 - 0.4 * w - 0.125 * w * w;
-    else {
-      w *= 0.6; 
-      if(w > 0.92) w = 0.92;
-    }
-    x = -4.5*res*c5 + in[i]/scal + 1e-10; 
-    x /= sqrt (1 + x * x);
-    c1 += w * (x  - c1) / (1 + c1 * c1);            
-    c2 += w * (c1 - c2) / (1 + c2 * c2);            
-    c3 += w * (c2 - c3) / (1 + c3 * c3);            
-    c4 += w * (c3 - c4) / (1 + c4 * c4);            
-    out[i]  = c4*scal;
-    c5 += 0.5 * (c4 - c5);	
-  }
-  p->c1 = c1;
-  p->c2 = c2;
-  p->c3 = c3;
-  p->c4 = c4;
-  p->c5 = c5;
-  
-  return OK;
+    MYFLT *out = p->out;
+    MYFLT *in = p->in, res, *freq = p->freq ;
+    double c1 = p->c1+1e-6, c2 = p->c2, c3 = p->c3,
+      c4 = p->c4, c5 = p->c5, w, x, t;
+    int wi;
+    uint32_t offset = p->h.insdshead->ksmps_offset;
+    uint32_t early  = p->h.insdshead->ksmps_no_end;
+    uint32_t i, nsmps = CS_KSMPS;
+    MYFLT scal = csound->Get0dBFS(csound);
+
+    res = *p->res > FL(0.0) ?
+      (*p->res < FL(1.0) ?
+       *p->res : FL(1.0)) : FL(0.0);
+
+    if (UNLIKELY(offset)) memset(out, '\0', offset*sizeof(MYFLT));
+    if (UNLIKELY(early)) {
+      nsmps -= early;
+      memset(&out[nsmps], '\0', early*sizeof(MYFLT));
+    }
+
+    for(i=offset; i < nsmps; i++){
+      t = log2(freq[i]/CBASE) + 10.71;
+      wi = (int) (floor(t));
+      t -= wi;
+      t = ldexp(1 + t * (0.6930 +
+                         t * (0.2416 + t * (0.0517 +
+                                            t * 0.0137))), wi);
+      w = t/csound->GetSr(csound);
+      if(w < 0.8)
+        w *= 1 - 0.4 * w - 0.125 * w * w;
+      else {
+        w *= 0.6;
+        if(w > 0.92) w = 0.92;
+      }
+      x = -4.5*res*c5 + in[i]/scal + 1e-10;
+      x /= sqrt (1 + x * x);
+      c1 += w * (x  - c1) / (1 + c1 * c1);
+      c2 += w * (c1 - c2) / (1 + c2 * c2);
+      c3 += w * (c2 - c3) / (1 + c3 * c3);
+      c4 += w * (c3 - c4) / (1 + c4 * c4);
+      out[i]  = c4*scal;
+      c5 += 0.5 * (c4 - c5);
+    }
+    p->c1 = c1;
+    p->c2 = c2;
+    p->c3 = c3;
+    p->c4 = c4;
+    p->c5 = c5;
+
+    return OK;
 }
 
 int mvclpf24_perf2_ka(CSOUND *csound, mvclpf24 *p){
-  MYFLT *out = p->out;
-  MYFLT *in = p->in, *res = p->res;
-  double c1 = p->c1+1e-6, c2 = p->c2, c3 = p->c3,
-    c4 = p->c4, c5 = p->c5, w, x, t;
-  uint32_t offset = p->h.insdshead->ksmps_offset;
-  uint32_t early  = p->h.insdshead->ksmps_no_end;
-  uint32_t i, nsmps = CS_KSMPS;
-  MYFLT scal = csound->Get0dBFS(csound);
-  
-  if(p->fr != *p->freq) {
-    MYFLT fr = log2(*p->freq/CBASE);
-    p->fr  = *p->freq;
-    w = exp2ap(fr + 10.71)/csound->GetSr(csound);
-    if (w < 0.8) w *= 1 - 0.4 * w - 0.125 * w * w;
-    else {
-      w *= 0.6; 
-      if (w > 0.92) w = 0.92;
-    }
-    p->w = w;
-  } else w = p->w;
-  
-  if (UNLIKELY(offset)) memset(out, '\0', offset*sizeof(MYFLT));
-  if (UNLIKELY(early)) {
-    nsmps -= early;
-    memset(&out[nsmps], '\0', early*sizeof(MYFLT));
-  }
-   
-  for(i=offset; i < nsmps; i++){
-    x = -4.5*c5*(res[i] > FL(0.0) ?
-		 (res[i] < FL(1.0) ?
-		  res[i] : FL(1.0)) : FL(0.0))
-      + in[i]/scal + 1e-10; 
-    x /= sqrt (1 + x * x);
-    c1 += w * (x  - c1) / (1 + c1 * c1);            
-    c2 += w * (c1 - c2) / (1 + c2 * c2);            
-    c3 += w * (c2 - c3) / (1 + c3 * c3);            
-    c4 += w * (c3 - c4) / (1 + c4 * c4);            
-    out[i]  = c4*scal;
-    c5 += 0.5 * (c4 - c5);	
-  }
-  p->c1 = c1;
-  p->c2 = c2;
-  p->c3 = c3;
-  p->c4 = c4;
-  p->c5 = c5;
-  
-  return OK;
+    MYFLT *out = p->out;
+    MYFLT *in = p->in, *res = p->res;
+    double c1 = p->c1+1e-6, c2 = p->c2, c3 = p->c3,
+      c4 = p->c4, c5 = p->c5, w, x, t;
+    uint32_t offset = p->h.insdshead->ksmps_offset;
+    uint32_t early  = p->h.insdshead->ksmps_no_end;
+    uint32_t i, nsmps = CS_KSMPS;
+    MYFLT scal = csound->Get0dBFS(csound);
+
+    if(p->fr != *p->freq) {
+      MYFLT fr = log2(*p->freq/CBASE);
+      p->fr  = *p->freq;
+      w = exp2ap(fr + 10.71)/csound->GetSr(csound);
+      if (w < 0.8) w *= 1 - 0.4 * w - 0.125 * w * w;
+      else {
+        w *= 0.6;
+        if (w > 0.92) w = 0.92;
+      }
+      p->w = w;
+    } else w = p->w;
+
+    if (UNLIKELY(offset)) memset(out, '\0', offset*sizeof(MYFLT));
+    if (UNLIKELY(early)) {
+      nsmps -= early;
+      memset(&out[nsmps], '\0', early*sizeof(MYFLT));
+    }
+
+    for(i=offset; i < nsmps; i++){
+      x = -4.5*c5*(res[i] > FL(0.0) ?
+                   (res[i] < FL(1.0) ?
+                    res[i] : FL(1.0)) : FL(0.0))
+        + in[i]/scal + 1e-10;
+      x /= sqrt (1 + x * x);
+      c1 += w * (x  - c1) / (1 + c1 * c1);
+      c2 += w * (c1 - c2) / (1 + c2 * c2);
+      c3 += w * (c2 - c3) / (1 + c3 * c3);
+      c4 += w * (c3 - c4) / (1 + c4 * c4);
+      out[i]  = c4*scal;
+      c5 += 0.5 * (c4 - c5);
+    }
+    p->c1 = c1;
+    p->c2 = c2;
+    p->c3 = c3;
+    p->c4 = c4;
+    p->c5 = c5;
+
+    return OK;
 }
 
 int mvclpf24_perf2_aa(CSOUND *csound, mvclpf24 *p){
-  MYFLT *out = p->out;
-  MYFLT *in = p->in, *res = p->res, *freq = p->freq ;
-  double c1 = p->c1+1e-6, c2 = p->c2, c3 = p->c3,
-    c4 = p->c4, c5 = p->c5, w, x, t;
-  int wi;
-  uint32_t offset = p->h.insdshead->ksmps_offset;
-  uint32_t early  = p->h.insdshead->ksmps_no_end;
-  uint32_t i, nsmps = CS_KSMPS;
-  MYFLT scal = csound->Get0dBFS(csound);
-  
-  if (UNLIKELY(offset)) memset(out, '\0', offset*sizeof(MYFLT));
-  if (UNLIKELY(early)) {
-    nsmps -= early;
-    memset(&out[nsmps], '\0', early*sizeof(MYFLT));
-  }
-   
-  for(i=offset; i < nsmps; i++){
-    t = log2(freq[i]/CBASE) + 10.71;
-    wi = (int) (floor(t));
-    t -= wi;
-    t = ldexp(1 + t * (0.6930 +
-		       t * (0.2416 + t * (0.0517 +
-					  t * 0.0137))), wi);
-    w = t/csound->GetSr(csound);
-    if(w < 0.8)
-      w *= 1 - 0.4 * w - 0.125 * w * w;
-    else {
-      w *= 0.6; 
-      if(w > 0.92) w = 0.92;
-    }
-    x = -4.5*c5*(res[i] > FL(0.0) ?
-		 (res[i] < FL(1.0) ?
-		  res[i] : FL(1.0)) : FL(0.0))
-      + in[i]/scal + 1e-10; 
-    x /= sqrt (1 + x * x);
-    c1 += w * (x  - c1) / (1 + c1 * c1);            
-    c2 += w * (c1 - c2) / (1 + c2 * c2);            
-    c3 += w * (c2 - c3) / (1 + c3 * c3);            
-    c4 += w * (c3 - c4) / (1 + c4 * c4);            
-    out[i]  = c4*scal;
-    c5 += 0.5 * (c4 - c5);	
-  }
-  p->c1 = c1;
-  p->c2 = c2;
-  p->c3 = c3;
-  p->c4 = c4;
-  p->c5 = c5;
-  
-  return OK;
+    MYFLT *out = p->out;
+    MYFLT *in = p->in, *res = p->res, *freq = p->freq ;
+    double c1 = p->c1+1e-6, c2 = p->c2, c3 = p->c3,
+      c4 = p->c4, c5 = p->c5, w, x, t;
+    int wi;
+    uint32_t offset = p->h.insdshead->ksmps_offset;
+    uint32_t early  = p->h.insdshead->ksmps_no_end;
+    uint32_t i, nsmps = CS_KSMPS;
+    MYFLT scal = csound->Get0dBFS(csound);
+
+    if (UNLIKELY(offset)) memset(out, '\0', offset*sizeof(MYFLT));
+    if (UNLIKELY(early)) {
+      nsmps -= early;
+      memset(&out[nsmps], '\0', early*sizeof(MYFLT));
+    }
+
+    for(i=offset; i < nsmps; i++){
+      t = log2(freq[i]/CBASE) + 10.71;
+      wi = (int) (floor(t));
+      t -= wi;
+      t = ldexp(1 + t * (0.6930 +
+                         t * (0.2416 + t * (0.0517 +
+                                            t * 0.0137))), wi);
+      w = t/csound->GetSr(csound);
+      if(w < 0.8)
+        w *= 1 - 0.4 * w - 0.125 * w * w;
+      else {
+        w *= 0.6;
+        if(w > 0.92) w = 0.92;
+      }
+      x = -4.5*c5*(res[i] > FL(0.0) ?
+                   (res[i] < FL(1.0) ?
+                    res[i] : FL(1.0)) : FL(0.0))
+        + in[i]/scal + 1e-10;
+      x /= sqrt (1 + x * x);
+      c1 += w * (x  - c1) / (1 + c1 * c1);
+      c2 += w * (c1 - c2) / (1 + c2 * c2);
+      c3 += w * (c2 - c3) / (1 + c3 * c3);
+      c4 += w * (c3 - c4) / (1 + c4 * c4);
+      out[i]  = c4*scal;
+      c5 += 0.5 * (c4 - c5);
+    }
+    p->c1 = c1;
+    p->c2 = c2;
+    p->c3 = c3;
+    p->c4 = c4;
+    p->c5 = c5;
+
+    return OK;
 }
 
 int mvclpf24_perf3(CSOUND *csound, mvclpf24 *p){
-  MYFLT *out = p->out;
-  MYFLT *in = p->in, res;
-  double c1 = p->c1+1e-6, c2 = p->c2, c3 = p->c3,
-    c4 = p->c4, c5 = p->c5, w, x, t, d;
-  uint32_t offset = p->h.insdshead->ksmps_offset;
-  uint32_t early  = p->h.insdshead->ksmps_no_end;
-  uint32_t i, nsmps = CS_KSMPS;
-  MYFLT scal = csound->Get0dBFS(csound);
-  
-  if(p->fr != *p->freq) {
-    MYFLT fr = log2(*p->freq/CBASE);
-    p->fr  = *p->freq;
-    w = exp2ap(fr + 9.70)/csound->GetSr(csound);
-    if (w < 0.75) w *= 1.005 - w * (0.624 - w * (0.65 - w * 0.54));
-    else {
-      w *= 0.6748; 
-      if (w > 0.82) w = 0.82;
-    }
-    p->w = w;
-  } else w = p->w;
-  
-  res = *p->res > FL(0.0) ?
-    (*p->res < FL(1.0) ?
-     *p->res : FL(1.0)) : FL(0.0);
-
-  if (UNLIKELY(offset)) memset(out, '\0', offset*sizeof(MYFLT));
-  if (UNLIKELY(early)) {
-    nsmps -= early;
-    memset(&out[nsmps], '\0', early*sizeof(MYFLT));
-  }
-   
-  for(i=offset; i < nsmps; i++){
-    x = in[i]/scal - (4.3 - 0.2 * w) * res * c5 + 1e-10; 
-    x /= sqrt (1 + x * x);
-    d = w * (x  - c1) / (1 + c1 * c1);            
-    x = c1 + 0.77 * d;
-    c1 = x + 0.23 * d;        
-    d = w * (x  - c2) / (1 + c2 * c2);            
-    x = c2 + 0.77 * d;
-    c2 = x + 0.23 * d;        
-    d = w * (x  - c3) / (1 + c3 * c3);            
-    x = c3 + 0.77 * d;
-    c3 = x + 0.23 * d;        
-    d = w * (x  - c4);
-    x = c4 + 0.77 * d;
-    c4 = x + 0.23 * d;        
-    c5 += 0.85 * (c4 - c5);
-
-    x = in[i]/scal -(4.3 - 0.2 * w) * res * c5;
-    x /= sqrt (1 + x * x);
-    d = w * (x  - c1) / (1 + c1 * c1);            
-    x = c1 + 0.77 * d;
-    c1 = x + 0.23 * d;        
-    d = w * (x  - c2) / (1 + c2 * c2);            
-    x = c2 + 0.77 * d;
-    c2 = x + 0.23 * d;        
-    d = w * (x  - c3) / (1 + c3 * c3);            
-    x = c3 + 0.77 * d;
-    c3 = x + 0.23 * d;        
-    d = w * (x  - c4);
-    x = c4 + 0.77 * d;
-    c4 = x + 0.23 * d;        
-    c5 += 0.85 * (c4 - c5);
-    out[i] = c4*scal;
-  }
-  p->c1 = c1;
-  p->c2 = c2;
-  p->c3 = c3;
-  p->c4 = c4;
-  p->c5 = c5;
-  
-  return OK;
-}
-
-int mvclpf24_perf3_ak(CSOUND *csound, mvclpf24 *p){
-  MYFLT *out = p->out;
-  MYFLT *in = p->in, res, *freq = p->freq;
-  double c1 = p->c1+1e-6, c2 = p->c2, c3 = p->c3,
-    c4 = p->c4, c5 = p->c5, w, x, t, d;
-  int wi;
-  uint32_t offset = p->h.insdshead->ksmps_offset;
-  uint32_t early  = p->h.insdshead->ksmps_no_end;
-  uint32_t i, nsmps = CS_KSMPS;
-  MYFLT scal = csound->Get0dBFS(csound);
-   
-  res = *p->res > FL(0.0) ?
-    (*p->res < FL(1.0) ?
-     *p->res : FL(1.0)) : FL(0.0);
-
-  if (UNLIKELY(offset)) memset(out, '\0', offset*sizeof(MYFLT));
-  if (UNLIKELY(early)) {
-    nsmps -= early;
-    memset(&out[nsmps], '\0', early*sizeof(MYFLT));
-  }
-   
-  for(i=offset; i < nsmps; i++){
-    t = log2(freq[i]/CBASE) + 9.70;
-    wi = (int) (floor(t));
-    t -= wi;
-    t = ldexp(1 + t * (0.6930 +
-		       t * (0.2416 + t * (0.0517 +
-					  t * 0.0137))), wi);
-    w = t/csound->GetSr(csound);
-    if(w < 0.75)
-      w *= 1.005 - w * (0.624 - w * (0.65 - w * 0.54));
-    else {
-      w *= 0.6748; 
-      if (w > 0.82) w = 0.82;
-    }
-
-    
-    x = in[i]/scal - (4.3 - 0.2 * w) * res * c5 + 1e-10; 
-    x /= sqrt (1 + x * x);
-    d = w * (x  - c1) / (1 + c1 * c1);            
-    x = c1 + 0.77 * d;
-    c1 = x + 0.23 * d;        
-    d = w * (x  - c2) / (1 + c2 * c2);            
-    x = c2 + 0.77 * d;
-    c2 = x + 0.23 * d;        
-    d = w * (x  - c3) / (1 + c3 * c3);            
-    x = c3 + 0.77 * d;
-    c3 = x + 0.23 * d;        
-    d = w * (x  - c4);
-    x = c4 + 0.77 * d;
-    c4 = x + 0.23 * d;        
-    c5 += 0.85 * (c4 - c5);
-
-    x = in[i]/scal -(4.3 - 0.2 * w) * res * c5;
-    x /= sqrt (1 + x * x);
-    d = w * (x  - c1) / (1 + c1 * c1);            
-    x = c1 + 0.77 * d;
-    c1 = x + 0.23 * d;        
-    d = w * (x  - c2) / (1 + c2 * c2);            
-    x = c2 + 0.77 * d;
-    c2 = x + 0.23 * d;        
-    d = w * (x  - c3) / (1 + c3 * c3);            
-    x = c3 + 0.77 * d;
-    c3 = x + 0.23 * d;        
-    d = w * (x  - c4);
-    x = c4 + 0.77 * d;
-    c4 = x + 0.23 * d;        
-    c5 += 0.85 * (c4 - c5);
-    out[i] = c4*scal;
-  }
-  p->c1 = c1;
-  p->c2 = c2;
-  p->c3 = c3;
-  p->c4 = c4;
-  p->c5 = c5;
-  
-  return OK;
-}
-
-int mvclpf24_perf3_ka(CSOUND *csound, mvclpf24 *p){
-  MYFLT *out = p->out;
-  MYFLT *in = p->in, *res  = p->res;
-  double c1 = p->c1+1e-6, c2 = p->c2, c3 = p->c3,
-    c4 = p->c4, c5 = p->c5, w, x, t, d;
-  uint32_t offset = p->h.insdshead->ksmps_offset;
-  uint32_t early  = p->h.insdshead->ksmps_no_end;
-  uint32_t i, nsmps = CS_KSMPS;
-  MYFLT scal = csound->Get0dBFS(csound);
-  
-  if(p->fr != *p->freq) {
-    MYFLT fr = log2(*p->freq/CBASE);
-    p->fr  = *p->freq;
-    w = exp2ap(fr + 9.70)/csound->GetSr(csound);
-    if (w < 0.75) w *= 1.005 - w * (0.624 - w * (0.65 - w * 0.54));
-    else {
-      w *= 0.6748; 
-      if (w > 0.82) w = 0.82;
-    }
-    p->w = w;
-  } else w = p->w;
-  
-  if (UNLIKELY(offset)) memset(out, '\0', offset*sizeof(MYFLT));
-  if (UNLIKELY(early)) {
-    nsmps -= early;
-    memset(&out[nsmps], '\0', early*sizeof(MYFLT));
-  }
-   
-  for(i=offset; i < nsmps; i++){
-    x = in[i]/scal - (4.3 - 0.2 * w) *
-      (res[i] > FL(0.0) ?
-       (res[i] < FL(1.0) ?
-	res[i] : FL(1.0)) : FL(0.0)) * c5 + 1e-10; 
-    x /= sqrt (1 + x * x);
-    d = w * (x  - c1) / (1 + c1 * c1);            
-    x = c1 + 0.77 * d;
-    c1 = x + 0.23 * d;        
-    d = w * (x  - c2) / (1 + c2 * c2);            
-    x = c2 + 0.77 * d;
-    c2 = x + 0.23 * d;        
-    d = w * (x  - c3) / (1 + c3 * c3);            
-    x = c3 + 0.77 * d;
-    c3 = x + 0.23 * d;        
-    d = w * (x  - c4);
-    x = c4 + 0.77 * d;
-    c4 = x + 0.23 * d;        
-    c5 += 0.85 * (c4 - c5);
-
-    x = in[i]/scal - (4.3 - 0.2 * w) *
-      (res[i] > FL(0.0) ?
-       (res[i] < FL(1.0) ?
-	res[i] : FL(1.0)) : FL(0.0)) * c5 + 1e-10;
-    x /= sqrt (1 + x * x);
-    d = w * (x  - c1) / (1 + c1 * c1);            
-    x = c1 + 0.77 * d;
-    c1 = x + 0.23 * d;        
-    d = w * (x  - c2) / (1 + c2 * c2);            
-    x = c2 + 0.77 * d;
-    c2 = x + 0.23 * d;        
-    d = w * (x  - c3) / (1 + c3 * c3);            
-    x = c3 + 0.77 * d;
-    c3 = x + 0.23 * d;        
-    d = w * (x  - c4);
-    x = c4 + 0.77 * d;
-    c4 = x + 0.23 * d;        
-    c5 += 0.85 * (c4 - c5);
-    out[i] = c4*scal;
-  }
-  p->c1 = c1;
-  p->c2 = c2;
-  p->c3 = c3;
-  p->c4 = c4;
-  p->c5 = c5;
-  
-  return OK;
-}
-
-int mvclpf24_perf3_aa(CSOUND *csound, mvclpf24 *p){
-  MYFLT *out = p->out;
-  MYFLT *in = p->in, *res = p->res, *freq = p->freq;
-  double c1 = p->c1+1e-6, c2 = p->c2, c3 = p->c3,
-    c4 = p->c4, c5 = p->c5, w, x, t, d;
-  int wi;
-  uint32_t offset = p->h.insdshead->ksmps_offset;
-  uint32_t early  = p->h.insdshead->ksmps_no_end;
-  uint32_t i, nsmps = CS_KSMPS;
-  MYFLT scal = csound->Get0dBFS(csound);
-   
-  if (UNLIKELY(offset)) memset(out, '\0', offset*sizeof(MYFLT));
-  if (UNLIKELY(early)) {
-    nsmps -= early;
-    memset(&out[nsmps], '\0', early*sizeof(MYFLT));
-  }
-   
-  for(i=offset; i < nsmps; i++){
-    t = log2(freq[i]/CBASE) + 9.70;
-    wi = (int) (floor(t));
-    t -= wi;
-    t = ldexp(1 + t * (0.6930 +
-		       t * (0.2416 + t * (0.0517 +
-					  t * 0.0137))), wi);
-    w = t/csound->GetSr(csound);
-    if(w < 0.75)
-      w *= 1.005 - w * (0.624 - w * (0.65 - w * 0.54));
-    else {
-      w *= 0.6748; 
-      if (w > 0.82) w = 0.82;
-    }
-
-    
-    x = in[i]/scal - (4.3 - 0.2 * w) *
-      (res[i] > FL(0.0) ?
-       (res[i] < FL(1.0) ?
-	res[i] : FL(1.0)) : FL(0.0)) * c5 + 1e-10; 
-    x /= sqrt (1 + x * x);
-    d = w * (x  - c1) / (1 + c1 * c1);            
-    x = c1 + 0.77 * d;
-    c1 = x + 0.23 * d;        
-    d = w * (x  - c2) / (1 + c2 * c2);            
-    x = c2 + 0.77 * d;
-    c2 = x + 0.23 * d;        
-    d = w * (x  - c3) / (1 + c3 * c3);            
-    x = c3 + 0.77 * d;
-    c3 = x + 0.23 * d;        
-    d = w * (x  - c4);
-    x = c4 + 0.77 * d;
-    c4 = x + 0.23 * d;        
-    c5 += 0.85 * (c4 - c5);
-
-    x = in[i]/scal - (4.3 - 0.2 * w) *
-      (res[i] > FL(0.0) ?
-       (res[i] < FL(1.0) ?
-	res[i] : FL(1.0)) : FL(0.0)) * c5 + 1e-10;
-    x /= sqrt (1 + x * x);
-    d = w * (x  - c1) / (1 + c1 * c1);            
-    x = c1 + 0.77 * d;
-    c1 = x + 0.23 * d;        
-    d = w * (x  - c2) / (1 + c2 * c2);            
-    x = c2 + 0.77 * d;
-    c2 = x + 0.23 * d;        
-    d = w * (x  - c3) / (1 + c3 * c3);            
-    x = c3 + 0.77 * d;
-    c3 = x + 0.23 * d;        
-    d = w * (x  - c4);
-    x = c4 + 0.77 * d;
-    c4 = x + 0.23 * d;        
-    c5 += 0.85 * (c4 - c5);
-    out[i] = c4*scal;
-  }
-  p->c1 = c1;
-  p->c2 = c2;
-  p->c3 = c3;
-  p->c4 = c4;
-  p->c5 = c5;
-  
-  return OK;
->>>>>>> 588ee13d
-}
-
-typedef struct _mvcf4 {
-  OPDS h;
-  MYFLT *out0, *out1, *out2, *out3;
-  MYFLT *in, *freq, *res, *skipinit;
-  double c1, c2, c3, c4, c5;
-  double fr, w;
-} mvclpf24_4;
-
-
-int mvclpf24_4_init(CSOUND *csound, mvclpf24_4 *p){
-    if(!*p->skipinit){
-      p->c1 = p->c2  = p->c3 =
-        p->c4 = p->c5 = FL(0.0);
-      p->fr = FL(0.0);
-    }
-    return OK;
-}
-
-int mvclpf24_perf4(CSOUND *csound, mvclpf24_4 *p){
-<<<<<<< HEAD
-    MYFLT *out0 = p->out0, *out1 = p->out1,
-      *out2 = p->out2, *out3 = p->out3;
+    MYFLT *out = p->out;
     MYFLT *in = p->in, res;
     double c1 = p->c1+1e-6, c2 = p->c2, c3 = p->c3,
       c4 = p->c4, c5 = p->c5, w, x, t, d;
     uint32_t offset = p->h.insdshead->ksmps_offset;
     uint32_t early  = p->h.insdshead->ksmps_no_end;
     uint32_t i, nsmps = CS_KSMPS;
+    MYFLT scal = csound->Get0dBFS(csound);
 
     if(p->fr != *p->freq) {
       MYFLT fr = log2(*p->freq/CBASE);
@@ -2121,22 +1025,14 @@
       (*p->res < FL(1.0) ?
        *p->res : FL(1.0)) : FL(0.0);
 
-    if (UNLIKELY(offset)) {
-      memset(out0, '\0', offset*sizeof(MYFLT));
-      memset(out1, '\0', offset*sizeof(MYFLT));
-      memset(out2, '\0', offset*sizeof(MYFLT));
-      memset(out3, '\0', offset*sizeof(MYFLT));
-    }
+    if (UNLIKELY(offset)) memset(out, '\0', offset*sizeof(MYFLT));
     if (UNLIKELY(early)) {
       nsmps -= early;
-      memset(&out0[nsmps], '\0', early*sizeof(MYFLT));
-      memset(&out1[nsmps], '\0', early*sizeof(MYFLT));
-      memset(&out2[nsmps], '\0', early*sizeof(MYFLT));
-      memset(&out3[nsmps], '\0', early*sizeof(MYFLT));
+      memset(&out[nsmps], '\0', early*sizeof(MYFLT));
     }
 
     for(i=offset; i < nsmps; i++){
-      x = in[i] - (4.3 - 0.2 * w) * res * c5 + 1e-10;
+      x = in[i]/scal - (4.3 - 0.2 * w) * res * c5 + 1e-10;
       x /= sqrt (1 + x * x);
       d = w * (x  - c1) / (1 + c1 * c1);
       x = c1 + 0.77 * d;
@@ -2152,7 +1048,7 @@
       c4 = x + 0.23 * d;
       c5 += 0.85 * (c4 - c5);
 
-      x = in[i] -(4.3 - 0.2 * w) * res * c5;
+      x = in[i]/scal -(4.3 - 0.2 * w) * res * c5;
       x /= sqrt (1 + x * x);
       d = w * (x  - c1) / (1 + c1 * c1);
       x = c1 + 0.77 * d;
@@ -2167,10 +1063,7 @@
       x = c4 + 0.77 * d;
       c4 = x + 0.23 * d;
       c5 += 0.85 * (c4 - c5);
-      out0[i] = c1;
-      out1[i] = c2;
-      out2[i] = c3;
-      out3[i] = c4;
+      out[i] = c4*scal;
     }
     p->c1 = c1;
     p->c2 = c2;
@@ -2179,99 +1072,10 @@
     p->c5 = c5;
 
     return OK;
-=======
-  MYFLT *out0 = p->out0, *out1 = p->out1,
-    *out2 = p->out2, *out3 = p->out3;
-  MYFLT *in = p->in, res;
-  double c1 = p->c1+1e-6, c2 = p->c2, c3 = p->c3,
-    c4 = p->c4, c5 = p->c5, w, x, t, d;
-  uint32_t offset = p->h.insdshead->ksmps_offset;
-  uint32_t early  = p->h.insdshead->ksmps_no_end;
-  uint32_t i, nsmps = CS_KSMPS;
-  MYFLT scal = csound->Get0dBFS(csound);
-  
-  if(p->fr != *p->freq) {
-    MYFLT fr = log2(*p->freq/CBASE);
-    p->fr  = *p->freq;
-    w = exp2ap(fr + 9.70)/csound->GetSr(csound);
-    if (w < 0.75) w *= 1.005 - w * (0.624 - w * (0.65 - w * 0.54));
-    else {
-      w *= 0.6748; 
-      if (w > 0.82) w = 0.82;
-    }
-    p->w = w;
-  } else w = p->w;
-  
-  res = *p->res > FL(0.0) ?
-    (*p->res < FL(1.0) ?
-     *p->res : FL(1.0)) : FL(0.0);
-
-  if (UNLIKELY(offset)) {
-    memset(out0, '\0', offset*sizeof(MYFLT));
-    memset(out1, '\0', offset*sizeof(MYFLT));
-    memset(out2, '\0', offset*sizeof(MYFLT));
-    memset(out3, '\0', offset*sizeof(MYFLT));
-  }
-  if (UNLIKELY(early)) {
-    nsmps -= early;
-    memset(&out0[nsmps], '\0', early*sizeof(MYFLT));
-    memset(&out1[nsmps], '\0', early*sizeof(MYFLT));
-    memset(&out2[nsmps], '\0', early*sizeof(MYFLT));
-    memset(&out3[nsmps], '\0', early*sizeof(MYFLT));
-  }
-   
-  for(i=offset; i < nsmps; i++){
-    x = in[i]/scal - (4.3 - 0.2 * w) * res * c5 + 1e-10; 
-    x /= sqrt (1 + x * x);
-    d = w * (x  - c1) / (1 + c1 * c1);            
-    x = c1 + 0.77 * d;
-    c1 = x + 0.23 * d;        
-    d = w * (x  - c2) / (1 + c2 * c2);            
-    x = c2 + 0.77 * d;
-    c2 = x + 0.23 * d;        
-    d = w * (x  - c3) / (1 + c3 * c3);            
-    x = c3 + 0.77 * d;
-    c3 = x + 0.23 * d;        
-    d = w * (x  - c4);
-    x = c4 + 0.77 * d;
-    c4 = x + 0.23 * d;        
-    c5 += 0.85 * (c4 - c5);
-
-    x = in[i]/scal -(4.3 - 0.2 * w) * res * c5;
-    x /= sqrt (1 + x * x);
-    d = w * (x  - c1) / (1 + c1 * c1);            
-    x = c1 + 0.77 * d;
-    c1 = x + 0.23 * d;        
-    d = w * (x  - c2) / (1 + c2 * c2);            
-    x = c2 + 0.77 * d;
-    c2 = x + 0.23 * d;        
-    d = w * (x  - c3) / (1 + c3 * c3);            
-    x = c3 + 0.77 * d;
-    c3 = x + 0.23 * d;        
-    d = w * (x  - c4);
-    x = c4 + 0.77 * d;
-    c4 = x + 0.23 * d;        
-    c5 += 0.85 * (c4 - c5);
-    out0[i] = c1*scal;
-    out1[i] = c2*scal;
-    out2[i] = c3*scal;
-    out3[i] = c4*scal;
-  }
-  p->c1 = c1;
-  p->c2 = c2;
-  p->c3 = c3;
-  p->c4 = c4;
-  p->c5 = c5;
-  
-  return OK;
->>>>>>> 588ee13d
-}
-
-
-int mvclpf24_perf4_ak(CSOUND *csound, mvclpf24_4 *p){
-<<<<<<< HEAD
-    MYFLT *out0 = p->out0, *out1 = p->out1,
-      *out2 = p->out2, *out3 = p->out3;
+}
+
+int mvclpf24_perf3_ak(CSOUND *csound, mvclpf24 *p){
+    MYFLT *out = p->out;
     MYFLT *in = p->in, res, *freq = p->freq;
     double c1 = p->c1+1e-6, c2 = p->c2, c3 = p->c3,
       c4 = p->c4, c5 = p->c5, w, x, t, d;
@@ -2279,23 +1083,16 @@
     uint32_t offset = p->h.insdshead->ksmps_offset;
     uint32_t early  = p->h.insdshead->ksmps_no_end;
     uint32_t i, nsmps = CS_KSMPS;
+    MYFLT scal = csound->Get0dBFS(csound);
 
     res = *p->res > FL(0.0) ?
       (*p->res < FL(1.0) ?
        *p->res : FL(1.0)) : FL(0.0);
 
-    if (UNLIKELY(offset)) {
-      memset(out0, '\0', offset*sizeof(MYFLT));
-      memset(out1, '\0', offset*sizeof(MYFLT));
-      memset(out2, '\0', offset*sizeof(MYFLT));
-      memset(out3, '\0', offset*sizeof(MYFLT));
-    }
+    if (UNLIKELY(offset)) memset(out, '\0', offset*sizeof(MYFLT));
     if (UNLIKELY(early)) {
       nsmps -= early;
-      memset(&out0[nsmps], '\0', early*sizeof(MYFLT));
-      memset(&out1[nsmps], '\0', early*sizeof(MYFLT));
-      memset(&out2[nsmps], '\0', early*sizeof(MYFLT));
-      memset(&out3[nsmps], '\0', early*sizeof(MYFLT));
+      memset(&out[nsmps], '\0', early*sizeof(MYFLT));
     }
 
     for(i=offset; i < nsmps; i++){
@@ -2312,7 +1109,9 @@
         w *= 0.6748;
         if (w > 0.82) w = 0.82;
       }
-      x = in[i] - (4.3 - 0.2 * w) * res * c5 + 1e-10;
+
+
+      x = in[i]/scal - (4.3 - 0.2 * w) * res * c5 + 1e-10;
       x /= sqrt (1 + x * x);
       d = w * (x  - c1) / (1 + c1 * c1);
       x = c1 + 0.77 * d;
@@ -2328,7 +1127,7 @@
       c4 = x + 0.23 * d;
       c5 += 0.85 * (c4 - c5);
 
-      x = in[i] -(4.3 - 0.2 * w) * res * c5;
+      x = in[i]/scal -(4.3 - 0.2 * w) * res * c5;
       x /= sqrt (1 + x * x);
       d = w * (x  - c1) / (1 + c1 * c1);
       x = c1 + 0.77 * d;
@@ -2343,10 +1142,7 @@
       x = c4 + 0.77 * d;
       c4 = x + 0.23 * d;
       c5 += 0.85 * (c4 - c5);
-      out0[i] = c1;
-      out1[i] = c2;
-      out2[i] = c3;
-      out3[i] = c4;
+      out[i] = c4*scal;
     }
     p->c1 = c1;
     p->c2 = c2;
@@ -2357,15 +1153,15 @@
     return OK;
 }
 
-int mvclpf24_perf4_ka(CSOUND *csound, mvclpf24_4 *p){
-    MYFLT *out0 = p->out0, *out1 = p->out1,
-      *out2 = p->out2, *out3 = p->out3;
-    MYFLT *in = p->in, *res = p->res;
+int mvclpf24_perf3_ka(CSOUND *csound, mvclpf24 *p){
+    MYFLT *out = p->out;
+    MYFLT *in = p->in, *res  = p->res;
     double c1 = p->c1+1e-6, c2 = p->c2, c3 = p->c3,
       c4 = p->c4, c5 = p->c5, w, x, t, d;
     uint32_t offset = p->h.insdshead->ksmps_offset;
     uint32_t early  = p->h.insdshead->ksmps_no_end;
     uint32_t i, nsmps = CS_KSMPS;
+    MYFLT scal = csound->Get0dBFS(csound);
 
     if(p->fr != *p->freq) {
       MYFLT fr = log2(*p->freq/CBASE);
@@ -2379,22 +1175,14 @@
       p->w = w;
     } else w = p->w;
 
-    if (UNLIKELY(offset)) {
-      memset(out0, '\0', offset*sizeof(MYFLT));
-      memset(out1, '\0', offset*sizeof(MYFLT));
-      memset(out2, '\0', offset*sizeof(MYFLT));
-      memset(out3, '\0', offset*sizeof(MYFLT));
-    }
+    if (UNLIKELY(offset)) memset(out, '\0', offset*sizeof(MYFLT));
     if (UNLIKELY(early)) {
       nsmps -= early;
-      memset(&out0[nsmps], '\0', early*sizeof(MYFLT));
-      memset(&out1[nsmps], '\0', early*sizeof(MYFLT));
-      memset(&out2[nsmps], '\0', early*sizeof(MYFLT));
-      memset(&out3[nsmps], '\0', early*sizeof(MYFLT));
+      memset(&out[nsmps], '\0', early*sizeof(MYFLT));
     }
 
     for(i=offset; i < nsmps; i++){
-      x = in[i] - (4.3 - 0.2 * w) *
+      x = in[i]/scal - (4.3 - 0.2 * w) *
         (res[i] > FL(0.0) ?
          (res[i] < FL(1.0) ?
           res[i] : FL(1.0)) : FL(0.0)) * c5 + 1e-10;
@@ -2413,7 +1201,7 @@
       c4 = x + 0.23 * d;
       c5 += 0.85 * (c4 - c5);
 
-      x = in[i] - (4.3 - 0.2 * w) *
+      x = in[i]/scal - (4.3 - 0.2 * w) *
         (res[i] > FL(0.0) ?
          (res[i] < FL(1.0) ?
           res[i] : FL(1.0)) : FL(0.0)) * c5 + 1e-10;
@@ -2431,10 +1219,7 @@
       x = c4 + 0.77 * d;
       c4 = x + 0.23 * d;
       c5 += 0.85 * (c4 - c5);
-      out0[i] = c1;
-      out1[i] = c2;
-      out2[i] = c3;
-      out3[i] = c4;
+      out[i] = c4*scal;
     }
     p->c1 = c1;
     p->c2 = c2;
@@ -2445,9 +1230,8 @@
     return OK;
 }
 
-int mvclpf24_perf4_aa(CSOUND *csound, mvclpf24_4 *p){
-    MYFLT *out0 = p->out0, *out1 = p->out1,
-      *out2 = p->out2, *out3 = p->out3;
+int mvclpf24_perf3_aa(CSOUND *csound, mvclpf24 *p){
+    MYFLT *out = p->out;
     MYFLT *in = p->in, *res = p->res, *freq = p->freq;
     double c1 = p->c1+1e-6, c2 = p->c2, c3 = p->c3,
       c4 = p->c4, c5 = p->c5, w, x, t, d;
@@ -2455,19 +1239,12 @@
     uint32_t offset = p->h.insdshead->ksmps_offset;
     uint32_t early  = p->h.insdshead->ksmps_no_end;
     uint32_t i, nsmps = CS_KSMPS;
-
-    if (UNLIKELY(offset)) {
-      memset(out0, '\0', offset*sizeof(MYFLT));
-      memset(out1, '\0', offset*sizeof(MYFLT));
-      memset(out2, '\0', offset*sizeof(MYFLT));
-      memset(out3, '\0', offset*sizeof(MYFLT));
-    }
+    MYFLT scal = csound->Get0dBFS(csound);
+
+    if (UNLIKELY(offset)) memset(out, '\0', offset*sizeof(MYFLT));
     if (UNLIKELY(early)) {
       nsmps -= early;
-      memset(&out0[nsmps], '\0', early*sizeof(MYFLT));
-      memset(&out1[nsmps], '\0', early*sizeof(MYFLT));
-      memset(&out2[nsmps], '\0', early*sizeof(MYFLT));
-      memset(&out3[nsmps], '\0', early*sizeof(MYFLT));
+      memset(&out[nsmps], '\0', early*sizeof(MYFLT));
     }
 
     for(i=offset; i < nsmps; i++){
@@ -2484,7 +1261,9 @@
         w *= 0.6748;
         if (w > 0.82) w = 0.82;
       }
-      x = in[i] - (4.3 - 0.2 * w) *
+
+
+      x = in[i]/scal - (4.3 - 0.2 * w) *
         (res[i] > FL(0.0) ?
          (res[i] < FL(1.0) ?
           res[i] : FL(1.0)) : FL(0.0)) * c5 + 1e-10;
@@ -2503,7 +1282,7 @@
       c4 = x + 0.23 * d;
       c5 += 0.85 * (c4 - c5);
 
-      x = in[i] - (4.3 - 0.2 * w) *
+      x = in[i]/scal - (4.3 - 0.2 * w) *
         (res[i] > FL(0.0) ?
          (res[i] < FL(1.0) ?
           res[i] : FL(1.0)) : FL(0.0)) * c5 + 1e-10;
@@ -2521,10 +1300,7 @@
       x = c4 + 0.77 * d;
       c4 = x + 0.23 * d;
       c5 += 0.85 * (c4 - c5);
-      out0[i] = c1;
-      out1[i] = c2;
-      out2[i] = c3;
-      out3[i] = c4;
+      out[i] = c4*scal;
     }
     p->c1 = c1;
     p->c2 = c2;
@@ -2533,274 +1309,381 @@
     p->c5 = c5;
 
     return OK;
-=======
-  MYFLT *out0 = p->out0, *out1 = p->out1,
-    *out2 = p->out2, *out3 = p->out3;
-  MYFLT *in = p->in, res, *freq = p->freq;
-  double c1 = p->c1+1e-6, c2 = p->c2, c3 = p->c3,
-    c4 = p->c4, c5 = p->c5, w, x, t, d;
-  int wi;
-  uint32_t offset = p->h.insdshead->ksmps_offset;
-  uint32_t early  = p->h.insdshead->ksmps_no_end;
-  uint32_t i, nsmps = CS_KSMPS;
-  MYFLT scal = csound->Get0dBFS(csound);
-  
-  res = *p->res > FL(0.0) ?
-    (*p->res < FL(1.0) ?
-     *p->res : FL(1.0)) : FL(0.0);
-
-  if (UNLIKELY(offset)) {
-    memset(out0, '\0', offset*sizeof(MYFLT));
-    memset(out1, '\0', offset*sizeof(MYFLT));
-    memset(out2, '\0', offset*sizeof(MYFLT));
-    memset(out3, '\0', offset*sizeof(MYFLT));
-  }
-  if (UNLIKELY(early)) {
-    nsmps -= early;
-    memset(&out0[nsmps], '\0', early*sizeof(MYFLT));
-    memset(&out1[nsmps], '\0', early*sizeof(MYFLT));
-    memset(&out2[nsmps], '\0', early*sizeof(MYFLT));
-    memset(&out3[nsmps], '\0', early*sizeof(MYFLT));
-  }
-   
-  for(i=offset; i < nsmps; i++){
-    t = log2(freq[i]/CBASE) + 9.70;
-    wi = (int) (floor(t));
-    t -= wi;
-    t = ldexp(1 + t * (0.6930 +
-		       t * (0.2416 + t * (0.0517 +
-					  t * 0.0137))), wi);
-    w = t/csound->GetSr(csound);
-    if(w < 0.75)
-      w *= 1.005 - w * (0.624 - w * (0.65 - w * 0.54));
-    else {
-      w *= 0.6748; 
-      if (w > 0.82) w = 0.82;
-    }
-    x = in[i]/scal - (4.3 - 0.2 * w) * res * c5 + 1e-10; 
-    x /= sqrt (1 + x * x);
-    d = w * (x  - c1) / (1 + c1 * c1);            
-    x = c1 + 0.77 * d;
-    c1 = x + 0.23 * d;        
-    d = w * (x  - c2) / (1 + c2 * c2);            
-    x = c2 + 0.77 * d;
-    c2 = x + 0.23 * d;        
-    d = w * (x  - c3) / (1 + c3 * c3);            
-    x = c3 + 0.77 * d;
-    c3 = x + 0.23 * d;        
-    d = w * (x  - c4);
-    x = c4 + 0.77 * d;
-    c4 = x + 0.23 * d;        
-    c5 += 0.85 * (c4 - c5);
-
-    x = in[i]/scal -(4.3 - 0.2 * w) * res * c5;
-    x /= sqrt (1 + x * x);
-    d = w * (x  - c1) / (1 + c1 * c1);            
-    x = c1 + 0.77 * d;
-    c1 = x + 0.23 * d;        
-    d = w * (x  - c2) / (1 + c2 * c2);            
-    x = c2 + 0.77 * d;
-    c2 = x + 0.23 * d;        
-    d = w * (x  - c3) / (1 + c3 * c3);            
-    x = c3 + 0.77 * d;
-    c3 = x + 0.23 * d;        
-    d = w * (x  - c4);
-    x = c4 + 0.77 * d;
-    c4 = x + 0.23 * d;        
-    c5 += 0.85 * (c4 - c5);
-    out0[i] = c1*scal;
-    out1[i] = c2*scal;
-    out2[i] = c3*scal;
-    out3[i] = c4*scal;
-  }
-  p->c1 = c1;
-  p->c2 = c2;
-  p->c3 = c3;
-  p->c4 = c4;
-  p->c5 = c5;
-  
-  return OK;
+}
+
+typedef struct _mvcf4 {
+  OPDS h;
+  MYFLT *out0, *out1, *out2, *out3;
+  MYFLT *in, *freq, *res, *skipinit;
+  double c1, c2, c3, c4, c5;
+  double fr, w;
+} mvclpf24_4;
+
+
+int mvclpf24_4_init(CSOUND *csound, mvclpf24_4 *p){
+    if(!*p->skipinit){
+      p->c1 = p->c2  = p->c3 =
+        p->c4 = p->c5 = FL(0.0);
+      p->fr = FL(0.0);
+    }
+    return OK;
+}
+
+int mvclpf24_perf4(CSOUND *csound, mvclpf24_4 *p){
+    MYFLT *out0 = p->out0, *out1 = p->out1,
+      *out2 = p->out2, *out3 = p->out3;
+    MYFLT *in = p->in, res;
+    double c1 = p->c1+1e-6, c2 = p->c2, c3 = p->c3,
+      c4 = p->c4, c5 = p->c5, w, x, t, d;
+    uint32_t offset = p->h.insdshead->ksmps_offset;
+    uint32_t early  = p->h.insdshead->ksmps_no_end;
+    uint32_t i, nsmps = CS_KSMPS;
+    MYFLT scal = csound->Get0dBFS(csound);
+
+    if(p->fr != *p->freq) {
+      MYFLT fr = log2(*p->freq/CBASE);
+      p->fr  = *p->freq;
+      w = exp2ap(fr + 9.70)/csound->GetSr(csound);
+      if (w < 0.75) w *= 1.005 - w * (0.624 - w * (0.65 - w * 0.54));
+      else {
+        w *= 0.6748;
+        if (w > 0.82) w = 0.82;
+      }
+      p->w = w;
+    } else w = p->w;
+
+    res = *p->res > FL(0.0) ?
+      (*p->res < FL(1.0) ?
+       *p->res : FL(1.0)) : FL(0.0);
+
+    if (UNLIKELY(offset)) {
+      memset(out0, '\0', offset*sizeof(MYFLT));
+      memset(out1, '\0', offset*sizeof(MYFLT));
+      memset(out2, '\0', offset*sizeof(MYFLT));
+      memset(out3, '\0', offset*sizeof(MYFLT));
+    }
+    if (UNLIKELY(early)) {
+      nsmps -= early;
+      memset(&out0[nsmps], '\0', early*sizeof(MYFLT));
+      memset(&out1[nsmps], '\0', early*sizeof(MYFLT));
+      memset(&out2[nsmps], '\0', early*sizeof(MYFLT));
+      memset(&out3[nsmps], '\0', early*sizeof(MYFLT));
+    }
+
+    for(i=offset; i < nsmps; i++){
+      x = in[i]/scal - (4.3 - 0.2 * w) * res * c5 + 1e-10;
+      x /= sqrt (1 + x * x);
+      d = w * (x  - c1) / (1 + c1 * c1);
+      x = c1 + 0.77 * d;
+      c1 = x + 0.23 * d;
+      d = w * (x  - c2) / (1 + c2 * c2);
+      x = c2 + 0.77 * d;
+      c2 = x + 0.23 * d;
+      d = w * (x  - c3) / (1 + c3 * c3);
+      x = c3 + 0.77 * d;
+      c3 = x + 0.23 * d;
+      d = w * (x  - c4);
+      x = c4 + 0.77 * d;
+      c4 = x + 0.23 * d;
+      c5 += 0.85 * (c4 - c5);
+
+      x = in[i]/scal -(4.3 - 0.2 * w) * res * c5;
+      x /= sqrt (1 + x * x);
+      d = w * (x  - c1) / (1 + c1 * c1);
+      x = c1 + 0.77 * d;
+      c1 = x + 0.23 * d;
+      d = w * (x  - c2) / (1 + c2 * c2);
+      x = c2 + 0.77 * d;
+      c2 = x + 0.23 * d;
+      d = w * (x  - c3) / (1 + c3 * c3);
+      x = c3 + 0.77 * d;
+      c3 = x + 0.23 * d;
+      d = w * (x  - c4);
+      x = c4 + 0.77 * d;
+      c4 = x + 0.23 * d;
+      c5 += 0.85 * (c4 - c5);
+      out0[i] = c1*scal;
+      out1[i] = c2*scal;
+      out2[i] = c3*scal;
+      out3[i] = c4*scal;
+    }
+    p->c1 = c1;
+    p->c2 = c2;
+    p->c3 = c3;
+    p->c4 = c4;
+    p->c5 = c5;
+
+    return OK;
+}
+
+
+int mvclpf24_perf4_ak(CSOUND *csound, mvclpf24_4 *p){
+    MYFLT *out0 = p->out0, *out1 = p->out1,
+      *out2 = p->out2, *out3 = p->out3;
+    MYFLT *in = p->in, res, *freq = p->freq;
+    double c1 = p->c1+1e-6, c2 = p->c2, c3 = p->c3,
+      c4 = p->c4, c5 = p->c5, w, x, t, d;
+    int wi;
+    uint32_t offset = p->h.insdshead->ksmps_offset;
+    uint32_t early  = p->h.insdshead->ksmps_no_end;
+    uint32_t i, nsmps = CS_KSMPS;
+    MYFLT scal = csound->Get0dBFS(csound);
+
+    res = *p->res > FL(0.0) ?
+      (*p->res < FL(1.0) ?
+       *p->res : FL(1.0)) : FL(0.0);
+
+    if (UNLIKELY(offset)) {
+      memset(out0, '\0', offset*sizeof(MYFLT));
+      memset(out1, '\0', offset*sizeof(MYFLT));
+      memset(out2, '\0', offset*sizeof(MYFLT));
+      memset(out3, '\0', offset*sizeof(MYFLT));
+    }
+    if (UNLIKELY(early)) {
+      nsmps -= early;
+      memset(&out0[nsmps], '\0', early*sizeof(MYFLT));
+      memset(&out1[nsmps], '\0', early*sizeof(MYFLT));
+      memset(&out2[nsmps], '\0', early*sizeof(MYFLT));
+      memset(&out3[nsmps], '\0', early*sizeof(MYFLT));
+    }
+
+    for(i=offset; i < nsmps; i++){
+      t = log2(freq[i]/CBASE) + 9.70;
+      wi = (int) (floor(t));
+      t -= wi;
+      t = ldexp(1 + t * (0.6930 +
+                         t * (0.2416 + t * (0.0517 +
+                                            t * 0.0137))), wi);
+      w = t/csound->GetSr(csound);
+      if(w < 0.75)
+        w *= 1.005 - w * (0.624 - w * (0.65 - w * 0.54));
+      else {
+        w *= 0.6748;
+        if (w > 0.82) w = 0.82;
+      }
+      x = in[i]/scal - (4.3 - 0.2 * w) * res * c5 + 1e-10;
+      x /= sqrt (1 + x * x);
+      d = w * (x  - c1) / (1 + c1 * c1);
+      x = c1 + 0.77 * d;
+      c1 = x + 0.23 * d;
+      d = w * (x  - c2) / (1 + c2 * c2);
+      x = c2 + 0.77 * d;
+      c2 = x + 0.23 * d;
+      d = w * (x  - c3) / (1 + c3 * c3);
+      x = c3 + 0.77 * d;
+      c3 = x + 0.23 * d;
+      d = w * (x  - c4);
+      x = c4 + 0.77 * d;
+      c4 = x + 0.23 * d;
+      c5 += 0.85 * (c4 - c5);
+
+      x = in[i]/scal -(4.3 - 0.2 * w) * res * c5;
+      x /= sqrt (1 + x * x);
+      d = w * (x  - c1) / (1 + c1 * c1);
+      x = c1 + 0.77 * d;
+      c1 = x + 0.23 * d;
+      d = w * (x  - c2) / (1 + c2 * c2);
+      x = c2 + 0.77 * d;
+      c2 = x + 0.23 * d;
+      d = w * (x  - c3) / (1 + c3 * c3);
+      x = c3 + 0.77 * d;
+      c3 = x + 0.23 * d;
+      d = w * (x  - c4);
+      x = c4 + 0.77 * d;
+      c4 = x + 0.23 * d;
+      c5 += 0.85 * (c4 - c5);
+      out0[i] = c1*scal;
+      out1[i] = c2*scal;
+      out2[i] = c3*scal;
+      out3[i] = c4*scal;
+    }
+    p->c1 = c1;
+    p->c2 = c2;
+    p->c3 = c3;
+    p->c4 = c4;
+    p->c5 = c5;
+
+    return OK;
 }
 
 int mvclpf24_perf4_ka(CSOUND *csound, mvclpf24_4 *p){
-  MYFLT *out0 = p->out0, *out1 = p->out1,
-    *out2 = p->out2, *out3 = p->out3;
-  MYFLT *in = p->in, *res = p->res;
-  double c1 = p->c1+1e-6, c2 = p->c2, c3 = p->c3,
-    c4 = p->c4, c5 = p->c5, w, x, t, d;
-  uint32_t offset = p->h.insdshead->ksmps_offset;
-  uint32_t early  = p->h.insdshead->ksmps_no_end;
-  uint32_t i, nsmps = CS_KSMPS;
-  MYFLT scal = csound->Get0dBFS(csound);
-  
-  if(p->fr != *p->freq) {
-    MYFLT fr = log2(*p->freq/CBASE);
-    p->fr  = *p->freq;
-    w = exp2ap(fr + 9.70)/csound->GetSr(csound);
-    if (w < 0.75) w *= 1.005 - w * (0.624 - w * (0.65 - w * 0.54));
-    else {
-      w *= 0.6748; 
-      if (w > 0.82) w = 0.82;
-    }
-    p->w = w;
-  } else w = p->w;
-
-  if (UNLIKELY(offset)) {
-    memset(out0, '\0', offset*sizeof(MYFLT));
-    memset(out1, '\0', offset*sizeof(MYFLT));
-    memset(out2, '\0', offset*sizeof(MYFLT));
-    memset(out3, '\0', offset*sizeof(MYFLT));
-  }
-  if (UNLIKELY(early)) {
-    nsmps -= early;
-    memset(&out0[nsmps], '\0', early*sizeof(MYFLT));
-    memset(&out1[nsmps], '\0', early*sizeof(MYFLT));
-    memset(&out2[nsmps], '\0', early*sizeof(MYFLT));
-    memset(&out3[nsmps], '\0', early*sizeof(MYFLT));
-  }
-   
-  for(i=offset; i < nsmps; i++){
-    x = in[i]/scal - (4.3 - 0.2 * w) *
-      (res[i] > FL(0.0) ?
-       (res[i] < FL(1.0) ?
-	res[i] : FL(1.0)) : FL(0.0)) * c5 + 1e-10;
-    x /= sqrt (1 + x * x);
-    d = w * (x  - c1) / (1 + c1 * c1);            
-    x = c1 + 0.77 * d;
-    c1 = x + 0.23 * d;        
-    d = w * (x  - c2) / (1 + c2 * c2);            
-    x = c2 + 0.77 * d;
-    c2 = x + 0.23 * d;        
-    d = w * (x  - c3) / (1 + c3 * c3);            
-    x = c3 + 0.77 * d;
-    c3 = x + 0.23 * d;        
-    d = w * (x  - c4);
-    x = c4 + 0.77 * d;
-    c4 = x + 0.23 * d;        
-    c5 += 0.85 * (c4 - c5);
-
-    x = in[i]/scal - (4.3 - 0.2 * w) *
-      (res[i] > FL(0.0) ?
-       (res[i] < FL(1.0) ?
-	res[i] : FL(1.0)) : FL(0.0)) * c5 + 1e-10;
-    x /= sqrt (1 + x * x);
-    d = w * (x  - c1) / (1 + c1 * c1);            
-    x = c1 + 0.77 * d;
-    c1 = x + 0.23 * d;        
-    d = w * (x  - c2) / (1 + c2 * c2);            
-    x = c2 + 0.77 * d;
-    c2 = x + 0.23 * d;        
-    d = w * (x  - c3) / (1 + c3 * c3);            
-    x = c3 + 0.77 * d;
-    c3 = x + 0.23 * d;        
-    d = w * (x  - c4);
-    x = c4 + 0.77 * d;
-    c4 = x + 0.23 * d;        
-    c5 += 0.85 * (c4 - c5);
-    out0[i] = c1*scal;
-    out1[i] = c2*scal;
-    out2[i] = c3*scal;
-    out3[i] = c4*scal;
-  }
-  p->c1 = c1;
-  p->c2 = c2;
-  p->c3 = c3;
-  p->c4 = c4;
-  p->c5 = c5;
-  
-  return OK;
+    MYFLT *out0 = p->out0, *out1 = p->out1,
+      *out2 = p->out2, *out3 = p->out3;
+    MYFLT *in = p->in, *res = p->res;
+    double c1 = p->c1+1e-6, c2 = p->c2, c3 = p->c3,
+      c4 = p->c4, c5 = p->c5, w, x, t, d;
+    uint32_t offset = p->h.insdshead->ksmps_offset;
+    uint32_t early  = p->h.insdshead->ksmps_no_end;
+    uint32_t i, nsmps = CS_KSMPS;
+    MYFLT scal = csound->Get0dBFS(csound);
+
+    if(p->fr != *p->freq) {
+      MYFLT fr = log2(*p->freq/CBASE);
+      p->fr  = *p->freq;
+      w = exp2ap(fr + 9.70)/csound->GetSr(csound);
+      if (w < 0.75) w *= 1.005 - w * (0.624 - w * (0.65 - w * 0.54));
+      else {
+        w *= 0.6748;
+        if (w > 0.82) w = 0.82;
+      }
+      p->w = w;
+    } else w = p->w;
+
+    if (UNLIKELY(offset)) {
+      memset(out0, '\0', offset*sizeof(MYFLT));
+      memset(out1, '\0', offset*sizeof(MYFLT));
+      memset(out2, '\0', offset*sizeof(MYFLT));
+      memset(out3, '\0', offset*sizeof(MYFLT));
+    }
+    if (UNLIKELY(early)) {
+      nsmps -= early;
+      memset(&out0[nsmps], '\0', early*sizeof(MYFLT));
+      memset(&out1[nsmps], '\0', early*sizeof(MYFLT));
+      memset(&out2[nsmps], '\0', early*sizeof(MYFLT));
+      memset(&out3[nsmps], '\0', early*sizeof(MYFLT));
+    }
+
+    for(i=offset; i < nsmps; i++){
+      x = in[i]/scal - (4.3 - 0.2 * w) *
+        (res[i] > FL(0.0) ?
+         (res[i] < FL(1.0) ?
+          res[i] : FL(1.0)) : FL(0.0)) * c5 + 1e-10;
+      x /= sqrt (1 + x * x);
+      d = w * (x  - c1) / (1 + c1 * c1);
+      x = c1 + 0.77 * d;
+      c1 = x + 0.23 * d;
+      d = w * (x  - c2) / (1 + c2 * c2);
+      x = c2 + 0.77 * d;
+      c2 = x + 0.23 * d;
+      d = w * (x  - c3) / (1 + c3 * c3);
+      x = c3 + 0.77 * d;
+      c3 = x + 0.23 * d;
+      d = w * (x  - c4);
+      x = c4 + 0.77 * d;
+      c4 = x + 0.23 * d;
+      c5 += 0.85 * (c4 - c5);
+
+      x = in[i]/scal - (4.3 - 0.2 * w) *
+        (res[i] > FL(0.0) ?
+         (res[i] < FL(1.0) ?
+          res[i] : FL(1.0)) : FL(0.0)) * c5 + 1e-10;
+      x /= sqrt (1 + x * x);
+      d = w * (x  - c1) / (1 + c1 * c1);
+      x = c1 + 0.77 * d;
+      c1 = x + 0.23 * d;
+      d = w * (x  - c2) / (1 + c2 * c2);
+      x = c2 + 0.77 * d;
+      c2 = x + 0.23 * d;
+      d = w * (x  - c3) / (1 + c3 * c3);
+      x = c3 + 0.77 * d;
+      c3 = x + 0.23 * d;
+      d = w * (x  - c4);
+      x = c4 + 0.77 * d;
+      c4 = x + 0.23 * d;
+      c5 += 0.85 * (c4 - c5);
+      out0[i] = c1*scal;
+      out1[i] = c2*scal;
+      out2[i] = c3*scal;
+      out3[i] = c4*scal;
+    }
+    p->c1 = c1;
+    p->c2 = c2;
+    p->c3 = c3;
+    p->c4 = c4;
+    p->c5 = c5;
+
+    return OK;
 }
 
 int mvclpf24_perf4_aa(CSOUND *csound, mvclpf24_4 *p){
-  MYFLT *out0 = p->out0, *out1 = p->out1,
-    *out2 = p->out2, *out3 = p->out3;
-  MYFLT *in = p->in, *res = p->res, *freq = p->freq;
-  double c1 = p->c1+1e-6, c2 = p->c2, c3 = p->c3,
-    c4 = p->c4, c5 = p->c5, w, x, t, d;
-  int wi;
-  uint32_t offset = p->h.insdshead->ksmps_offset;
-  uint32_t early  = p->h.insdshead->ksmps_no_end;
-  uint32_t i, nsmps = CS_KSMPS;
-  MYFLT scal = csound->Get0dBFS(csound);
-
-  if (UNLIKELY(offset)) {
-    memset(out0, '\0', offset*sizeof(MYFLT));
-    memset(out1, '\0', offset*sizeof(MYFLT));
-    memset(out2, '\0', offset*sizeof(MYFLT));
-    memset(out3, '\0', offset*sizeof(MYFLT));
-  }
-  if (UNLIKELY(early)) {
-    nsmps -= early;
-    memset(&out0[nsmps], '\0', early*sizeof(MYFLT));
-    memset(&out1[nsmps], '\0', early*sizeof(MYFLT));
-    memset(&out2[nsmps], '\0', early*sizeof(MYFLT));
-    memset(&out3[nsmps], '\0', early*sizeof(MYFLT));
-  }
-   
-  for(i=offset; i < nsmps; i++){
-    t = log2(freq[i]/CBASE) + 9.70;
-    wi = (int) (floor(t));
-    t -= wi;
-    t = ldexp(1 + t * (0.6930 +
-		       t * (0.2416 + t * (0.0517 +
-					  t * 0.0137))), wi);
-    w = t/csound->GetSr(csound);
-    if(w < 0.75)
-      w *= 1.005 - w * (0.624 - w * (0.65 - w * 0.54));
-    else {
-      w *= 0.6748; 
-      if (w > 0.82) w = 0.82;
-    }
-    x = in[i]/scal - (4.3 - 0.2 * w) *
-      (res[i] > FL(0.0) ?
-       (res[i] < FL(1.0) ?
-	res[i] : FL(1.0)) : FL(0.0)) * c5 + 1e-10; 
-    x /= sqrt (1 + x * x);
-    d = w * (x  - c1) / (1 + c1 * c1);            
-    x = c1 + 0.77 * d;
-    c1 = x + 0.23 * d;        
-    d = w * (x  - c2) / (1 + c2 * c2);            
-    x = c2 + 0.77 * d;
-    c2 = x + 0.23 * d;        
-    d = w * (x  - c3) / (1 + c3 * c3);            
-    x = c3 + 0.77 * d;
-    c3 = x + 0.23 * d;        
-    d = w * (x  - c4);
-    x = c4 + 0.77 * d;
-    c4 = x + 0.23 * d;        
-    c5 += 0.85 * (c4 - c5);
-
-    x = in[i]/scal - (4.3 - 0.2 * w) *
-      (res[i] > FL(0.0) ?
-       (res[i] < FL(1.0) ?
-	res[i] : FL(1.0)) : FL(0.0)) * c5 + 1e-10;
-    x /= sqrt (1 + x * x);
-    d = w * (x  - c1) / (1 + c1 * c1);            
-    x = c1 + 0.77 * d;
-    c1 = x + 0.23 * d;        
-    d = w * (x  - c2) / (1 + c2 * c2);            
-    x = c2 + 0.77 * d;
-    c2 = x + 0.23 * d;        
-    d = w * (x  - c3) / (1 + c3 * c3);            
-    x = c3 + 0.77 * d;
-    c3 = x + 0.23 * d;        
-    d = w * (x  - c4);
-    x = c4 + 0.77 * d;
-    c4 = x + 0.23 * d;        
-    c5 += 0.85 * (c4 - c5);
-    out0[i] = c1*scal;
-    out1[i] = c2*scal;
-    out2[i] = c3*scal;
-    out3[i] = c4*scal;
-  }
-  p->c1 = c1;
-  p->c2 = c2;
-  p->c3 = c3;
-  p->c4 = c4;
-  p->c5 = c5;
-  
-  return OK;
->>>>>>> 588ee13d
+    MYFLT *out0 = p->out0, *out1 = p->out1,
+      *out2 = p->out2, *out3 = p->out3;
+    MYFLT *in = p->in, *res = p->res, *freq = p->freq;
+    double c1 = p->c1+1e-6, c2 = p->c2, c3 = p->c3,
+      c4 = p->c4, c5 = p->c5, w, x, t, d;
+    int wi;
+    uint32_t offset = p->h.insdshead->ksmps_offset;
+    uint32_t early  = p->h.insdshead->ksmps_no_end;
+    uint32_t i, nsmps = CS_KSMPS;
+    MYFLT scal = csound->Get0dBFS(csound);
+
+    if (UNLIKELY(offset)) {
+      memset(out0, '\0', offset*sizeof(MYFLT));
+      memset(out1, '\0', offset*sizeof(MYFLT));
+      memset(out2, '\0', offset*sizeof(MYFLT));
+      memset(out3, '\0', offset*sizeof(MYFLT));
+    }
+    if (UNLIKELY(early)) {
+      nsmps -= early;
+      memset(&out0[nsmps], '\0', early*sizeof(MYFLT));
+      memset(&out1[nsmps], '\0', early*sizeof(MYFLT));
+      memset(&out2[nsmps], '\0', early*sizeof(MYFLT));
+      memset(&out3[nsmps], '\0', early*sizeof(MYFLT));
+    }
+
+    for(i=offset; i < nsmps; i++){
+      t = log2(freq[i]/CBASE) + 9.70;
+      wi = (int) (floor(t));
+      t -= wi;
+      t = ldexp(1 + t * (0.6930 +
+                         t * (0.2416 + t * (0.0517 +
+                                            t * 0.0137))), wi);
+      w = t/csound->GetSr(csound);
+      if(w < 0.75)
+        w *= 1.005 - w * (0.624 - w * (0.65 - w * 0.54));
+      else {
+        w *= 0.6748;
+        if (w > 0.82) w = 0.82;
+      }
+      x = in[i]/scal - (4.3 - 0.2 * w) *
+        (res[i] > FL(0.0) ?
+         (res[i] < FL(1.0) ?
+          res[i] : FL(1.0)) : FL(0.0)) * c5 + 1e-10;
+      x /= sqrt (1 + x * x);
+      d = w * (x  - c1) / (1 + c1 * c1);
+      x = c1 + 0.77 * d;
+      c1 = x + 0.23 * d;
+      d = w * (x  - c2) / (1 + c2 * c2);
+      x = c2 + 0.77 * d;
+      c2 = x + 0.23 * d;
+      d = w * (x  - c3) / (1 + c3 * c3);
+      x = c3 + 0.77 * d;
+      c3 = x + 0.23 * d;
+      d = w * (x  - c4);
+      x = c4 + 0.77 * d;
+      c4 = x + 0.23 * d;
+      c5 += 0.85 * (c4 - c5);
+
+      x = in[i]/scal - (4.3 - 0.2 * w) *
+        (res[i] > FL(0.0) ?
+         (res[i] < FL(1.0) ?
+          res[i] : FL(1.0)) : FL(0.0)) * c5 + 1e-10;
+      x /= sqrt (1 + x * x);
+      d = w * (x  - c1) / (1 + c1 * c1);
+      x = c1 + 0.77 * d;
+      c1 = x + 0.23 * d;
+      d = w * (x  - c2) / (1 + c2 * c2);
+      x = c2 + 0.77 * d;
+      c2 = x + 0.23 * d;
+      d = w * (x  - c3) / (1 + c3 * c3);
+      x = c3 + 0.77 * d;
+      c3 = x + 0.23 * d;
+      d = w * (x  - c4);
+      x = c4 + 0.77 * d;
+      c4 = x + 0.23 * d;
+      c5 += 0.85 * (c4 - c5);
+      out0[i] = c1*scal;
+      out1[i] = c2*scal;
+      out2[i] = c3*scal;
+      out3[i] = c4*scal;
+    }
+    p->c1 = c1;
+    p->c2 = c2;
+    p->c3 = c3;
+    p->c4 = c4;
+    p->c5 = c5;
+
+    return OK;
 }
 
 #define PEAKHCF FL(1.4)
@@ -2823,7 +1706,6 @@
 }
 
 int mvchpf24_perf(CSOUND *csound, mvchpf24 *p){
-<<<<<<< HEAD
     MYFLT *out = p->out;
     MYFLT *in = p->in;
     double c1 = p->c1+1e-6, c2 = p->c2, c3 = p->c3,
@@ -2831,6 +1713,7 @@
     uint32_t offset = p->h.insdshead->ksmps_offset;
     uint32_t early  = p->h.insdshead->ksmps_no_end;
     uint32_t i, nsmps = CS_KSMPS;
+    MYFLT scal = csound->Get0dBFS(csound);
 
     if(p->fr != *p->freq) {
       MYFLT fr = log2(*p->freq/CBASE);
@@ -2849,7 +1732,7 @@
     }
 
     for(i=offset; i < nsmps; i++){
-      x = y = in[i]  - 0.3 * x;
+      x = y = in[i]/scal  - 0.3 * x;
       d = x - c1 + 1e-10;
       t = d * d;
       d *= (1 + t) / (w + t);
@@ -2874,7 +1757,7 @@
       c4 += d;
       x -= c4;
       c4 += d;
-      out[i] = x/PEAKHCF;
+      out[i] = scal*x/PEAKHCF;
       x -= y;
     }
     p->c1 = c1;
@@ -2896,6 +1779,7 @@
     uint32_t offset = p->h.insdshead->ksmps_offset;
     uint32_t early  = p->h.insdshead->ksmps_no_end;
     uint32_t i, nsmps = CS_KSMPS;
+    MYFLT scal = csound->Get0dBFS(csound);
 
     if (UNLIKELY(offset)) {
       memset(out, '\0', offset*sizeof(MYFLT));
@@ -2915,7 +1799,7 @@
       w = csound->GetSr(csound)/t;
       if (w < FL(2.0)) w = FL(2.0);
 
-      x = y = in[i]  - 0.3 * x;
+      x = y = in[i]/scal  - 0.3 * x;
       d = x - c1 + 1e-10;
       t = d * d;
       d *= (1 + t) / (w + t);
@@ -2940,7 +1824,7 @@
       c4 += d;
       x -= c4;
       c4 += d;
-      out[i] = x/PEAKHCF;
+      out[i] = scal*x/PEAKHCF;
       x -= y;
     }
     p->c1 = c1;
@@ -2951,137 +1835,6 @@
     p->x  = x;
 
     return OK;
-=======
-  MYFLT *out = p->out;
-  MYFLT *in = p->in;
-  double c1 = p->c1+1e-6, c2 = p->c2, c3 = p->c3,
-    c4 = p->c4, c5 = p->c5, w, x = p->x, t, d, y;
-  uint32_t offset = p->h.insdshead->ksmps_offset;
-  uint32_t early  = p->h.insdshead->ksmps_no_end;
-  uint32_t i, nsmps = CS_KSMPS;
-  MYFLT scal = csound->Get0dBFS(csound);
-  
-  if(p->fr != *p->freq) {
-    MYFLT fr = log2(*p->freq/CBASE);
-    p->fr  = *p->freq;
-    w = csound->GetSr(csound)/exp2ap(fr+ 9.2);
-    if (w < FL(2.0)) w = FL(2.0);
-    p->w = w;
-  } else w = p->w;
-
-  if (UNLIKELY(offset)) {
-    memset(out, '\0', offset*sizeof(MYFLT));
-  }
-  if (UNLIKELY(early)) {
-    nsmps -= early;
-    memset(&out[nsmps], '\0', early*sizeof(MYFLT));
-  }
-   
-  for(i=offset; i < nsmps; i++){
-    x = y = in[i]/scal  - 0.3 * x;
-    d = x - c1 + 1e-10;
-    t = d * d;
-    d *= (1 + t) / (w + t);            
-    c1 += d;
-    x -= c1;
-    c1 += d;
-    d = x - c2 + 1e-10;
-    t = d * d;
-    d *= (1 + t) / (w + t);            
-    c2 += d;
-    x -= c2;
-    c2 += d;
-    d = x - c3 + 1e-10;
-    t = d * d;
-    d *= (1 + t) / (w + t);            
-    c3 += d;
-    x -= c3;
-    c3 += d;
-    d = x - c4 + 1e-10;
-    t = d * d;
-    d *= (1 + t) / (w + t);            
-    c4 += d;
-    x -= c4;
-    c4 += d;
-    out[i] = scal*x/PEAKHCF;
-    x -= y; 
-  }
-  p->c1 = c1;
-  p->c2 = c2;
-  p->c3 = c3;
-  p->c4 = c4;
-  p->c5 = c5;
-  p->x  = x;
-  
-  return OK;
-}
-
-int mvchpf24_perf_a(CSOUND *csound, mvchpf24 *p){
-  MYFLT *out = p->out;
-  MYFLT *in = p->in, *freq = p->freq;
-  double c1 = p->c1+1e-6, c2 = p->c2, c3 = p->c3,
-    c4 = p->c4, c5 = p->c5, w, x = p->x, t, d, y;
-  int wi;
-  uint32_t offset = p->h.insdshead->ksmps_offset;
-  uint32_t early  = p->h.insdshead->ksmps_no_end;
-  uint32_t i, nsmps = CS_KSMPS;
-  MYFLT scal = csound->Get0dBFS(csound);
-  
-  if (UNLIKELY(offset)) {
-    memset(out, '\0', offset*sizeof(MYFLT));
-  }
-  if (UNLIKELY(early)) {
-    nsmps -= early;
-    memset(&out[nsmps], '\0', early*sizeof(MYFLT));
-  }
-   
-  for(i=offset; i < nsmps; i++){
-    t = log2(freq[i]/CBASE) + 9.70;
-    wi = (int) (floor(t));
-    t -= wi;
-    t = ldexp(1 + t * (0.6930 +
-		       t * (0.2416 + t * (0.0517 +
-					  t * 0.0137))), wi);
-    w = csound->GetSr(csound)/t;
-    if (w < FL(2.0)) w = FL(2.0);
-  
-    x = y = in[i]/scal  - 0.3 * x;
-    d = x - c1 + 1e-10;
-    t = d * d;
-    d *= (1 + t) / (w + t);            
-    c1 += d;
-    x -= c1;
-    c1 += d;
-    d = x - c2 + 1e-10;
-    t = d * d;
-    d *= (1 + t) / (w + t);            
-    c2 += d;
-    x -= c2;
-    c2 += d;
-    d = x - c3 + 1e-10;
-    t = d * d;
-    d *= (1 + t) / (w + t);            
-    c3 += d;
-    x -= c3;
-    c3 += d;
-    d = x - c4 + 1e-10;
-    t = d * d;
-    d *= (1 + t) / (w + t);            
-    c4 += d;
-    x -= c4;
-    c4 += d;
-    out[i] = scal*x/PEAKHCF;
-    x -= y; 
-  }
-  p->c1 = c1;
-  p->c2 = c2;
-  p->c3 = c3;
-  p->c4 = c4;
-  p->c5 = c5;
-  p->x  = x;
-  
-  return OK;
->>>>>>> 588ee13d
 }
 
 
