--- conflicted
+++ resolved
@@ -1240,13 +1240,9 @@
     { "lenarray", 0xffff},
     { "lenarray.i", sizeof(TABQUERY1), 0, 1, "i", "k[]", (SUBR) tablength },
     { "lenarray.ii", sizeof(TABQUERY1), 0, 1, "i", "i[]", (SUBR) tablength },
-<<<<<<< HEAD
-    { "lenarray.k", sizeof(TABQUERY1), 0, 1, "k", "k[]", NULL, (SUBR) tablength }
-=======
     { "lenarray.k", sizeof(TABQUERY1), 0, 2, "k", "k[]", NULL, (SUBR) tablength },
     { "out.A", sizeof(OUTA), 0, 5,"", "a[]", (SUBR)outa_set, NULL, (SUBR)outa},
     { "in.A", sizeof(OUTA), 0, 5, "a[]", "", (SUBR)ina_set, NULL, (SUBR)ina}
->>>>>>> e92c006a
 };
 
 LINKAGE_BUILTIN(arrayvars_localops)