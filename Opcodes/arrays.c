/*
  arrays.c:

  Copyright (C) 2011,2012 John ffitch, Steven Yi
  This file is part of Csound.

  The Csound Library is free software; you can redistribute it
  and/or modify it under the terms of the GNU Lesser General Public
  License as published by the Free Software Foundation; either
  version 2.1 of the License, or (at your option) any later version.

  Csound is distributed in the hope that it will be useful,
  but WITHOUT ANY WARRANTY; without even the implied warranty of
  MERCHANTABILITY or FITNESS FOR A PARTICULAR PURPOSE.  See the
  GNU Lesser General Public License for more details.

  You should have received a copy of the GNU Lesser General Public
  License along with Csound; if not, write to the Free Software
  Foundation, Inc., 59 Temple Place, Suite 330, Boston, MA
  02111-1307 USA
*/

// #include "csdl.h"
#include "csoundCore.h"
#include "interlocks.h"
#include "aops.h"
#include "csound_orc_semantics.h"

extern MYFLT MOD(MYFLT a, MYFLT bb);

typedef struct {
  OPDS    h;
  ARRAYDAT  *arrayDat;
} ARRAYDEL;

typedef struct {
  OPDS    h;
  ARRAYDAT* arrayDat;
  MYFLT   *isizes[VARGMAX];} ARRAYINIT;

typedef struct {
  OPDS    h;
  ARRAYDAT* ans;
  MYFLT   *iargs[VARGMAX];
} TABFILL;

typedef struct {
  OPDS    h;
  ARRAYDAT* arrayDat;
  void* value;
  MYFLT   *indexes[VARGMAX];
} ARRAY_SET;

typedef struct {
  OPDS    h;
  MYFLT*   out;
  ARRAYDAT* arrayDat;
  MYFLT   *indexes[VARGMAX];
} ARRAY_GET;

#ifdef SOME_FINE_DAY
static int array_del(CSOUND *csound, void *p)
{
    ARRAYDAT *t = ((ARRAYDEL*)p)->arrayDat;
    t->arrayType = NULL; // types cleaned up later
    csound->Free(csound, t->data);
    csound->Free(csound, p);           /* Unlikely to free the p */
    return OK;
}
#endif

static inline void tabensure(CSOUND *csound, ARRAYDAT *p, int size)
{
    if (p->data==NULL || p->dimensions == 0 ||
        (p->dimensions==1 && p->sizes[0] < size)) {
      size_t ss;
      if (p->data == NULL) {
        CS_VARIABLE* var = p->arrayType->createVariable(csound, NULL);
        p->arrayMemberSize = var->memBlockSize;
      }

      ss = p->arrayMemberSize*size;
      if (p->data==NULL) p->data = (MYFLT*)csound->Calloc(csound, ss);
      else p->data = (MYFLT*) csound->ReAlloc(csound, p->data, ss);
      p->dimensions = 1;
      p->sizes = (int*)csound->Malloc(csound, sizeof(int));
      p->sizes[0] = size;
    }
}

static int array_init(CSOUND *csound, ARRAYINIT *p)
{
    ARRAYDAT* arrayDat = p->arrayDat;
    int i, size;

    int inArgCount = p->INOCOUNT;

    if (UNLIKELY(inArgCount == 0))
      return
        csound->InitError(csound,
                          Str("Error: no sizes set for array initialization"));

    for (i = 0; i < inArgCount; i++) {
      if (MYFLT2LRND(*p->isizes[i]) <= 0) {
        return
          csound->InitError(csound,
                          Str("Error: sizes must be > 0 for array initialization"));
      }
    }

    arrayDat->dimensions = inArgCount;
    arrayDat->sizes = csound->Calloc(csound, sizeof(int) * inArgCount);
    for (i = 0; i < inArgCount; i++) {
      arrayDat->sizes[i] = MYFLT2LRND(*p->isizes[i]);
    }

    size = arrayDat->sizes[0];

    if (inArgCount > 1) {
      for (i = 1; i < inArgCount; i++) {
        size *= arrayDat->sizes[i];
      }
      size = MYFLT2LRND(size);
    }

    CS_VARIABLE* var = arrayDat->arrayType->createVariable(csound,NULL);
    arrayDat->arrayMemberSize = var->memBlockSize;
    arrayDat->data = csound->Calloc(csound, var->memBlockSize*size);
    char *mem = (char *) arrayDat->data; 
    for(i=0; i < size; i++){
<<<<<<< HEAD
      var->initializeVariableMemory(csound,var,mem+i*var->memBlockSize); 	
=======
      var->initializeVariableMemory(csound,var,mem+i*var->memBlockSize);
>>>>>>> 1d3a5f32
    }

    return OK;
}

static int tabfill(CSOUND *csound, TABFILL *p)
{
    int    nargs = p->INOCOUNT;
    int i;
    size_t memMyfltSize;
    MYFLT  **valp = p->iargs;
    tabensure(csound, p->ans, nargs);
    if (p->ans->dimensions > 2) {
      return
        csound->InitError(csound,
                          Str("fillarrray: arrays with dim > 2 not "
                              "currently supported\n"));
    }
    memMyfltSize = p->ans->arrayMemberSize / sizeof(MYFLT);
    for (i=0; i<nargs; i++) {
      p->ans->arrayType->copyValue(csound,
                                   p->ans->data + (i * memMyfltSize),
                                   valp[i]);
    }
    return OK;
}

static int array_set(CSOUND* csound, ARRAY_SET *p)
{
    ARRAYDAT* dat = p->arrayDat;
    MYFLT* mem = dat->data;
    int i;
    int end, index, incr;

    int indefArgCount = p->INOCOUNT - 2;

    if (UNLIKELY(indefArgCount == 0)) {
      csoundErrorMsg(csound, Str("Error: no indexes set for array set\n"));
      return CSOUND_ERROR;
    }
    if (UNLIKELY(indefArgCount>dat->dimensions)){
      csound->Warning(csound,
                               Str("Array dimension %d out of range "
                                   "for dimensions %d\n"),
                               indefArgCount, dat->dimensions);
      return NOTOK;

    }
    end = indefArgCount - 1;
    index = MYFLT2LRND(*p->indexes[end]);
    if (UNLIKELY(index >= dat->sizes[end] || index<0)){
      csound->Warning(csound,
                      Str("Array index %d out of range (0,%d) "
                          "for dimension %d"),
                      index, dat->sizes[end]-1, indefArgCount);
      return NOTOK;

    }

    if (indefArgCount > 1) {
      for (i = end - 1; i >= 0; i--) {
        int ind = MYFLT2LRND(*p->indexes[i]);
        if (UNLIKELY(ind >= dat->sizes[i] || ind<0)){
          csound->Warning(csound,Str("Array index %d out of range (0,%d) "
                                     "for dimension %d"), ind,
                          dat->sizes[i]-1, i+1);
          return NOTOK;
        }
        index += ind * dat->sizes[i + 1];
      }
    }

    incr = (index * (dat->arrayMemberSize / sizeof(MYFLT)));
    mem += incr;
    //memcpy(mem, p->value, dat->arrayMemberSize);
    dat->arrayType->copyValue(csound, mem, p->value);
    /* printf("array_set: mem = %p, incr = %d, value = %f\n", */
    /*        mem, incr, *((MYFLT*)p->value)); */
    return OK;
}

static int array_get(CSOUND* csound, ARRAY_GET *p)
{
    ARRAYDAT* dat = p->arrayDat;
    MYFLT* mem = dat->data;
    int i;
    int incr;
    int end;
    int index;
    int indefArgCount = p->INOCOUNT - 1;

    if (UNLIKELY(indefArgCount == 0))
      csound->PerfError(csound, p->h.insdshead,
                        Str("Error: no indexes set for array get"));
    if (UNLIKELY(indefArgCount>dat->dimensions)){
       csound->Warning(csound,
                       Str("Array dimension %d out of range "
                           "for dimensions %d"),
                       indefArgCount, dat->dimensions);
       return NOTOK;
    }
    end = indefArgCount - 1;
    index = MYFLT2LRND(*p->indexes[end]);
    if (UNLIKELY(index >= dat->sizes[end] || index<0)){
      csound->Warning(csound,
                      Str("Array index %d out of range (0,%d) "
                          "for dimension %d"),
                      index, dat->sizes[end]-1, end+1);
      return NOTOK;

    }
    if (indefArgCount > 1) {
      for (i = end - 1; i >= 0; i--) {
        int ind = MYFLT2LRND(*p->indexes[i]);
        if (UNLIKELY(ind >= dat->sizes[i] || ind<0)) {
          csound->Warning(csound,
                          Str("Array index %d out of range (0,%d) "
                              "for dimension %d"), ind,
                          dat->sizes[i]-1, i+1);

          return NOTOK;
        }
        index += ind * dat->sizes[i + 1];
      }
    }

    incr = (index * (dat->arrayMemberSize / sizeof(MYFLT)));
    mem += incr;
    //    memcpy(p->out, &mem[incr], dat->arrayMemberSize);
    dat->arrayType->copyValue(csound, (void*)p->out, (void*)mem);
    return OK;
}

typedef struct {
  OPDS h;
  ARRAYDAT *ans, *left, *right;
} TABARITH;

typedef struct {
  OPDS h;
  ARRAYDAT *ans, *left;
  MYFLT *right;
} TABARITH1;

typedef struct {
  OPDS h;
  ARRAYDAT *ans;
  MYFLT *left;
  ARRAYDAT *right;
} TABARITH2;

typedef struct {
  OPDS h;
  MYFLT  *ans, *pos;
  ARRAYDAT *tab;
} TABQUERY;

typedef struct {
  OPDS h;
  MYFLT  *ans;
  ARRAYDAT *tab;
  MYFLT  *opt;
} TABQUERY1;

typedef struct {
  OPDS h;
  ARRAYDAT *tab;
  MYFLT  *kfn;
} TABCOPY;

typedef struct {
  OPDS h;
  ARRAYDAT *tab;
  MYFLT  *kmin, *kmax;
  MYFLT  *kstart, *kend;
} TABSCALE;

static int tabarithset(CSOUND *csound, TABARITH *p)
{
    if (LIKELY(p->left->data && p->right->data)) {
      int size;
      if (p->left->dimensions!=1 || p->right->dimensions!=1)
        return
          csound->InitError(csound,
                            Str("Dimensions do not match in array arithmetic"));
      /* size is the smallest of the two */
      size = p->left->sizes[0] < p->right->sizes[0] ?
        p->left->sizes[0] : p->right->sizes[0];
      tabensure(csound, p->ans, size);
      p->ans->sizes[0] = size;
      return OK;
    }
    else return csound->InitError(csound, Str("array-variable not initialised"));
}

static int tabiadd(CSOUND *csound, ARRAYDAT *ans, ARRAYDAT *l, MYFLT r, void *p);

// For cases with array as first arg
static int tabarithset1(CSOUND *csound, TABARITH1 *p)
{
    ARRAYDAT *left = p->left;
    if (p->ans->data == left->data) {
      printf("same ptr \n");
      return OK;
    }

    if (LIKELY(left->data)) {
      int size;
      if (left->dimensions!=1)
        return
          csound->InitError(csound,
                            Str("Dimension does not match in array arithmetic"));
      size = left->sizes[0];
      tabensure(csound, p->ans, size);
      p->ans->sizes[0] = size;
      return OK;
    }
    else return csound->InitError(csound, Str("array-variable not initialised"));
}

// For cases with array as second arg
static int tabarithset2(CSOUND *csound, TABARITH2 *p)
{
    ARRAYDAT *right = p->right;
    if (LIKELY(right->data)) {
      int size;
      if (right->dimensions!=1)
        return
          csound->InitError(csound,
                            Str("Dimension does not match in array arithmetic"));
      size = right->sizes[0];
      tabensure(csound, p->ans, size);
      p->ans->sizes[0] = size;
      return OK;
    }
    else return csound->InitError(csound, Str("array-variable not initialised"));
}

static int tabadd(CSOUND *csound, TABARITH *p)
{
    ARRAYDAT *ans = p->ans;
    ARRAYDAT *l   = p->left;
    ARRAYDAT *r   = p->right;
    int size    = ans->sizes[0];
    int i;

    if (UNLIKELY(p->ans->data == NULL ||
                 p->left->data==NULL || p->right->data==NULL))
      return csound->PerfError(csound, p->h.insdshead,
                               Str("array-variable not initialised"));

    if (l->sizes[0]<size) size = l->sizes[0];
    if (r->sizes[0]<size) size = r->sizes[0];
    for (i=0; i<size; i++)
      ans->data[i] = l->data[i] + r->data[i];
    return OK;
}

static int tabsub(CSOUND *csound, TABARITH *p)
{
    ARRAYDAT *ans = p->ans;
    ARRAYDAT *l   = p->left;
    ARRAYDAT *r   = p->right;
    int size    = ans->sizes[0];
    int i;

    if (UNLIKELY(p->ans->data == NULL ||
                 p->left->data==NULL || p->right->data==NULL))
      return csound->PerfError(csound, p->h.insdshead,
                               Str("array-variable not initialised"));

    if (l->sizes[0]<size) size = l->sizes[0];
    if (r->sizes[0]<size) size = r->sizes[0];
    for (i=0; i<size; i++)
      ans->data[i] = l->data[i] - r->data[i];
    return OK;
}

/* static int tabneg(CSOUND *csound, TABARITH *p) */
/* { */
/*     ARRAYDAT *ans = p->ans; */
/*     ARRAYDAT *l   = p->left; */
/*     int size    = ans->sizes[0]; */
/*     int i; */

/*     if (UNLIKELY(p->ans->data == NULL || p->left->data==NULL)) */
/*          return csound->PerfError(csound, p->h.insdshead, */
/*                                   Str("array-variable not initialised")); */

/*     if (l->sizes[0]<size) size = l->sizes[0]; */
/*     for (i=0; i<size; i++) */
/*       ans->data[i] = - l->data[i]; */
/*     return OK; */
/* } */

static int tabmult(CSOUND *csound, TABARITH *p)
{
    ARRAYDAT *ans = p->ans;
    ARRAYDAT *l   = p->left;
    ARRAYDAT *r   = p->right;
    int size    = ans->sizes[0];
    int i;

    if (UNLIKELY(p->ans->data == NULL ||
                 p->left->data== NULL || p->right->data==NULL))
      return csound->PerfError(csound, p->h.insdshead,
                               Str("array-variable not initialised"));

    //printf("sizes %d %d %d\n", l->sizes[0], r->sizes[0], size);
    if (l->sizes[0]<size) size = l->sizes[0];
    if (r->sizes[0]<size) size = r->sizes[0];
    for (i=0; i<size; i++)
      ans->data[i] = l->data[i] * r->data[i];
    return OK;
}

static int tabdiv(CSOUND *csound, TABARITH *p)
{
    ARRAYDAT *ans = p->ans;
    ARRAYDAT *l   = p->left;
    ARRAYDAT *r   = p->right;
    int size    = ans->sizes[0];
    int i;

    if (UNLIKELY(p->ans->data == NULL ||
                 p->left->data== NULL || p->right->data==NULL))
      return csound->PerfError(csound, p->h.insdshead,
                               Str("array-variable not initialised"));

    if (l->sizes[0]<size) size = l->sizes[0];
    if (r->sizes[0]<size) size = r->sizes[0];
    for (i=0; i<size; i++)
      if (LIKELY(r->data[i]!=0))
        ans->data[i] = l->data[i] / r->data[i];
      else
        return
          csound->PerfError(csound, p->h.insdshead,
                            Str("division by zero in array-var at index %d"), i);
    return OK;
}

static int tabrem(CSOUND *csound, TABARITH *p)
{
    ARRAYDAT *ans = p->ans;
    ARRAYDAT *l   = p->left;
    ARRAYDAT *r   = p->right;
    int size    = ans->sizes[0];
    int i;

    if (UNLIKELY(p->ans->data == NULL ||
                 p->left->data== NULL || p->right->data==NULL))
      return csound->PerfError(csound, p->h.insdshead,
                               Str("array-variable not initialised"));

    if (l->sizes[0]<size) size = l->sizes[0];
    if (r->sizes[0]<size) size = r->sizes[0];
    for (i=0; i<size; i++)
      ans->data[i] = MOD(l->data[i], r->data[i]);
    return OK;
}

static int tabpow(CSOUND *csound, TABARITH *p)
{
    ARRAYDAT *ans = p->ans;
    ARRAYDAT *l   = p->left;
    ARRAYDAT *r   = p->right;
    int   size    = ans->sizes[0];
    int   i;
    MYFLT tmp;

    if (UNLIKELY(p->ans->data == NULL ||
                 p->left->data== NULL || p->right->data==NULL))
      return csound->PerfError(csound, p->h.insdshead,
                               Str("array-variable not initialised"));

    if (l->sizes[0]<size) size = l->sizes[0];
    if (r->sizes[0]<size) size = r->sizes[0];
    for (i=0; i<size; i++)
      if (LIKELY(l->data[i]>=0) || MODF(r->data[i],&tmp)==FL(0.0))
        ans->data[i] = POWER(l->data[i],r->data[i]);
      else
        return csound->PerfError(csound, p->h.insdshead,
                                 Str("undefined power in array-var at index %d"),
                                    i);
    return OK;
}


#define IIARRAY(opcode,fn)                              \
  static int opcode(CSOUND *csound, TABARITH *p)        \
  {                                                     \
    if (!tabarithset(csound, p)) return fn(csound, p);  \
    else return NOTOK;                                  \
  }

IIARRAY(tabaddi,tabadd)
IIARRAY(tabsubi,tabsub)
IIARRAY(tabmulti,tabmult)
IIARRAY(tabdivi,tabdiv)
IIARRAY(tabremi,tabrem)
IIARRAY(tabpowi,tabpow)

// Add array and scalar
static int tabiadd(CSOUND *csound, ARRAYDAT *ans, ARRAYDAT *l, MYFLT r, void *p)
{
    int size    = ans->sizes[0];
    int i;

    if (UNLIKELY(ans->data == NULL || l->data== NULL))
      return csound->PerfError(csound, ((TABARITH *) p)->h.insdshead,
                               Str("array-variable not initialised"));

    if (l->sizes[0]<size) size = l->sizes[0];
    if (ans->sizes[0]<size) size = ans->sizes[0];
    for (i=0; i<size; i++)
      ans->data[i] = l->data[i] + r;
    return OK;
}

// K[]+K
static int tabaiadd(CSOUND *csound, TABARITH1 *p)
{
    ARRAYDAT *ans = p->ans;
    ARRAYDAT *l   = p->left;
    MYFLT r       = *p->right;
    return tabiadd(csound, ans, l, r, p);
}

// K+K[]
static int tabiaadd(CSOUND *csound, TABARITH2 *p)
{
    ARRAYDAT *ans = p->ans;
    ARRAYDAT *l   = p->right;
    MYFLT r       = *p->left;
    return tabiadd(csound, ans, l, r, p);
}

// Subtract K[]-K
static int tabaisub(CSOUND *csound, TABARITH1 *p)
{
    ARRAYDAT *ans = p->ans;
    ARRAYDAT *l   = p->left;
    MYFLT r       = *p->right;
    int size      = ans->sizes[0];
    int i;

    if (UNLIKELY(p->ans->data == NULL || l->data== NULL))
      return csound->PerfError(csound, p->h.insdshead,
                               Str("array-variable not initialised"));

    if (l->sizes[0]<size) size = l->sizes[0];
    if (ans->sizes[0]<size) size = ans->sizes[0];
    for (i=0; i<size; i++)
      ans->data[i] = l->data[i] - r;
    return OK;
}

// Subtract K-K[]
static int tabiasub(CSOUND *csound, TABARITH2 *p)
{
    ARRAYDAT *ans = p->ans;
    ARRAYDAT *l   = p->right;
    MYFLT r     = *p->left;
    int size    = ans->sizes[0];
    int i;

    if (UNLIKELY(p->ans->data == NULL || l->data== NULL))
      return csound->PerfError(csound, p->h.insdshead,
                               Str("array-variable not initialised"));

    if (l->sizes[0]<size) size = l->sizes[0];
    if (ans->sizes[0]<size) size = ans->sizes[0];
    for (i=0; i<size; i++)
      ans->data[i] = r - l->data[i];
    return OK;
}

// Multiply scalar by array
static int tabimult(CSOUND *csound, ARRAYDAT *ans, ARRAYDAT *l, MYFLT r, void *p)
{
    int size    = ans->sizes[0];
    int i;

    if (UNLIKELY(ans->data == NULL || l->data== NULL))
      return csound->PerfError(csound, ((TABARITH1 *)p)->h.insdshead,
                               Str("array-variable not initialised"));

    if (l->sizes[0]<size) size = l->sizes[0];
    if (ans->sizes[0]<size) size = ans->sizes[0];
    for (i=0; i<size; i++)
      ans->data[i] = l->data[i] * r;
    return OK;
}

// K[] * K
static int tabaimult(CSOUND *csound, TABARITH1 *p)
{
    ARRAYDAT *ans = p->ans;
    ARRAYDAT *l   = p->left;
    MYFLT r       = *p->right;
    return tabimult(csound, ans, l, r, p);
}

// K * K[]
static int tabiamult(CSOUND *csound, TABARITH2 *p)
{
    ARRAYDAT *ans = p->ans;
    ARRAYDAT *l   = p->right;
    MYFLT r       = *p->left;
    return tabimult(csound, ans, l, r, p);
}

// K[] / K
static int tabaidiv(CSOUND *csound, TABARITH1 *p)
{
    ARRAYDAT *ans = p->ans;
    ARRAYDAT *l   = p->left;
    MYFLT r       = *p->right;
    int size      = ans->sizes[0];
    int i;

    if (UNLIKELY(r==FL(0.0)))
      return csound->PerfError(csound, p->h.insdshead,
                               Str("division by zero in array-var"));
    if (UNLIKELY(ans->data == NULL || l->data== NULL))
      return csound->PerfError(csound, p->h.insdshead,
                               Str("array-variable not initialised"));

    if (l->sizes[0]<size) size = l->sizes[0];
    if (ans->sizes[0]<size) size = ans->sizes[0];
    for (i=0; i<size; i++)
      ans->data[i] = l->data[i] / r;
    return OK;
}

// K / K[]
static int tabiadiv(CSOUND *csound, TABARITH2 *p)
{
    ARRAYDAT *ans = p->ans;
    ARRAYDAT *l   = p->right;
    MYFLT r     = *p->left;
    int size    = ans->sizes[0];
    int i;

    if (UNLIKELY(r==FL(0.0)))
      return csound->PerfError(csound, p->h.insdshead,
                               Str("division by zero in array-var"));
    if (UNLIKELY(ans->data == NULL || l->data== NULL))
      return csound->PerfError(csound, p->h.insdshead,
                               Str("array-variable not initialised"));

    if (l->sizes[0]<size) size = l->sizes[0];
    if (ans->sizes[0]<size) size = ans->sizes[0];
    for (i=0; i<size; i++)
      ans->data[i] = r / l->data[i];
    return OK;
}

// K[] % K
static int tabairem(CSOUND *csound, TABARITH1 *p)
{
    ARRAYDAT *ans = p->ans;
    ARRAYDAT *l   = p->left;
    MYFLT r     = *p->right;
    int size    = ans->sizes[0];
    int i;

    if (UNLIKELY(r==FL(0.0)))
      return csound->PerfError(csound, p->h.insdshead,
                               Str("division by zero in array-var"));
    if (UNLIKELY(p->ans->data == NULL || p->left->data== NULL))
      return csound->PerfError(csound, p->h.insdshead,
                               Str("array-variable not initialised"));

    if (l->sizes[0]<size) size = l->sizes[0];
    if (ans->sizes[0]<size) size = ans->sizes[0];
    for (i=0; i<size; i++)
      ans->data[i] = MOD(l->data[i], r);
    return OK;
}

// K % K[]
static int tabiarem(CSOUND *csound, TABARITH2 *p)
{
    ARRAYDAT *ans = p->ans;
    ARRAYDAT *l   = p->right;
    MYFLT r     = *p->left;
    int size    = ans->sizes[0];
    int i;

    if (UNLIKELY(ans->data == NULL || l->data== NULL))
      return csound->PerfError(csound, p->h.insdshead,
                               Str("array-variable not initialised"));

    if (l->sizes[0]<size) size = l->sizes[0];
    if (ans->sizes[0]<size) size = ans->sizes[0];
    for (i=0; i<size; i++) {
      if (UNLIKELY(l->data[i]==FL(0.0)))
        return
          csound->PerfError(csound, p->h.insdshead,
                            Str("division by zero in array-var at index %d"), i);
      else
        ans->data[i] = MOD(r,l->data[i]);
    }
    return OK;
}

// K[] pow K
static int tabaipow(CSOUND *csound, TABARITH1 *p)
{
    ARRAYDAT *ans = p->ans;
    ARRAYDAT *l   = p->left;
    MYFLT r     = *p->right;
    int size    = ans->sizes[0];
    int i;
    MYFLT tmp;
    int intcase = (MODF(r,&tmp)==FL(0.0));

    if (UNLIKELY(p->ans->data == NULL || p->left->data== NULL))
      return csound->PerfError(csound, p->h.insdshead,
                               Str("array-variable not initialised"));

    if (l->sizes[0]<size) size = l->sizes[0];
    if (ans->sizes[0]<size) size = ans->sizes[0];
    for (i=0; i<size; i++)
      if (intcase || LIKELY(l->data[i]>=0))
        ans->data[i] = POWER(l->data[i], r);
      else
        return csound->PerfError(csound, p->h.insdshead,
                                 Str("undefined power in array-var at index %d"),
                                    i);
    return OK;
}

// K ^ K[]
static int tabiapow(CSOUND *csound, TABARITH2 *p)
{
    ARRAYDAT *ans = p->ans;
    ARRAYDAT *l   = p->right;
    MYFLT r     = *p->left;
    int size    = ans->sizes[0];
    int i;
    MYFLT tmp;
    int poscase = (r>=FL(0.0));

    if (UNLIKELY(ans->data == NULL || l->data== NULL))
      return csound->PerfError(csound, p->h.insdshead,
                               Str("array-variable not initialised"));

    if (l->sizes[0]<size) size = l->sizes[0];
    if (ans->sizes[0]<size) size = ans->sizes[0];
    for (i=0; i<size; i++) {
      if (LIKELY(poscase || MODF(l->data[i],&tmp)==FL(0.0)))
        ans->data[i] = POWER(r,l->data[i]);
      else
        return csound->PerfError(csound, p->h.insdshead,
                                 Str("undefined power in array-var at index %d"),
                                    i);
    }
    return OK;
}

#define IiARRAY(opcode,fn)                              \
  static int opcode(CSOUND *csound, TABARITH1 *p)       \
  {                                                     \
    if (!tabarithset1(csound, p)) return fn(csound, p); \
    else return NOTOK;                                  \
  }

IiARRAY(tabaiaddi,tabaiadd)
IiARRAY(tabaisubi,tabaisub)
IiARRAY(tabaimulti,tabaimult)
IiARRAY(tabaidivi,tabaidiv)
IiARRAY(tabairemi,tabairem)
IiARRAY(tabaipowi,tabaipow)

#define iIARRAY(opcode,fn)                              \
  static int opcode(CSOUND *csound, TABARITH2 *p)       \
  {                                                     \
    if (!tabarithset2(csound, p)) return fn(csound, p); \
    else return NOTOK;                                  \
  }

iIARRAY(tabiaaddi,tabiaadd)
iIARRAY(tabiasubi,tabiasub)
iIARRAY(tabiamulti,tabiamult)
iIARRAY(tabiadivi,tabiadiv)
iIARRAY(tabiaremi,tabiarem)
iIARRAY(tabiapowi,tabiapow)




static int tabqset(CSOUND *csound, TABQUERY *p)
{
    if (LIKELY(p->tab->data)) return OK;
    return csound->InitError(csound, Str("array-variable not initialised"));
}

static int tabqset1(CSOUND *csound, TABQUERY1 *p)
{
    if (LIKELY(p->tab->data)) return OK;
    return csound->InitError(csound, Str("array-variable not initialised"));
}

static int tabmax(CSOUND *csound, TABQUERY *p)
{
    ARRAYDAT *t = p->tab;
    int i, size = 0, pos = 0;;
    MYFLT ans;

    if (UNLIKELY(t->data == NULL))
      return csound->PerfError(csound, p->h.insdshead,
                               Str("array-variable not initialised"));
    /* if (UNLIKELY(t->dimensions!=1)) */
    /*      return csound->PerfError(csound, p->h.insdshead, */
    /*      Str("array-variable not vector")); */

    for (i=0; i<t->dimensions; i++) size += t->sizes[i];
    ans = t->data[0];
    for (i=1; i<size; i++)
      if (t->data[i]>ans) {
        ans = t->data[i];
        pos = i;
      }
    *p->ans = ans;
    if (p->OUTOCOUNT>1) *p->pos = (MYFLT)pos;
    return OK;
}

static int tabmax1(CSOUND *csound, TABQUERY *p)
{
    if (tabqset(csound, p) == OK) return tabmax(csound, p);
    else return NOTOK;
}

static int tabmin(CSOUND *csound, TABQUERY *p)
{
    ARRAYDAT *t = p->tab;
    int i, size = 0, pos = 0;
    MYFLT ans;

    if (UNLIKELY(t->data == NULL))
      return csound->PerfError(csound, p->h.insdshead,
                               Str("array-variable not initialised"));
    /* if (UNLIKELY(t->dimensions!=1)) */
    /*   return csound->PerfError(csound,
         p->h.insdshead, Str("array-variable not a vector")); */

    for (i=0; i<t->dimensions; i++) size += t->sizes[i];
    ans = t->data[0];
    for (i=1; i<size; i++)
      if (t->data[i]<ans) {
        ans = t->data[i];
        pos = i;
      }
    *p->ans = ans;
    if (p->OUTOCOUNT>1) *p->pos = (MYFLT)pos;
    return OK;
}

static int tabmin1(CSOUND *csound, TABQUERY *p)
{
    if (tabqset(csound, p) == OK) return tabmin(csound, p);
    else return NOTOK;
}

static int tabsum(CSOUND *csound, TABQUERY1 *p)
{
    ARRAYDAT *t = p->tab;
    int i, size = 0;
    MYFLT ans;

    if (UNLIKELY(t->data == NULL))
      return csound->PerfError(csound, p->h.insdshead,
                               Str("array-variable not initialised"));
    if (UNLIKELY(t->dimensions!=1))
      return csound->PerfError(csound, p->h.insdshead,
                               Str("array-variable not a vector"));
    ans = t->data[0];
    for (i=0; i<t->dimensions; i++) size += t->sizes[i];
    for (i=1; i<size; i++)
      ans += t->data[i];
    *p->ans = ans;
    return OK;
}

static int tabsum1(CSOUND *csound, TABQUERY1 *p)
{
    if (tabqset1(csound, p) == OK) return tabsum(csound, p);
    else return NOTOK;
}

static int tabscaleset(CSOUND *csound, TABSCALE *p)
{
    if (LIKELY(p->tab->data && p->tab->dimensions==1)) return OK;
    return csound->InitError(csound, Str("array-variable not initialised"));
}

static int tabscale(CSOUND *csound, TABSCALE *p)
{
    MYFLT min = *p->kmin, max = *p->kmax;
    int strt = (int)MYFLT2LRND(*p->kstart), end = (int)MYFLT2LRND(*p->kend);
    ARRAYDAT *t = p->tab;
    MYFLT tmin;
    MYFLT tmax;
    int i;
    MYFLT range;

    tmin = t->data[strt];
    tmax = tmin;

    // Correct start and ending points
    if (end<0) end = t->sizes[0];
    else if (end>t->sizes[0]) end = t->sizes[0];
    if (strt<0) strt = 0;
    else if (strt>t->sizes[0]) strt = t->sizes[0];
    if (end<strt) {
      int x = end; end = strt; strt = x;
    }
    // get data range
    for (i=strt+1; i<end; i++) {
      if (t->data[i]<tmin) tmin = t->data[i];
      if (t->data[i]>tmax) tmax = t->data[i];
    }
    /* printf("start/end %d/%d max/min = %g/%g tmax/tmin = %g/%g range=%g\n",  */
    /*        strt, end, max, min, tmax, tmin, range); */
    range = (max-min)/(tmax-tmin);
    for (i=strt; i<end; i++) {
      t->data[i] = (t->data[i]-tmin)*range + min;
    }
    return OK;
}

static int tabscale1(CSOUND *csound, TABSCALE *p)
{
    if (tabscaleset(csound, p) == OK) return tabscale(csound, p);
    else return NOTOK;
}

typedef struct {
  OPDS     h;
  ARRAYDAT *dst;
  ARRAYDAT *src;
  int      len;
} TABCPY;

static int get_array_total_size(ARRAYDAT* dat)
{
    int i;
    int size;

    if (dat->sizes == NULL) {
      return -1;
    }

    size = dat->sizes[0];
    for (i = 1; i < dat->dimensions; i++) {
      size *= dat->sizes[i];
    }
    return size;
}

static int tabcopy(CSOUND *csound, TABCPY *p)
{
    int i, arrayTotalSize, memMyfltSize;

    if (UNLIKELY(p->src->data==NULL) || p->src->dimensions <= 0 )
      return csound->InitError(csound, Str("array-variable not initialised"));
    if(p->dst->dimensions > 0 && p->src->dimensions != p->dst->dimensions)
      return csound->InitError(csound,
                               Str("array-variable dimensions do not match"));
    if(p->src->arrayType != p->dst->arrayType)
      return csound->InitError(csound, Str("array-variable types do not match"));

    if (p->src == p->dst) return OK;

    arrayTotalSize = get_array_total_size(p->src);
    memMyfltSize = p->src->arrayMemberSize / sizeof(MYFLT);
    p->dst->arrayMemberSize = p->src->arrayMemberSize;

    if (arrayTotalSize != get_array_total_size(p->dst)) {
      p->dst->dimensions = p->src->dimensions;

      p->dst->sizes = csound->Malloc(csound, sizeof(int) * p->src->dimensions);
      memcpy(p->dst->sizes, p->src->sizes, sizeof(int) * p->src->dimensions);

      if (p->dst->data == NULL) {
        p->dst->data = csound->Calloc(csound,
                                      p->src->arrayMemberSize * arrayTotalSize);
      } else {
        csound->ReAlloc(csound, p->dst->data,
                        p->src->arrayMemberSize * arrayTotalSize);
        memset(p->dst->data, 0, p->src->arrayMemberSize * arrayTotalSize);
      }
    }


    for (i = 0; i < arrayTotalSize; i++) {
      int index = (i * memMyfltSize);
      p->dst->arrayType->copyValue(csound,
                                   (void*)(p->dst->data + index),
                                   (void*)(p->src->data + index));
    }

    return OK;
}



static int tab2ftab(CSOUND *csound, TABCOPY *p)
{
    FUNC        *ftp;
    int fsize;
    MYFLT *fdata;
    ARRAYDAT *t = p->tab;
    int i, tlen = 0;

    if (UNLIKELY(p->tab->data==NULL))
      return csound->PerfError(csound,
                               p->h.insdshead, Str("array-var not initialised"));
    if (UNLIKELY((ftp = csound->FTFindP(csound, p->kfn)) == NULL))
      return csound->PerfError(csound,
                               p->h.insdshead, Str("No table for copy2ftab"));
    for (i=0; i<t->dimensions; i++) tlen += t->sizes[i];
    fsize = ftp->flen;
    fdata = ftp->ftable;
    if (fsize<tlen) tlen = fsize;
    memcpy(fdata, p->tab->data, sizeof(MYFLT)*tlen);
    return OK;
}

static int tab2ftabi(CSOUND *csound, TABCOPY *p)
{
    FUNC        *ftp;
    int fsize;
    MYFLT *fdata;
    ARRAYDAT *t = p->tab;
    int i, tlen = 0;

    if (UNLIKELY(p->tab->data==NULL))
      return csound->InitError(csound, Str("array-var not initialised"));
    if (UNLIKELY((ftp = csound->FTFindP(csound, p->kfn)) == NULL))
      return csound->InitError(csound, Str("No table for copy2ftab"));
    for (i=0; i<t->dimensions; i++) tlen += t->sizes[i];
    fsize = ftp->flen;
    fdata = ftp->ftable;
    if (fsize<tlen) tlen = fsize;
    memcpy(fdata, p->tab->data, sizeof(MYFLT)*tlen);
    return OK;
}


typedef struct {
  OPDS h;
  ARRAYDAT *tab;
  MYFLT *start, *end, *incr;
  int    len;
} TABGEN;


static int tabgen(CSOUND *csound, TABGEN *p)
{
    MYFLT *data =  p->tab->data;
    MYFLT start = *p->start;
    MYFLT end   = *p->end;
    MYFLT incr  = *p->incr;
    int i, size =  (end - start)/incr + 1;

    //printf("start=%f end=%f incr=%f size=%d\n", start, end, incr, size);
    if (UNLIKELY(size < 0))
      return
        csound->InitError(csound,
                          Str("inconsistent start, end and increment parameters"));
    tabensure(csound, p->tab, size);
    if (UNLIKELY(p->tab->data==NULL)) {
      tabensure(csound, p->tab, size);
      p->tab->sizes[0] = size;
    }
    //else /* This is wrong if array exists only write to specified part */
    //size = p->tab->sizes[0];
    data =  p->tab->data;
    for (i=0; i < size; i++) {
      data[i] = start;
      //printf("%f ", start);
      start += incr;
    }
    //printf("]\n");

    return OK;
}


static int ftab2tabi(CSOUND *csound, TABCOPY *p)
{
    FUNC        *ftp;
    int         fsize;
    MYFLT       *fdata;
    int tlen;

    if (UNLIKELY((ftp = csound->FTFindP(csound, p->kfn)) == NULL))
      return csound->InitError(csound,Str("No table for copy2ftab"));
    fsize = ftp->flen;
    if (UNLIKELY(p->tab->data==NULL)) {
      tabensure(csound, p->tab, fsize);
      p->tab->sizes[0] = fsize;
    }
    tlen = p->tab->sizes[0];
    fdata = ftp->ftable;
    if (fsize<tlen) tlen = fsize;
    memcpy(p->tab->data, fdata, sizeof(MYFLT)*tlen);
    return OK;
}

static int ftab2tab(CSOUND *csound, TABCOPY *p)
{
    FUNC        *ftp;
    int         fsize;
    MYFLT       *fdata;
    int tlen;

    if (UNLIKELY((ftp = csound->FTFindP(csound, p->kfn)) == NULL))
      return csound->PerfError(csound,
                               p->h.insdshead, Str("No table for copy2ftab"));
    fsize = ftp->flen;
    if (UNLIKELY(p->tab->data==NULL)) {
      tabensure(csound, p->tab, fsize);
      p->tab->sizes[0] = fsize;
    }
    tlen = p->tab->sizes[0];
    fdata = ftp->ftable;
    if (fsize<tlen) tlen = fsize;
    memcpy(p->tab->data, fdata, sizeof(MYFLT)*tlen);
    return OK;
}




typedef struct {
  OPDS h;
  ARRAYDAT *tab, *tabin;
  MYFLT *start, *end;
  int    len;
} TABSLICE;


static int tabslice(CSOUND *csound, TABSLICE *p){

    MYFLT *tabin = p->tabin->data;
    int start = (int) *p->start;
    int end   = (int) *p->end;
    int size = end - start + 1;
    int i;
    int memMyfltSize = p->tabin->arrayMemberSize / sizeof(MYFLT);

    if (UNLIKELY(size < 0))
      return csound->InitError(csound, Str("inconsistent start, end parameters"));
    if (UNLIKELY(p->tabin->dimensions!=1 || end >= p->tabin->sizes[0])) {
      //printf("size=%d old tab size = %d\n", size, p->tabin->sizes[0]);
      return csound->InitError(csound, Str("slice larger than original size"));
    }
    tabensure(csound, p->tab, size);

    for (i = start; i < end + 1; i++) {
      int destIndex = i - start;
      p->tab->arrayType->copyValue(csound,
                                   p->tab->data + (destIndex * memMyfltSize),
                                   tabin + (memMyfltSize * i));
    }

    return OK;
}

//#include "str_ops.h"
//// This cheats using strcpy opcode fake
//static int tabsliceS(CSOUND *csound, TABSLICE *p){
//
//    MYFLT *tabin = p->tabin->data;
//    int start = (int) *p->start;
//    int end   = (int) *p->end;
//    int size = end - start + 1, i;
//    STRCPY_OP xx;
//    if (UNLIKELY(size < 0))
//      return csound->InitError(csound,
//                               Str("inconsistent start, end parameters"));
//    if (UNLIKELY(p->tabin->dimensions!=1 || size > p->tabin->sizes[0])) {
//      //printf("size=%d old tab size = %d\n", size, p->tabin->sizes[0]);
//      return csound->InitError(csound, Str("slice larger than original size"));
//    }
//    tabensure(csound, p->tab, size);
//    for (i=0; i<size; i++) {
//      xx.r = p->tab->data +i;
//      xx.str = tabin+start+i;
//      strcpy_opcode_S(csound, &xx);
//    }
//    //memcpy(p->tab->data, tabin+start,sizeof(MYFLT)*size);
//    return OK;
//}

typedef struct {
  OPDS h;
  ARRAYDAT *tab, *tabin;
  STRINGDAT *str;
  int    len;
  OENTRY *opc;
} TABMAP;



static int tabmap_set(CSOUND *csound, TABMAP *p)
{
    MYFLT *data, *tabin = p->tabin->data;
    int n, size;
    OENTRY *opc  = NULL;
    EVAL  eval;

    if (UNLIKELY(p->tabin->data == NULL)||p->tabin->dimensions!=1)
      return csound->InitError(csound, Str("array-var not initialised"));

    size = p->tabin->sizes[0];
    if (UNLIKELY(p->tab->data==NULL)) {
      tabensure(csound, p->tab, size);
      p->tab->sizes[0] = size;
    }
    else size = size < p->tab->sizes[0] ? size : p->tab->sizes[0];
    data =  p->tab->data;

    opc = find_opcode_new(csound, p->str->data, "i", "i");

    if (UNLIKELY(opc == NULL))
      return csound->InitError(csound, Str("%s not found"), p->str->data);
    p->opc = opc;
    for (n=0; n < size; n++) {
      eval.a = &tabin[n];
      eval.r = &data[n];
      opc->iopadr(csound, (void *) &eval);
    }

    opc = find_opcode_new(csound, p->str->data, "k", "k");

    p->opc = opc;
    return OK;
}

static int tabmap_perf(CSOUND *csound, TABMAP *p)
{
    MYFLT *data =  p->tab->data, *tabin = p->tabin->data;
    int n, size;
    OENTRY *opc  = p->opc;
    EVAL  eval;

    if (UNLIKELY(p->tabin->data == NULL) || p->tabin->dimensions !=1)
      return csound->PerfError(csound,
                               p->h.insdshead, Str("array-var not initialised"));
    if (UNLIKELY(p->tab->data==NULL) || p->tab->dimensions !=1)
      return csound->PerfError(csound,
                               p->h.insdshead, Str("array-var not initialised"));
    size = p->tab->sizes[0];

    if (UNLIKELY(opc == NULL))
      return csound->PerfError(csound,
                               p->h.insdshead, Str("map fn not found at k rate"));
    for (n=0; n < size; n++) {
      eval.a = &tabin[n];
      eval.r = &data[n];
      opc->kopadr(csound, (void *) &eval);
    }

    return OK;
}

int tablength(CSOUND *csound, TABQUERY1 *p)
{
    int opt = (int)*p->opt;
    if (UNLIKELY(p->tab==NULL || opt>p->tab->dimensions))
      *p->ans = -FL(1.0);
    else if (UNLIKELY(opt<=0)) *p->ans = p->tab->dimensions;
    else *p->ans = p->tab->sizes[opt-1];
    return OK;
}

typedef struct {
  OPDS h;
  ARRAYDAT *tabin;
  unsigned int    len;
} OUTA;


static int outa_set(CSOUND *csound, OUTA *p)
{
    int len = (p->tabin->dimensions==1?p->tabin->sizes[0]:-1);
    if (len>(int)csound->nchnls) len = csound->nchnls;
    if (len<=0) return NOTOK;
    p->len = len;
    if (p->tabin->arrayMemberSize != (int)(CS_KSMPS*sizeof(MYFLT)))
      return NOTOK;
    return OK;
}

static int outa(CSOUND *csound, OUTA *p)
{
    unsigned int n, m=0, nsmps = CS_KSMPS;
    unsigned int l, pl = p->len;
    uint32_t offset = p->h.insdshead->ksmps_offset;
    uint32_t early  = nsmps - p->h.insdshead->ksmps_no_end;
    MYFLT       *data = p->tabin->data;
    MYFLT       *sp= CS_SPOUT;
    if (!csound->spoutactive) {
      for (n=0; n<nsmps; n++) {
        for (l=0; l<pl; l++) {
          sp[m++] = (n>=offset && n<early ? data[l+n*nsmps] :FL(0.0)) ;
        }
      }
      csound->spoutactive = 1;
    }
    else {
      for (n=0; n<nsmps; n++) {
        for (l=0; l<p->len; l++) {
          if (n>=offset && n<early)
            sp[m] += data[l+n*nsmps];
          m++;
        }
      }
    }
    return OK;
}

static int ina_set(CSOUND *csound, OUTA *p)
{
    ARRAYDAT *aa = p->tabin;
    // should call ensure here but it is a-rate
    aa->dimensions = 1;
    if (aa->sizes) csound->Free(csound, aa->sizes);
    if (aa->data) csound->Free(csound, aa->data);
    aa->sizes = (int*)csound->Malloc(csound, sizeof(int));
    aa->sizes[0] = p->len = csound->inchnls;
    aa->data = (MYFLT*)
      csound->Malloc(csound, CS_KSMPS*sizeof(MYFLT)*p->len);
    aa->arrayMemberSize = CS_KSMPS*sizeof(MYFLT);
    return OK;
}

static int ina(CSOUND *csound, OUTA *p)
{
    ARRAYDAT *aa = p->tabin;
    uint32_t offset = p->h.insdshead->ksmps_offset;
    uint32_t early  = p->h.insdshead->ksmps_no_end;
    uint32_t n, l, nsmps = CS_KSMPS;
    MYFLT       *data = aa->data;
    MYFLT       *sp= CS_SPIN;
    uint32_t len = (uint32_t)p->len;
    for (l=0; l<len; l++) {
      sp = CS_SPIN + l;
      memset(data, '\0', nsmps*sizeof(MYFLT));
      if (UNLIKELY(early)) {
        nsmps -= early;
      }
      for (n = 0; n < nsmps; n++) {
        if (n<offset) data[n] = FL(0.0);
        else          data[n] = *sp;
        //printf("chn %d n=%d data=%f (%p)\n", l, n, data[n], &data[n]);
        sp += len;
      }
      data += CS_KSMPS;
    }
    return OK;
}

/*
  transform operations
*/

typedef struct _fft {
  OPDS h;
  ARRAYDAT *out;
  ARRAYDAT *in, *in2;
  MYFLT *f;
  MYFLT b;
  int n;
  AUXCH mem;
} FFT;


static unsigned int isPowerOfTwo (unsigned int x) {
    return ((x != 0) && !(x & (x - 1)));
}


int init_rfft(CSOUND *csound, FFT *p){
  int   N = p->in->sizes[0];
  if(p->in->dimensions > 1)
    return csound->InitError(csound,
     "rfft: only one-dimensional arrays allowed");
  if (isPowerOfTwo(N))
    tabensure(csound, p->out,N);
  else
    tabensure(csound, p->out, N+2);
  return OK;
}

int perf_rfft(CSOUND *csound, FFT *p){
    int N = p->out->sizes[0];
    memcpy(p->out->data,p->in->data,N*sizeof(MYFLT));
    if (isPowerOfTwo(N))
      csound->RealFFT(csound,p->out->data,N);
    else{
      p->out->data[N] = FL(0.0);
      csound->RealFFTnp2(csound,p->out->data,N);
    }
    return OK;
}

int rfft_i(CSOUND *csound, FFT *p){
  if(init_rfft(csound,p) == OK)
    return perf_rfft(csound, p);
  else return NOTOK;
}

int init_rifft(CSOUND *csound, FFT *p){
  int   N = p->in->sizes[0];
 if(p->in->dimensions > 1)
    return csound->InitError(csound,
       "rifft: only one-dimensional arrays allowed");
  if (isPowerOfTwo(N))
    tabensure(csound, p->out, N);
  else
    tabensure(csound, p->out, N+2);
  return OK;
}

int perf_rifft(CSOUND *csound, FFT *p){
    int N = p->out->sizes[0];
    memcpy(p->out->data,p->in->data,N*sizeof(MYFLT));
    if (isPowerOfTwo(N))
      csound->InverseRealFFT(csound,p->out->data,N);
    else{
      p->out->data[N] = FL(0.0);
      csound->InverseRealFFTnp2(csound,p->out->data,N);
    }
    return OK;
}

int rifft_i(CSOUND *csound, FFT *p){
  if(init_rifft(csound,p) == OK)
    return perf_rifft(csound, p);
  else return NOTOK;
}

int init_rfftmult(CSOUND *csound, FFT *p){
    int   N = p->in->sizes[0];
    if(N != p->in2->sizes[0])
      return csound->InitError(csound, "array sizes do not match\n");
    /*if(isPowerOfTwo(N))*/
    tabensure(csound, p->out, N);
    /* else
       return
         csound->InitError(csound, "non-pow-of-two case not implemented yet \n");*/
    return OK;
}

int perf_rfftmult(CSOUND *csound, FFT *p){
    int N = p->out->sizes[0];
    csound->RealFFTMult(csound,p->out->data,p->in->data,p->in2->data,N,1);
    return OK;
}

/* these should have been in the CSOUND struct, but are not */
void csoundComplexFFTnp2(CSOUND *csound, MYFLT *buf, int FFTsize);
void csoundInverseComplexFFTnp2(CSOUND *csound, MYFLT *buf, int FFTsize);

int init_fft(CSOUND *csound, FFT *p){
  int   N2 = p->in->sizes[0];
 if(p->in->dimensions > 1)
    return csound->InitError(csound,
      "fft: only one-dimensional arrays allowed");
  tabensure(csound,p->out,N2);
  return OK;
}

int perf_fft(CSOUND *csound, FFT *p){
    int N2 = p->in->sizes[0];
    memcpy(p->out->data,p->in->data,N2*sizeof(MYFLT));
    if (isPowerOfTwo(N2))
      csound->ComplexFFT(csound,p->out->data,N2/2);
    else {
      csoundComplexFFTnp2(csound,p->out->data,N2/2);
    }
    return OK;
}

int fft_i(CSOUND *csound, FFT *p){
  if(init_fft(csound,p) == OK)
    return perf_fft(csound, p);
  else return NOTOK;
}


int init_ifft(CSOUND *csound, FFT *p){
  int   N2 = p->in->sizes[0];
   if(p->in->dimensions > 1)
    return csound->InitError(csound,
       "fftinv: only one-dimensional arrays allowed");
  tabensure(csound, p->out, N2);
  return OK;
}

int perf_ifft(CSOUND *csound, FFT *p){
    int N2 = p->out->sizes[0];
    memcpy(p->out->data,p->in->data,N2*sizeof(MYFLT));
    if (isPowerOfTwo(N2)){
      csound->InverseComplexFFT(csound,p->out->data,N2/2);
    }
    else {
      csoundInverseComplexFFTnp2(csound,p->out->data,N2/2);
    }
    return OK;
}

int ifft_i(CSOUND *csound, FFT *p){
  if(init_ifft(csound,p) == OK)
    return perf_ifft(csound, p);
  else return NOTOK;
}

int init_recttopol(CSOUND *csound, FFT *p){
    int   N = p->in->sizes[0];
    tabensure(csound, p->out, N);
    return OK;
}

int perf_recttopol(CSOUND *csound, FFT *p){
    int i, end = p->out->sizes[0];
    MYFLT *in, *out, mag, ph;
    in = p->in->data;
    out = p->out->data;
    for (i=2;i<end;i+=2 ){
      mag = sqrt(in[i]*in[i] + in[i+1]*in[i+1]);
      ph = atan2(in[i+1],in[i]);
      out[i] = mag; out[i+1] = ph;
    }
    return OK;
}

int perf_poltorect(CSOUND *csound, FFT *p){
    int i, end = p->out->sizes[0];
    MYFLT *in, *out, re, im;
    in = p->in->data;
    out = p->out->data;
    for(i=2;i<end;i+=2){
      re = in[i]*cos(in[i+1]);
      im = in[i]*sin(in[i+1]);
      out[i] = re; out[i+1] = im;
    }
    return OK;
}

int init_poltorect2(CSOUND *csound, FFT *p){
    if(p->in2->sizes[0] == p->in->sizes[0]){
      int   N = p->in2->sizes[0]-1;
      tabensure(csound, p->out, N*2);
      return OK;
    } else return csound->InitError(csound,
                                    "in array sizes do not match: %d and %d\n",
                                    p->in2->sizes[0],p->in->sizes[0]);
}


int perf_poltorect2(CSOUND *csound, FFT *p){
    int i,j, end = p->in->sizes[0]-1;
    MYFLT *mags, *phs, *out, re, im;
    mags = p->in->data;
    phs = p->in2->data;
    out = p->out->data;
    for(i=2,j=1;j<end;i+=2, j++){
      re = mags[j]*cos(phs[j]);
      im = mags[j]*sin(phs[j]);
      out[i] = re; out[i+1] = im;
    }
    out[0] = mags[0];
    out[1] = mags[end];
    return OK;
}

int init_mags(CSOUND *csound, FFT *p){
    int   N = p->in->sizes[0];
    tabensure(csound, p->out, N/2+1);
    return OK;
}

int perf_mags(CSOUND *csound, FFT *p){
    int i,j, end = p->out->sizes[0];
    MYFLT *in, *out;
    in = p->in->data;
    out = p->out->data;
    for(i=2,j=1;j<end-1;i+=2,j++)
      out[j] = sqrt(in[i]*in[i] + in[i+1]*in[i+1]);
    out[0] = in[0];
    out[end-1] = in[1];
    return OK;
}

int perf_phs(CSOUND *csound, FFT *p){
    int i,j, end = p->out->sizes[0];
    MYFLT *in, *out;
    in = p->in->data;
    out = p->out->data;
    for(i=0,j=0;j<end;i+=2,j++)
      out[j] = atan2(in[i+1],in[i]);
    return OK;
}

int init_logarray(CSOUND *csound, FFT *p){
    tabensure(csound, p->out, p->out->sizes[0]);
    if(*((MYFLT *)p->in2))
      p->b = 1/log(*((MYFLT *)p->in2));
    else
      p->b = FL(0.0);
    return OK;
}

int perf_logarray(CSOUND *csound, FFT *p){
    int i, end = p->out->sizes[0];
    MYFLT bas = p->b;
    MYFLT *in, *out;
    in = p->in->data;
    out = p->out->data;
    if(bas)
      for(i=0;i<end;i++)
        out[i] = log(in[i])*bas;
    else
      for(i=0;i<end;i++)
        out[i] = log(in[i]);
    return OK;
}

int init_rtoc(CSOUND *csound, FFT *p){
    int   N = p->in->sizes[0];
    tabensure(csound, p->out, N*2);
    return OK;
}

int perf_rtoc(CSOUND *csound, FFT *p){
    int i,j, end = p->out->sizes[0];
    MYFLT *in, *out;
    in = p->in->data;
    out = p->out->data;
    for(i=0,j=0;i<end;i+=2,j++){
      out[i] = in[j];
      out[i+1] = FL(0.0);
    }
    return OK;
}

int rtoc_i(CSOUND *csound, FFT *p){
  if(init_rtoc(csound,p) == OK)
    return perf_rtoc(csound, p);
  else return NOTOK;
}

int init_ctor(CSOUND *csound, FFT *p){
    int   N = p->in->sizes[0];
    tabensure(csound, p->out, N/2);
    return OK;
}


int perf_ctor(CSOUND *csound, FFT *p){
    int i,j, end = p->out->sizes[0];
    MYFLT *in, *out;
    in = p->in->data;
    out = p->out->data;
    for(i=0,j=0;j<end;i+=2,j++)
      out[j] = in[i];
    return OK;
}

int ctor_i(CSOUND *csound, FFT *p){
  if(init_ctor(csound,p) == OK)
    return perf_ctor(csound, p);
  else return NOTOK;
}


int init_window(CSOUND *csound, FFT *p){
    int   N = p->in->sizes[0];
    int   i,type = (int) *p->f;
    MYFLT *w;
    tabensure(csound, p->out, N);
    if(p->mem.auxp == 0 || p->mem.size < N*sizeof(MYFLT))
      csound->AuxAlloc(csound, N*sizeof(MYFLT), &p->mem);
    w = (MYFLT *) p->mem.auxp;
    switch(type){
    case 0:
      printf("hamming\n");
      for(i=0; i<N; i++) w[i] = 0.54 - 0.46*cos(i*2*PI/N);
      break;
    case 1:
    default:
      for(i=0; i<N; i++) w[i] = 0.5 - 0.5*cos(i*2*PI/N);
    }
    return OK;
}

int perf_window(CSOUND *csound, FFT *p){
    int i,end = p->out->sizes[0], off = *((MYFLT *)p->in2);
    MYFLT *in, *out, *w;
    in = p->in->data;
    out = p->out->data;
    w = (MYFLT *) p->mem.auxp;
    if(off) off = end - off;
    for(i=0;i<end;i++)
      out[i] = in[i]*w[(i+off)%end];
    return OK;
}

#include "pstream.h"

typedef struct _pvsceps {
  OPDS    h;
  ARRAYDAT  *out;
  PVSDAT  *fin;
  MYFLT   *coefs;
  uint32_t  lastframe;
} PVSCEPS;

int pvsceps_init(CSOUND *csound, PVSCEPS *p){
    int N = p->fin->N;
    if(isPowerOfTwo(N))
      tabensure(csound, p->out, N);
    else
      return csound->InitError(csound,
                               Str("non-pow-of-two case not implemented yet\n"));
    p->lastframe = 0;
    return OK;
}

int pvsceps_perf(CSOUND *csound, PVSCEPS *p){

    if (p->lastframe < p->fin->framecount) {
      int N = p->fin->N;
      int i;
      MYFLT *ceps = p->out->data;
      MYFLT coefs = *p->coefs;
      float *fin = (float *) p->fin->frame.auxp;
      for(i=0; i < N; i+=2){
        ceps[i] = log(fin[i] > 0.0 ? fin[i] : 1e-20);
        ceps[i+1] = 0.f;
      }
      csound->InverseComplexFFT(csound, ceps, N/2);
      if(coefs)
        // lifter coefs
        for (i=coefs; i < N-coefs; i++) ceps[i] = 0.0;
      p->lastframe = p->fin->framecount;
    }
    return OK;
}


int init_ceps(CSOUND *csound, FFT *p){
    int N = p->in->sizes[0]-1;
    if(N < 64)
      return csound->InitError(csound,
                               Str("FFT size too small (min 64 samples)\n"));
    if(isPowerOfTwo(N))
      tabensure(csound, p->out, 2*N+2);
    else
      return csound->InitError(csound,
                               Str("non-pow-of-two case not implemented yet\n"));

    return OK;
}


int perf_ceps(CSOUND *csound, FFT *p){
    int siz = p->out->sizes[0], i, j;
    MYFLT *ceps = p->out->data;
    MYFLT coefs = *((MYFLT *)p->in2);
    MYFLT *mags = (MYFLT *) p->in->data;
    for(j=i=0; i < siz; i++, j+=2){
      ceps[j] = log(mags[i] > 0.0 ? mags[i] : 1e-20);
      ceps[j+1] = 0.f;
    }
    csound->InverseComplexFFT(csound, ceps, siz/2-1);
    if(coefs)
      // lifter coefs
      for (i=coefs; i < siz-coefs; i++) ceps[i] = 0.0;
    return OK;
}

int init_iceps(CSOUND *csound, FFT *p){
    int N = p->in->sizes[0]-2;
    if(isPowerOfTwo(N))
      tabensure(csound, p->out, N/2+1);
    else
      return csound->InitError(csound,
                               Str("non-pow-of-two case not implemented yet\n"));
    if(p->mem.auxp == NULL || p->mem.size < (N+2)*sizeof(MYFLT))
      csound->AuxAlloc(csound, (N+2)*sizeof(MYFLT), &p->mem);
    return OK;
}

int perf_iceps(CSOUND *csound, FFT *p){
    int siz = p->in->sizes[0], i, j;
    MYFLT *spec = (MYFLT *)p->mem.auxp;
    MYFLT *out = p->out->data;
    memcpy(spec, p->in->data, siz*sizeof(MYFLT));
    csound->ComplexFFT(csound,spec,siz/2-1);
    for(i=j=0; i < siz; i+=2, j++){
      out[j] = exp(spec[i]);
    }
    return OK;
}

int rows_init(CSOUND *csound, FFT *p){
    if(p->in->dimensions == 2){
      int siz = p->in->sizes[1];
      tabensure(csound, p->out, siz);
      return OK;
    }
    else
      return csound->InitError(csound,
                               "in array not 2-dimensional\n");
}

int rows_perf(CSOUND *csound, FFT *p){
    int start = *((MYFLT *)p->in2);
    if(start < p->in->sizes[0]) {
      int bytes =  p->in->sizes[1]*sizeof(MYFLT);
      start *= p->in->sizes[1];
      memcpy(p->out->data,p->in->data+start,bytes);
      return OK;
    }
    else return csound->PerfError(csound,  p->h.insdshead,
                                  "requested row is out of range\n");
}

int cols_init(CSOUND *csound, FFT *p){
    if(p->in->dimensions == 2){
      int siz = p->in->sizes[0];
      tabensure(csound, p->out, siz);
      return OK;
    }
    else
      return csound->InitError(csound,
                               "in array not 2-dimensional\n");
}

int cols_perf(CSOUND *csound, FFT *p){
    int start = *((MYFLT *)p->in2);
    if(start < p->in->sizes[1]) {
      int j,i,len =  p->in->sizes[0];
      for(j=0,i=start; j < len; i+=len, j++)
        p->out->data[j] = p->in->data[i];
      return OK;
    }
    else return csound->PerfError(csound,  p->h.insdshead,
                                  "requested col is out of range\n");
}

static inline void tabensure2D(CSOUND *csound, ARRAYDAT *p, int rows, int columns)
{
    if (p->data==NULL || p->dimensions == 0 ||
        (p->dimensions==2 && (p->sizes[0] < rows || p->sizes[1] < columns))) {
      size_t ss;
      if(p->data == NULL) {
        CS_VARIABLE* var = p->arrayType->createVariable(csound, NULL);
        p->arrayMemberSize = var->memBlockSize;
      }
      ss = p->arrayMemberSize*rows*columns;
      if (p->data==NULL) {
        p->data = (MYFLT*)csound->Calloc(csound, ss);
        p->dimensions = 2;
        p->sizes = (int*)csound->Malloc(csound, sizeof(int)*2);
      }
      else p->data = (MYFLT*) csound->ReAlloc(csound, p->data, ss);
      p->sizes[0] = rows;  p->sizes[1] = columns;
    }
}

int set_rows_init(CSOUND *csound, FFT *p){
    int sizs = p->in->sizes[0];
    int row = *((MYFLT *)p->in2);
    tabensure2D(csound, p->out, row+1, sizs);
    return OK;
}

int set_rows_perf(CSOUND *csound, FFT *p){
    int start = *((MYFLT *)p->in2);
    int bytes =  p->in->sizes[0]*sizeof(MYFLT);
    start *= p->out->sizes[1];
    memcpy(p->out->data+start,p->in->data,bytes);
    return OK;
}

int set_cols_init(CSOUND *csound, FFT *p){
    int siz = p->in->sizes[0];
    int col = *((MYFLT *)p->in2);
    tabensure2D(csound, p->out, siz, col+1);
    return OK;
}

int set_cols_perf(CSOUND *csound, FFT *p){
    int start = *((MYFLT *)p->in2);
    int j,i,len =  p->out->sizes[0];
    for(j=0,i=start; j < len; i+=len, j++)
      p->out->data[i] = p->in->data[j];
    return OK;
}

int shiftin_init(CSOUND *csound, FFT *p){
    int sizs = CS_KSMPS;
    tabensure(csound, p->out, sizs);
    p->n = 0;
    return OK;
}

int shiftin_perf(CSOUND *csound, FFT *p){
    uint32_t  siz =  p->out->sizes[0], n = p->n;
    MYFLT *in = ((MYFLT *) p->in);
    if(n + CS_KSMPS < siz) {
      memcpy(p->out->data+n,in,CS_KSMPS*sizeof(MYFLT));
    }
    else {
      int num = siz - n;
      memcpy(p->out->data+n,in,num*sizeof(MYFLT));
      memcpy(p->out->data,in+num,(CS_KSMPS-num)*sizeof(MYFLT));
    }
    p->n = (n + CS_KSMPS)%siz;
    return OK;
}


int shiftout_init(CSOUND *csound, FFT *p){
    int siz = p->in->sizes[0];
    p->n = ((int)*((MYFLT *)p->in2) % siz);
    if((uint32_t) siz < CS_KSMPS)
      return csound->InitError(csound, "input array too small\n");
    return OK;
}

int shiftout_perf(CSOUND *csound, FFT *p){
    uint32_t siz =  p->in->sizes[0], n = p->n;
    MYFLT *out = ((MYFLT *) p->out);
    if(n + CS_KSMPS < siz) {
      memcpy(out,p->in->data+n,CS_KSMPS*sizeof(MYFLT));
    }
    else {
      int num = siz - n;
      memcpy(out,p->in->data+n,num*sizeof(MYFLT));
      memcpy(out+num,p->in->data,(CS_KSMPS-num)*sizeof(MYFLT));
    }
    p->n = (n + CS_KSMPS)%siz;
    return OK;
}

int scalarset(CSOUND *csound, FFT *p){
    uint32_t siz = 0 , dim = p->out->dimensions, i;
    MYFLT val = *((MYFLT *)p->in);
    for(i=0; i < dim; i++)
      siz += p->out->sizes[i];
    for(i=0; i < siz; i++)
      p->out->data[i] = val;
    return OK;
}

int unwrap(CSOUND *csound, FFT *p){
    int i,siz = p->in->sizes[0];
    MYFLT *phs = p->out->data;
    for(i=0; i < siz; i++){
      while(phs[i] >= PI) phs[i] -= 2*PI;
      while(phs[i] < -PI) phs[i] += 2*PI;
    }
    return OK;
}


// reverse, scramble, mirror, stutter, rotate, ...
// jpff: stutter is an interesting one (very musical). It basically
//          randomly repeats (holds) values based on a probability parameter

static OENTRY arrayvars_localops[] =
  {
    { "init.0", sizeof(ARRAYINIT), 0, 1, ".[]", "m", (SUBR)array_init },
    { "fillarray", 0xffff },
    { "fillarray.k", sizeof(TABFILL), 0, 1, "k[]", "m", (SUBR)tabfill },
    { "fillarray.i", sizeof(TABFILL), 0, 1, "i[]", "m", (SUBR)tabfill },
    { "fillarray.s", sizeof(TABFILL), 0, 1, "S[]", "W", (SUBR)tabfill },
    { "array", 0xffff },
    { "array.k", sizeof(TABFILL), _QQ, 1, "k[]", "m", (SUBR)tabfill     },
    { "array.i", sizeof(TABFILL), _QQ, 1, "i[]", "m", (SUBR)tabfill     },
    { "##array_set.i", sizeof(ARRAY_SET), 0, 1, "", "i[]im", (SUBR)array_set },
    { "##array_init", sizeof(ARRAY_SET), 0, 1, "", ".[]im", (SUBR)array_set },
    { "##array_set.k0", sizeof(ARRAY_SET), 0, 2, "", "k[]kz",
      NULL, (SUBR)array_set },
    { "##array_set.i2", sizeof(ARRAY_SET), 0, 3, "", ".[].m",
      (SUBR)array_set, (SUBR)array_set },
    { "##array_set.k", sizeof(ARRAY_SET), 0, 2, "", ".[].z",
      NULL, (SUBR)array_set },
    { "##array_get.i", sizeof(ARRAY_GET), 0, 1, "i", "i[]m", (SUBR)array_get },
    /*{ "##array_get.i", sizeof(ARRAY_GET), 0, 1, "S", "S[]m", (SUBR)array_get },*/
    { "##array_get.k0", sizeof(ARRAY_GET), 0, 3, "k", "k[]z",
      (SUBR)array_get, (SUBR)array_get },
    { "##array_get.i2", sizeof(ARRAY_GET), 0, 3, ".", ".[]m",
      (SUBR)array_get, (SUBR)array_get },
    { "##array_get.k", sizeof(ARRAY_GET), 0, 3, ".", ".[]z",
      (SUBR)array_get, (SUBR)array_get },
    /* ******************************************** */
    {"##add.[]", sizeof(TABARITH), 0, 3, "k[]", "k[]k[]",
     (SUBR)tabarithset, (SUBR)tabadd},
    {"##add.[i]", sizeof(TABARITH), 0, 1, "i[]", "i[]i[]",
     (SUBR)tabaddi},
    /* ******************************************** */
    {"##sub.[]", sizeof(TABARITH), 0, 3, "k[]", "k[]k[]",
     (SUBR)tabarithset, (SUBR)tabsub},
    {"##sub.[i]", sizeof(TABARITH), 0, 1, "i[]", "i[]i[]",
     (SUBR)tabsubi},
    //    {"##neg.[]",  sizeof(TABARITH), 0, 3, "k[]", "k[]",
    //                                         (SUBR)tabarithset1, (SUBR)tabneg},
    {"##mul.[]", sizeof(TABARITH), 0, 3, "k[]", "k[]k[]",
     (SUBR)tabarithset,(SUBR)tabmult},
    {"##mul.[i]", sizeof(TABARITH), 0, 1, "i[]", "i[]i[]",
     (SUBR)tabmulti},
    {"##div.[]",  sizeof(TABARITH), 0, 3, "k[]", "k[]k[]",
     (SUBR)tabarithset,(SUBR)tabdiv },
    {"##div.[i]",  sizeof(TABARITH), 0, 1, "i[]", "i[]i[]",
     (SUBR)tabdivi },
    {"##rem.[]",  sizeof(TABARITH), 0, 3, "k[]", "k[]k[]",
     (SUBR)tabarithset, (SUBR)tabrem},
    {"##rem.[i]",  sizeof(TABARITH), 0, 1, "i[]", "i[]i[]", (SUBR)tabremi},
    {"##add.[i", sizeof(TABARITH1), 0, 3, "k[]", "k[]i",
     (SUBR)tabarithset1, (SUBR)tabaiadd },
    {"##add.i[", sizeof(TABARITH2), 0, 3, "k[]", "ik[]",
     (SUBR)tabarithset2, (SUBR)tabiaadd },
    {"##add.[p", sizeof(TABARITH1), 0, 1, "i[]", "i[]i", (SUBR)tabaiaddi },
    {"##add.p[", sizeof(TABARITH2), 0, 1, "i[]", "ii[]", (SUBR)tabiaaddi },
    {"##sub.[i", sizeof(TABARITH1), 0, 3, "k[]", "k[]i",
     (SUBR)tabarithset1, (SUBR)tabaisub },
    {"##sub.i[", sizeof(TABARITH2), 0, 3, "k[]", "ik[]",
     (SUBR)tabarithset2, (SUBR)tabiasub },
    {"##sub.[p", sizeof(TABARITH1), 0, 1, "i[]", "i[]i", (SUBR)tabaisubi },
    {"##sub.p[", sizeof(TABARITH2), 0, 1, "i[]", "ii[]", (SUBR)tabiasubi },
    {"##mul.[i", sizeof(TABARITH1), 0, 3, "k[]", "k[]i",
     (SUBR)tabarithset1, (SUBR)tabaimult },
    {"##mul.i[", sizeof(TABARITH2), 0, 3, "k[]", "ik[]",
     (SUBR)tabarithset2, (SUBR)tabiamult },
    {"##mul.[p", sizeof(TABARITH1), 0, 1, "i[]", "i[]i", (SUBR)tabaimulti },
    {"##mul.p[", sizeof(TABARITH2), 0, 1, "i[]", "ii[]",  (SUBR)tabiamulti },
    {"##div.[i",  sizeof(TABARITH1), 0, 3, "k[]", "k[]i",
     (SUBR)tabarithset1, (SUBR)tabaidiv },
    {"##div.i[",  sizeof(TABARITH2), 0, 3, "k[]", "ik[]",
     (SUBR)tabarithset2, (SUBR)tabiadiv },
    {"##div.[p",  sizeof(TABARITH1), 0, 1, "i[]", "i[]i", (SUBR)tabaidivi },
    {"##div.p[",  sizeof(TABARITH2), 0, 1, "i[]", "ii[]", (SUBR)tabiadivi },
    {"##rem.[i",  sizeof(TABARITH1),0,  3, "k[]", "k[]i",
     (SUBR)tabarithset1, (SUBR)tabairem },
    {"##rem.i[",  sizeof(TABARITH2),0,  3, "k[]", "ik[]",
     (SUBR)tabarithset2, (SUBR)tabiarem },
    {"##rem.[p",  sizeof(TABARITH1),0,  1, "i[]", "i[]i", (SUBR)tabairemi },
    {"##rem.p[",  sizeof(TABARITH2),0,  1, "i[]", "ii[]", (SUBR)tabiaremi },
    {"##add.[k", sizeof(TABARITH1), 0, 3, "k[]", "k[]k",
     (SUBR)tabarithset1, (SUBR)tabaiadd },
    {"##add.k[", sizeof(TABARITH2), 0, 3, "k[]", "kk[]",
     (SUBR)tabarithset2, (SUBR)tabiaadd },
    {"##sub.[k", sizeof(TABARITH1), 0, 3, "k[]", "k[]k",
     (SUBR)tabarithset1, (SUBR)tabiasub },
    {"##sub.k[", sizeof(TABARITH2), 0, 3, "k[]", "kk[]",
     (SUBR)tabarithset2, (SUBR)tabaisub },
    {"##mul.[k", sizeof(TABARITH1), 0, 3, "k[]", "k[]k",
     (SUBR)tabarithset1, (SUBR)tabaimult },
    {"##mul.k[", sizeof(TABARITH2), 0, 3, "k[]", "kk[]",
     (SUBR)tabarithset2, (SUBR)tabiamult },
    {"##div.[k",  sizeof(TABARITH1), 0, 3, "k[]", "k[]k",
     (SUBR)tabarithset1, (SUBR)tabaidiv },
    {"##div.k[",  sizeof(TABARITH2), 0, 3, "k[]", "kk[]",
     (SUBR)tabarithset2, (SUBR)tabiadiv },
    {"##rem.[k",  sizeof(TABARITH1),0,  3, "k[]", "k[]k",
     (SUBR)tabarithset1, (SUBR)tabairem },
    {"##rem.k[",  sizeof(TABARITH2),0,  3, "k[]", "kk[]",
     (SUBR)tabarithset2, (SUBR)tabiarem },
    {"##pow.[]",  sizeof(TABARITH), 0, 3, "k[]", "k[]k[]",
     (SUBR)tabarithset,(SUBR)tabpow },
    {"##pow.[i]",  sizeof(TABARITH), 0, 1, "i[]", "i[]i[]",
     (SUBR)tabpowi },
    {"##pow.[i",  sizeof(TABARITH1), 0, 3, "k[]", "k[]i",
     (SUBR)tabarithset1, (SUBR)tabaipow },
    {"##pow.i[",  sizeof(TABARITH2), 0, 3, "k[]", "ik[]",
     (SUBR)tabarithset2, (SUBR)tabiapow },
    {"##pow.[p",  sizeof(TABARITH1), 0, 1, "i[]", "i[]i", (SUBR)tabaipowi },
    {"##pow.p[",  sizeof(TABARITH2), 0, 1, "i[]", "ii[]", (SUBR)tabiapowi },
    {"##pow.[k",  sizeof(TABARITH1), 0, 3, "k[]", "k[]k",
     (SUBR)tabarithset1, (SUBR)tabaipow },
    {"##pow.k[",  sizeof(TABARITH2), 0, 3, "k[]", "kk[]",
     (SUBR)tabarithset2, (SUBR)tabiapow },
    { "maxtab", 0xffff},
    { "maxtab.k",sizeof(TABQUERY),_QQ, 3, "kz", "k[]",
      (SUBR) tabqset, (SUBR) tabmax },
    { "maxarray", 0xffff},
    { "maxarray.k", sizeof(TABQUERY), 0, 3, "kz", "k[]",
      (SUBR) tabqset,(SUBR) tabmax },
    { "maxarray.i", sizeof(TABQUERY), 0, 1, "iI", "i[]",(SUBR) tabmax1, NULL  },
    { "mintab", 0xffff},
    { "minarray", 0xffff},
    { "mintab.k", sizeof(TABQUERY),_QQ, 3, "kz", "k[]",
      (SUBR) tabqset, (SUBR) tabmin },
    { "minarray.k", sizeof(TABQUERY),0, 3, "kz", "k[]",(SUBR) tabqset,
      (SUBR) tabmin },
    { "minarray.i", sizeof(TABQUERY),0, 1, "iI", "i[]",(SUBR) tabmin1 },
    { "sumarray", 0xffff},
    { "sumtab", sizeof(TABQUERY1),_QQ, 3, "k", "k[]",
      (SUBR) tabqset1, (SUBR) tabsum },
    { "sumarray.k", sizeof(TABQUERY1),0, 3, "k", "k[]",
      (SUBR) tabqset1, (SUBR) tabsum },
    { "sumarray.i", sizeof(TABQUERY1),0, 1, "i", "i[]", (SUBR) tabsum1   },
    { "scalet", sizeof(TABSCALE), _QQ, 3, "",  "k[]kkOJ",
      (SUBR) tabscaleset,(SUBR) tabscale },
    { "scalearray", 0xffff},
    { "scalearray.k", sizeof(TABSCALE), 0, 3, "",  "k[]kkOJ",
      (SUBR) tabscaleset,(SUBR) tabscale },
    { "scalearray.1", sizeof(TABSCALE), 0, 1, "",  "i[]iiOJ",   (SUBR) tabscale1 },
    { "=.I", sizeof(TABCPY), 0, 1, "i[]", "i[]", (SUBR)tabcopy, NULL },
    { "=._", sizeof(TABCPY), 0, 3, ".[]", ".[]", (SUBR)tabcopy, (SUBR)tabcopy },
    { "tabgen", sizeof(TABGEN), _QQ, 1, "k[]", "iip", (SUBR) tabgen, NULL    },
    { "tabmap_i", sizeof(TABMAP), _QQ, 1, "k[]", "k[]S", (SUBR) tabmap_set   },
    { "tabmap", sizeof(TABMAP), _QQ, 3, "k[]", "k[]S", (SUBR) tabmap_set,
      (SUBR) tabmap_perf},
    { "tabmap", sizeof(TABMAP), _QQ, 3, "k[]", "k[]S", (SUBR) tabmap_set,
      (SUBR) tabmap_perf},
    { "genarray.i", sizeof(TABGEN),0, 1, "i[]", "iip", (SUBR) tabgen, NULL   },
    { "genarray_i", sizeof(TABGEN),0, 1, "k[]", "iip", (SUBR) tabgen, NULL, NULL},
    { "genarray.k", sizeof(TABGEN),0, 2, "k[]", "kkp", NULL, (SUBR)tabgen    },
    { "maparray_i", sizeof(TABMAP),0, 1, "k[]", "k[]S", (SUBR) tabmap_set    },
    { "maparray.k", sizeof(TABMAP), 0, 3, "k[]", "k[]S", (SUBR) tabmap_set,
      (SUBR) tabmap_perf          },
    { "maparray.i", sizeof(TABMAP), 0, 1, "i[]", "i[]S", (SUBR) tabmap_set },
    /*  { "maparray.s", sizeof(TABMAP), 0, 3, "S[]", "S[]S", (SUBR) tabmap_set, */
    /*                                               (SUBR) tabmap_perf     }, */
    { "tabslice", sizeof(TABSLICE), _QQ, 2, "k[]", "k[]ii",
      NULL, (SUBR) tabslice, NULL },

    { "slicearray.i", sizeof(TABSLICE), 0, 1, "i[]", "i[]ii",
      (SUBR) tabslice, NULL, NULL },
    { "slicearray.x", sizeof(TABSLICE), 0, 3, ".[]", ".[]ii",
      (SUBR) tabslice, (SUBR) tabslice, NULL },
    //    { "slicearray.s", sizeof(TABSLICE), 0, 3, "S[]", "[]ii",
    //                                  (SUBR) tabsliceS, (SUBR) tabsliceS, NULL },
    { "copy2ftab", sizeof(TABCOPY), TW|_QQ, 2, "", "k[]k", NULL, (SUBR) tab2ftab },
    { "copy2ttab", sizeof(TABCOPY), TR|_QQ, 2, "", "k[]k", NULL, (SUBR) ftab2tab },
    { "copya2ftab.k", sizeof(TABCOPY), TW, 3, "", "k[]k",
      (SUBR) tab2ftabi, (SUBR) tab2ftab },
    { "copyf2array.k", sizeof(TABCOPY), TR, 3, "", "k[]k",
      (SUBR) ftab2tabi, (SUBR) ftab2tab },
    { "copya2ftab.i", sizeof(TABCOPY), TW, 1, "", "i[]i", (SUBR) tab2ftabi },
    { "copyf2array.i", sizeof(TABCOPY), TR, 1, "", "i[]i", (SUBR) ftab2tabi },
    /* { "lentab", 0xffff}, */
    { "lentab.i", sizeof(TABQUERY1), _QQ, 1, "i", "k[]p", (SUBR) tablength },
    { "lentab.k", sizeof(TABQUERY1), _QQ, 1, "k", "k[]p", NULL, (SUBR) tablength },
    { "lenarray.ix", sizeof(TABQUERY1), 0, 1, "i", ".[]p", (SUBR) tablength },
    { "lenarray.kx", sizeof(TABQUERY1), 0, 2, "k", ".[]p", NULL, (SUBR)tablength },
    { "out.A", sizeof(OUTA), 0, 5,"", "a[]", (SUBR)outa_set, NULL, (SUBR)outa},
    { "in.A", sizeof(OUTA), 0, 5, "a[]", "", (SUBR)ina_set, NULL, (SUBR)ina},
    {"rfft", sizeof(FFT), 0, 3, "k[]","k[]",
     (SUBR) init_rfft, (SUBR) perf_rfft, NULL},
    {"rfft", sizeof(FFT), 0, 1, "i[]","i[]",
     (SUBR) rfft_i, NULL, NULL},
    {"rifft", sizeof(FFT), 0, 3, "k[]","k[]",
     (SUBR) init_rifft, (SUBR) perf_rifft, NULL},
    {"rifft", sizeof(FFT), 0, 1, "i[]","i[]",
     (SUBR) rifft_i, NULL, NULL},
    {"cmplxprod", sizeof(FFT), 0, 3, "k[]","k[]k[]",
     (SUBR) init_rfftmult, (SUBR) perf_rfftmult, NULL},
    {"fft", sizeof(FFT), 0, 3, "k[]","k[]",
     (SUBR) init_fft, (SUBR) perf_fft, NULL},
    {"fft", sizeof(FFT), 0, 1, "i[]","i[]",
     (SUBR) fft_i, NULL, NULL},
    {"fftinv", sizeof(FFT), 0, 3, "k[]","k[]",
     (SUBR) init_ifft, (SUBR) perf_ifft, NULL},
    {"fftinv", sizeof(FFT), 0, 1, "i[]","i[]",
     (SUBR) ifft_i, NULL, NULL},
    {"rect2pol", sizeof(FFT), 0, 3, "k[]","k[]",
     (SUBR) init_recttopol, (SUBR) perf_recttopol, NULL},
    {"pol2rect", sizeof(FFT), 0, 3, "k[]","k[]",
     (SUBR) init_recttopol, (SUBR) perf_poltorect, NULL},
    {"pol2rect", sizeof(FFT), 0, 3, "k[]","k[]k[]",
     (SUBR) init_poltorect2, (SUBR) perf_poltorect2, NULL},
    {"mags", sizeof(FFT), 0, 3, "k[]","k[]",
     (SUBR) init_mags, (SUBR) perf_mags, NULL},
    {"phs", sizeof(FFT), 0, 3, "k[]","k[]",
     (SUBR) init_mags, (SUBR) perf_phs, NULL},
    {"log", sizeof(FFT), 0, 3, "k[]","k[]o",
     (SUBR) init_logarray, (SUBR) perf_logarray, NULL},
    {"r2c", sizeof(FFT), 0, 1, "i[]","i[]",
     (SUBR) rtoc_i, NULL, NULL},
    {"r2c", sizeof(FFT), 0, 3, "k[]","k[]",
     (SUBR) init_rtoc, (SUBR) perf_rtoc, NULL},
    {"c2r", sizeof(FFT), 0, 1, "i[]","i[]",
     (SUBR) ctor_i, NULL, NULL},
    {"c2r", sizeof(FFT), 0, 3, "k[]","k[]",
     (SUBR) init_ctor, (SUBR) perf_ctor, NULL},
    {"window", sizeof(FFT), 0, 3, "k[]","k[]Op",
     (SUBR) init_window, (SUBR) perf_window, NULL},
    {"pvsceps", sizeof(PVSCEPS), 0, 3, "k[]","fo",
     (SUBR) pvsceps_init, (SUBR) pvsceps_perf, NULL},
    {"iceps", sizeof(FFT), 0, 3, "k[]","k[]",
     (SUBR) init_iceps, (SUBR) perf_iceps, NULL},
    {"ceps", sizeof(FFT), 0, 3, "k[]","k[]k",
     (SUBR) init_ceps, (SUBR) perf_ceps, NULL},
    {"getrow", sizeof(FFT), 0, 3, "k[]","k[]k",
     (SUBR) rows_init, (SUBR) rows_perf, NULL},
    {"getcol", sizeof(FFT), 0, 3, "k[]","k[]k",
     (SUBR) cols_init, (SUBR) cols_perf, NULL},
    {"setrow", sizeof(FFT), 0, 3, "k[]","k[]k",
     (SUBR) set_rows_init, (SUBR) set_rows_perf, NULL},
    {"setcol", sizeof(FFT), 0, 3, "k[]","k[]k",
     (SUBR) set_cols_init, (SUBR) set_cols_perf, NULL},
    {"shiftin", sizeof(FFT), 0, 5, "k[]","a",
     (SUBR) shiftin_init, NULL, (SUBR) shiftin_perf},
    {"shiftout", sizeof(FFT), 0, 5, "a","k[]o",
     (SUBR) shiftout_init, NULL, (SUBR) shiftout_perf},
    {"unwrap", sizeof(FFT), 0, 3, "k[]","k[]",
     (SUBR) init_recttopol, (SUBR) unwrap},
    {"=.k", sizeof(FFT), 0, 3, "k[]","k", (SUBR) scalarset, (SUBR) scalarset}
  };

LINKAGE_BUILTIN(arrayvars_localops)<|MERGE_RESOLUTION|>--- conflicted
+++ resolved
@@ -128,11 +128,7 @@
     arrayDat->data = csound->Calloc(csound, var->memBlockSize*size);
     char *mem = (char *) arrayDat->data; 
     for(i=0; i < size; i++){
-<<<<<<< HEAD
-      var->initializeVariableMemory(csound,var,mem+i*var->memBlockSize); 	
-=======
       var->initializeVariableMemory(csound,var,mem+i*var->memBlockSize);
->>>>>>> 1d3a5f32
     }
 
     return OK;
