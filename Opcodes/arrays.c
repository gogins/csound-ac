--- conflicted
+++ resolved
@@ -126,25 +126,10 @@
     CS_VARIABLE* var = arrayDat->arrayType->createVariable(csound,NULL);
     arrayDat->arrayMemberSize = var->memBlockSize;
     arrayDat->data = csound->Calloc(csound, var->memBlockSize*size);
-<<<<<<< HEAD
     for(i=0; i < size; i++){
      var->initializeVariableMemory(csound,var,arrayDat->data+i); 	
     }
     
-=======
-
-   for(i=0; i < size; i++){
-     var->initializeVariableMemory(csound,var,arrayDat->data+i);
-   }
-
->>>>>>> 43a45431
-  //    for (i=0; i<size; i++) t->data[i] = val;
-  //    { // Need to recover space eventually
-  //        TABDEL *op = (TABDEL*) csound->Malloc(csound, sizeof(TABDEL));
-  //        op->h.insdshead = ((OPDS*) p)->insdshead;
-  //        op->tab = t;
-  //        csound->RegisterDeinitCallback(csound, op, tabdel);
-  //    }
     return OK;
 }
 
