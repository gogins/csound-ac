/*
        wpfilters.c:

        Copyright (C) 2017 Steven Yi

        This file is part of Csound.

        The Csound Library is free software; you can redistribute it
        and/or modify it under the terms of the GNU Lesser General Public
        License as published by the Free Software Foundation; either
        version 2.1 of the License, or (at your option) any later version.

        Csound is distributed in the hope that it will be useful,
        but WITHOUT ANY WARRANTY; without even the implied warranty of
        MERCHANTABILITY or FITNESS FOR A PARTICULAR PURPOSE.  See the
        GNU Lesser General Public License for more details.

        You should have received a copy of the GNU Lesser General Public
        License along with Csound; if not, write to the Free Software
        Foundation, Inc., 59 Temple Place, Suite 330, Boston, MA
        02111-1307 USA
*/

/*
Zero Delay Feedback Filters

Based on code by Will Pirkle, presented in:

http://www.willpirkle.com/Downloads/AN-4VirtualAnalogFilters.2.0.pdf
http://www.willpirkle.com/Downloads/AN-5Korg35_V3.pdf
http://www.willpirkle.com/Downloads/AN-6DiodeLadderFilter.pdf
http://www.willpirkle.com/Downloads/AN-7Korg35HPF_V2.pdf

and in his book "Designing software synthesizer plug-ins in C++ : for
RackAFX, VST3, and Audio Units"

ZDF using Trapezoidal integrator by Vadim Zavalishin, presented in "The Art
of VA Filter Design" (https://www.native-instruments.com/fileadmin/ni_media/
downloads/pdf/VAFilterDesign_1.1.1.pdf)

Csound C versions by Steven Yi
*/

#include "wpfilters.h"

static int zdf_1pole_mode_init(CSOUND* csound, ZDF_1POLE_MODE* p) {
    if (*p->skip == 0) {
      p->z1 = 0.0;
      p->last_cut = -1.0;
    }
    return OK;
}


static int zdf_1pole_mode_perf(CSOUND* csound, ZDF_1POLE_MODE* p) {

    double z1 = p->z1;
    double last_cut = p->last_cut;
    double G = p->G;

    uint32_t offset = p->h.insdshead->ksmps_offset;
    uint32_t early = p->h.insdshead->ksmps_no_end;
    uint32_t n, nsmps = CS_KSMPS;

    double T = csound->onedsr;
    double Tdiv2 = T / 2.0;
    double two_div_T = 2.0 / T;

    int cutoff_arate = IS_ASIG_ARG(p->cutoff);

    MYFLT cutoff = cutoff_arate ? 0.0 : *p->cutoff;

    for (n = offset; n < nsmps; n++) {

      if (cutoff_arate) {
        cutoff = p->cutoff[n];
      }

      if (cutoff != last_cut) {
        last_cut = cutoff;

        double wd = TWOPI * cutoff;
        double wa = two_div_T * tan(wd * Tdiv2);
        double g = wa * Tdiv2;
        G = g / (1.0 + g);
      }

      // do the filter, see VA book p. 46
      // form sub-node value v(n)

      double in = p->in[n];
      double v = (in - z1) * G;

      // form output of node + register
      double lp = v + z1;
      double hp = in - lp;

      // z1 register update
      z1 = lp + v;

      p->outlp[n] = lp;
      p->outhp[n] = hp;
    }

    p->z1 = z1;
    p->last_cut = last_cut;
    p->G = G;

    return OK;
}

static int zdf_1pole_init(CSOUND* csound, ZDF_1POLE* p) {
    if (*p->skip == 0) {
      p->z1 = 0.0;
      p->last_cut = -1.0;
    }
    return OK;
}

static int zdf_1pole_perf(CSOUND* csound, ZDF_1POLE* p) {

    double z1 = p->z1;
    double last_cut = p->last_cut;
    double G = p->G;

    uint32_t offset = p->h.insdshead->ksmps_offset;
    uint32_t early = p->h.insdshead->ksmps_no_end;
    uint32_t n, nsmps = CS_KSMPS;

    double T = csound->onedsr;
    double Tdiv2 = T / 2.0;
    double two_div_T = 2.0 / T;
    int mode = MYFLT2LONG(*p->mode);

    int cutoff_arate = IS_ASIG_ARG(p->cutoff);

    MYFLT cutoff = cutoff_arate ? 0.0 : *p->cutoff;

    for (n = offset; n < nsmps; n++) {

      if (cutoff_arate) {
        cutoff = p->cutoff[n];
      }

      if (cutoff != last_cut) {
        last_cut = cutoff;

        double wd = TWOPI * cutoff;
        double wa = two_div_T * tan(wd * Tdiv2);
        double g = wa * Tdiv2;
        G = g / (1.0 + g);
      }

      // do the filter, see VA book p. 46
      // form sub-node value v(n)

      double in = p->in[n];
      double v = (in - z1) * G;

      // form output of node + register
      double lp = v + z1;

      if (mode == 0) { // low-pass
        p->out[n] = lp;
      }
      else if (mode == 1) { // high-pass
        double hp = in - lp;
        p->out[n] = hp;
      }
      else if (mode == 2) { // allpass
        double hp = in - lp;
        p->out[n] = lp - hp;
      }
      // TODO Implement low-shelf and high-shelf
      //else if (mode == 3) { // low-shelf
      //}
      //else if (mode == 4) { // high-shelf
      //}

      // z1 register update
      z1 = lp + v;
    }

    p->z1 = z1;
    p->last_cut = last_cut;
    p->G = G;

    return OK;
}


static int zdf_2pole_mode_init(CSOUND* csound, ZDF_2POLE_MODE* p) {
    if (*p->skip == 0) {
      p->z1 = 0.0;
      p->z2 = 0.0;
      p->last_cut = -1.0;
      p->last_q = -1.0;
      p->g = 0.0;
      p->R = 0.0;
    }
    return OK;
}


static int zdf_2pole_mode_perf(CSOUND* csound, ZDF_2POLE_MODE* p) {
    double z1 = p->z1;
    double z2 = p->z2;
    double last_cut = p->last_cut;
    double last_q = p->last_q;
    double g = p->g;
    double R = p->R;
    double g2 = g * g;

    uint32_t offset = p->h.insdshead->ksmps_offset;
    uint32_t early = p->h.insdshead->ksmps_no_end;
    uint32_t n, nsmps = CS_KSMPS;

    double T = csound->onedsr;
    double Tdiv2 = T / 2.0;
    double two_div_T = 2.0 / T;

    int cutoff_arate = IS_ASIG_ARG(p->cutoff);
    int q_arate = IS_ASIG_ARG(p->q);

    MYFLT cutoff = *p->cutoff;
    MYFLT q = *p->q;

    for (n = offset; n < nsmps; n++) {

      if (cutoff_arate) {
        cutoff = p->cutoff[n];
      }
      if (q_arate) {
        q = p->q[n];
      }

      if (cutoff != last_cut) {
        last_cut = cutoff;

        double wd = TWOPI * cutoff;
        double wa = two_div_T * tan(wd * Tdiv2);
        g = wa * Tdiv2;
        g2 = g * g;
      }

      if (q != last_q) {
        last_q = q;
        R = 1.0 / (2.0 * q);
      }

      double in = p->in[n];
      double hp = (in - (2.0 * R + g) * z1 - z2) / (1.0 + (2.0 * R * g) + g2);
      double bp = g * hp + z1;
      double lp = g * bp + z2;
      //              double notch = in - (2.0 * R * bp);

      // register updates
      z1 = g * hp + bp;
      z2 = g * bp + lp;

      p->outlp[n] = lp;
      p->outhp[n] = hp;
      p->outbp[n] = bp;
      //              p->outnotch[n] = notch;
    }

    p->z1 = z1;
    p->z2 = z2;
    p->last_cut = last_cut;
    p->last_q = last_q;
    p->g = g;
    p->R = R;

    return OK;
}


static int zdf_2pole_init(CSOUND* csound, ZDF_2POLE* p) {
    if (*p->skip == 0) {
      p->z1 = 0.0;
      p->z2 = 0.0;
      p->last_cut = -1.0;
      p->last_q = -1.0;
      p->g = 0.0;
      p->R = 0.0;
    }
    return OK;
}

static int zdf_2pole_perf(CSOUND* csound, ZDF_2POLE* p) {
    double z1 = p->z1;
    double z2 = p->z2;
    double last_cut = p->last_cut;
    double last_q = p->last_q;
    int mode = MYFLT2LONG(*p->mode);
    double g = p->g;
    double R = p->R;
    double g2 = g * g;

    uint32_t offset = p->h.insdshead->ksmps_offset;
    uint32_t early = p->h.insdshead->ksmps_no_end;
    uint32_t n, nsmps = CS_KSMPS;

    double T = csound->onedsr;
    double Tdiv2 = T / 2.0;
    double two_div_T = 2.0 / T;

    int cutoff_arate = IS_ASIG_ARG(p->cutoff);
    int q_arate = IS_ASIG_ARG(p->q);

    MYFLT cutoff = *p->cutoff;
    MYFLT q = *p->q;

    for (n = offset; n < nsmps; n++) {

      if (cutoff_arate) {
        cutoff = p->cutoff[n];
      }
      if (q_arate) {
        q = p->q[n];
      }

      if (cutoff != last_cut) {
        last_cut = cutoff;

        double wd = TWOPI * cutoff;
        double wa = two_div_T * tan(wd * Tdiv2);
        g = wa * Tdiv2;
        g2 = g * g;
      }

      if (q != last_q) {
        last_q = q;
        R = 1.0 / (2.0 * q);
      }

      double in = p->in[n];
      double hp = (in - (2.0 * R + g) * z1 - z2) / (1.0 + (2.0 * R * g) + g2);
      double bp = g * hp + z1;
      double lp = g * bp + z2;

      if (mode == 0) { // low-pass
        p->out[n] = lp;
      }
      else if (mode == 1) { // high-pass
        p->out[n] = hp;
      }
      else if (mode == 2) { // band-pass
        p->out[n] = bp;
      }
      else if (mode == 3) { // unity-gain band-pass
        p->out[n] = 2.0 * R * bp;
      }
      else if (mode == 4) { // notch
        p->out[n] = in - 2.0 * R * bp;
      }
      else if (mode == 5) { // all-pass filter
        p->out[n] = in - 4.0 * R * bp;
      }
      else if (mode == 6) { // peak filter
        p->out[n] = lp - hp;
      }
      //else if (mode == 7) { // band shelf - not implemented
      //      p->out[n] = in + 2.0 * K * R * bp;
      //}

      // register updates
      z1 = g * hp + bp;
      z2 = g * bp + lp;

    }

    p->z1 = z1;
    p->z2 = z2;
    p->last_cut = last_cut;
    p->last_q = last_q;
    p->g = g;
    p->R = R;

    return OK;
}

static int zdf_ladder_init(CSOUND* csound, ZDF_LADDER* p) {

<<<<<<< HEAD
    if (*p->skip == 0) {
      p->z1 = 0.0;
      p->z2 = 0.0;
      p->z3 = 0.0;
      p->z4 = 0.0;
      p->last_cut = -1.0;
      p->last_res = -1.0;
      p->last_k = 0.0;
      p->last_g = 0.0;
      p->last_G = 0.0;
      p->last_G2 = 0.0;
      p->last_G3 = 0.0;
      p->last_GAMMA = 0.0;
    }

    return OK;
=======
        if (*p->skip == 0) {
                p->z1 = 0.0;
                p->z2 = 0.0;
                p->z3 = 0.0;
                p->z4 = 0.0;
                p->last_cut = -1.0;
                p->last_q = -1.0;
                p->last_k = 0.0;
                p->last_g = 0.0;
                p->last_G = 0.0;
                p->last_G2 = 0.0;
                p->last_G3 = 0.0;
                p->last_GAMMA = 0.0;
        }

        return OK;
>>>>>>> 96102cc4
}

static int zdf_ladder_perf(CSOUND* csound, ZDF_LADDER* p) {

<<<<<<< HEAD
    double z1 = p->z1;
    double z2 = p->z2;
    double z3 = p->z3;
    double z4 = p->z4;
    double last_cut = p->last_cut;
    double last_res = p->last_res;
    double k = p->last_k;
    double g = p->last_g;
    double G = p->last_G;
    double G2 = p->last_G2;
    double G3 = p->last_G3;
    double GAMMA = p->last_GAMMA;

    uint32_t offset = p->h.insdshead->ksmps_offset;
    uint32_t early = p->h.insdshead->ksmps_no_end;
    uint32_t n, nsmps = CS_KSMPS;

    double T = csound->onedsr;
    double Tdiv2 = T / 2.0;
    double two_div_T = 2.0 / T;

    int cutoff_arate = IS_ASIG_ARG(p->cutoff);
    int res_arate = IS_ASIG_ARG(p->res);

    MYFLT cutoff = cutoff_arate ? 0.0 : *p->cutoff;
    MYFLT res = res_arate ? 0.0 : *p->res;

    for (n = offset; n < nsmps; n++) {

      if (cutoff_arate) {
        cutoff = p->cutoff[n];
      }
      if (res_arate) {
        res = p->res[n];
      }

      if (res != last_res) {
        // first clamp to range 0.0-1.0
        double R = (res < 0.0) ? 0.0 : (res > 1.0) ? 1.0 : res;
        // move to range 0-0.98, which puts Q between 0.5 and 25
        R = R * 0.98;
        double Q = 1 / (2 * (1 - R));
        last_res = res;
        // Q [0.5,25] = k [0,4.0]
        k = (4.0 * (Q - 0.5)) / (25.0 - 0.5);
      }

      if (cutoff != last_cut) {
        last_cut = cutoff;

        double wd = TWOPI * cutoff;
        double wa = two_div_T * tan(wd * Tdiv2);
        g = wa * Tdiv2;
        G = g / (1.0 + g);
        G2 = G * G;
        G3 = G2 * G;
        GAMMA = G2 * G2;
      }

      double g_plus_1 = g + 1.0;

      double S1 = z1 / g_plus_1;
      double S2 = z2 / g_plus_1;
      double S3 = z3 / g_plus_1;
      double S4 = z4 / g_plus_1;

      double S = (G3 * S1) + (G2 * S2) + (G * S3) + S4;
      double u = (p->in[n] - k *  S) / (1 + k * GAMMA);

      // 1st stage
      double v = (u - z1) * G;
      double lp = v + z1;
      z1 = lp + v;

      // 2nd stage
      v = (lp - z2) * G;
      lp = v + z2;
      z2 = lp + v;

      // 3rd stage
      v = (lp - z3) * G;
      lp = v + z3;
      z3 = lp + v;

      // 4th stage
      v = (lp - z4) * G;
      lp = v + z4;
      z4 = lp + v;

      p->out[n] = lp;
    }

    p->z1 = z1;
    p->z2 = z2;
    p->z3 = z3;
    p->z4 = z4;

    p->last_cut = last_cut;
    p->last_res = last_res;
    p->last_k = k;
    p->last_g = g;
    p->last_G = G;
    p->last_G2 = G2;
    p->last_G3 = G3;
    p->last_GAMMA = GAMMA;

    return OK;
=======
        double z1 = p->z1;
        double z2 = p->z2;
        double z3 = p->z3;
        double z4 = p->z4;
        double last_cut = p->last_cut;
        double last_q = p->last_q;
        double k = p->last_k;
        double g = p->last_g;
        double G = p->last_G;
        double G2 = p->last_G2;
        double G3 = p->last_G3;
        double GAMMA = p->last_GAMMA;

        uint32_t offset = p->h.insdshead->ksmps_offset;
        uint32_t early = p->h.insdshead->ksmps_no_end;
        uint32_t n, nsmps = CS_KSMPS;

        double T = csound->onedsr;
        double Tdiv2 = T / 2.0;
        double two_div_T = 2.0 / T;

        int cutoff_arate = IS_ASIG_ARG(p->cutoff);
        int q_arate = IS_ASIG_ARG(p->q);

        MYFLT cutoff = cutoff_arate ? 0.0 : *p->cutoff;
        MYFLT q = q_arate ? 0.0 : *p->q;

        for (n = offset; n < nsmps; n++) {

                if (cutoff_arate) {
                        cutoff = p->cutoff[n];
                }
                if (q_arate) {
                        q = p->q[n];
						q = (q < 0.5) ? 0.5 : (q > 25.0) ? 25.0 : q;
                }

                if (q != last_q) {
                        last_q = q;
                        // Q [0.5,25] = k [0,4.0]
                        k = (4.0 * (q - 0.5)) / (25.0 - 0.5);
                }

                if (cutoff != last_cut) {
                        last_cut = cutoff;

                        double wd = TWOPI * cutoff;
                        double wa = two_div_T * tan(wd * Tdiv2);
                        g = wa * Tdiv2;
                        G = g / (1.0 + g);
                        G2 = G * G;
                        G3 = G2 * G;
                        GAMMA = G2 * G2;
                }

                double g_plus_1 = g + 1.0;

                double S1 = z1 / g_plus_1;
                double S2 = z2 / g_plus_1;
                double S3 = z3 / g_plus_1;
                double S4 = z4 / g_plus_1;

                double S = (G3 * S1) + (G2 * S2) + (G * S3) + S4;
                double u = (p->in[n] - k *  S) / (1 + k * GAMMA);

                // 1st stage
                double v = (u - z1) * G;
                double lp = v + z1;
                z1 = lp + v;

                // 2nd stage
                v = (lp - z2) * G;
                lp = v + z2;
                z2 = lp + v;

                // 3rd stage
                v = (lp - z3) * G;
                lp = v + z3;
                z3 = lp + v;

                // 4th stage
                v = (lp - z4) * G;
                lp = v + z4;
                z4 = lp + v;

                p->out[n] = lp;
        }

        p->z1 = z1;
        p->z2 = z2;
        p->z3 = z3;
        p->z4 = z4;

        p->last_cut = last_cut;
        p->last_q = last_q;
        p->last_k = k;
        p->last_g = g;
        p->last_G = G;
        p->last_G2 = G2;
        p->last_G3 = G3;
        p->last_GAMMA = GAMMA;

        return OK;
>>>>>>> 96102cc4
}


static int diode_ladder_init(CSOUND* csound,
                             DIODE_LADDER* p) {

    if (*p->skip == 0) {
      int i;
      p->a[0] = 1.0;
      p->a[1] = 0.5;
      p->a[2] = 0.5;
      p->a[3] = 0.5;

      for (i = 0; i < 4; i++) {
        p->z[i] = 0.0;
        p->G[i] = 0.0;
        p->beta[i] = 0.0;
        p->SG[i] = 0.0;
      }

      for (i = 0; i < 3; i++) {
        p->delta[i] = 0.0;
        p->epsilon[i] = 0.0;
        p->gamma[i] = 0.0;
      }
      p->GAMMA = 0.0;
      p->SIGMA = 0.0;
      p->last_cut = -1.0;
    }

    return OK;
}

static int diode_ladder_perf(CSOUND* csound,
                             DIODE_LADDER* p) {

    double a1 = p->a[0];
    double a2 = p->a[1];
    double a3 = p->a[2];
    double a4 = p->a[3];
    double z1 = p->z[0];
    double z2 = p->z[1];
    double z3 = p->z[2];
    double z4 = p->z[3];
    double G1 = p->G[0];
    double G2 = p->G[1];
    double G3 = p->G[2];
    double G4 = p->G[3];
    double beta1 = p->beta[0];
    double beta2 = p->beta[1];
    double beta3 = p->beta[2];
    double beta4 = p->beta[3];
    double delta1 = p->delta[0];
    double delta2 = p->delta[1];
    double delta3 = p->delta[2];
    double epsilon1 = p->epsilon[0];
    double epsilon2 = p->epsilon[1];
    double epsilon3 = p->epsilon[2];
    double gamma1 = p->gamma[0];
    double gamma2 = p->gamma[1];
    double gamma3 = p->gamma[2];
    double SG1 = p->SG[0];
    double SG2 = p->SG[1];
    double SG3 = p->SG[2];
    double SG4 = p->SG[3];
    double GAMMA = p->GAMMA;
    double SIGMA = p->SIGMA;
    double alpha = p->last_alpha;
    double last_cut = p->last_cut;

    uint32_t offset = p->h.insdshead->ksmps_offset;
    uint32_t early = p->h.insdshead->ksmps_no_end;
    uint32_t n, nsmps = CS_KSMPS;

    double T = csound->onedsr;
    double Tdiv2 = T / 2.0;
    double two_div_T = 2.0 / T;

    int cutoff_arate = IS_ASIG_ARG(p->cutoff);
    int k_arate = IS_ASIG_ARG(p->kval);

    MYFLT cutoff = cutoff_arate ? 0.0 : *p->cutoff;
    MYFLT k = k_arate ? 0.0 : *p->kval;

    for (n = offset; n < nsmps; n++) {
      MYFLT in = p->in[n];

      if (cutoff_arate) {
        cutoff = p->cutoff[n];
      }
      if (k_arate) {
        k = p->kval[n];
      }

      if (cutoff != last_cut) {
        last_cut = cutoff;

        double wd = TWOPI * cutoff;
        double wa = two_div_T * tan(wd * Tdiv2);
        double g = wa * Tdiv2;
        double gp1 = 1.0 + g;
        G4 = 0.5 * g / gp1;
        G3 = 0.5 * g / (gp1 - 0.5 * g * G4);
        G2 = 0.5 * g / (gp1 - 0.5 * g * G3);
        G1 = g / (gp1 - g * G2);
        GAMMA = G4 * G3 * G2 * G1;

        SG1 = G4 * G3 * G2;
        SG2 = G4 * G3;
        SG3 = G4;
        SG4 = 1.0;

        alpha = g / gp1;

        beta1 = 1.0 / (gp1 - g * G2);
        beta2 = 1.0 / (gp1 - 0.5 * g * G3);
        beta3 = 1.0 / (gp1 - 0.5 * g * G4);
        beta4 = 1.0 / gp1;

        gamma1 = 1.0 + G1 * G2;
        gamma2 = 1.0 + G2 * G3;
        gamma3 = 1.0 + G3 * G4;

        delta1 = g;
        delta2 = delta3 = 0.5 * g;

        epsilon1 = G2;
        epsilon2 = G3;
        epsilon3 = G4;
      }

      //feedback inputs
      double fb4 = beta4 * z4;
      double fb3 = beta3 * (z3 + fb4 * delta3);
      double fb2 = beta2 * (z2 + fb3 * delta2);

      //feedback process
      double fbo1 = (beta1 * (z1 + fb2 * delta1));
      double fbo2 = (beta2 * (z2 + fb3 * delta2));
      double fbo3 = (beta3 * (z3 + fb4 * delta3));

      SIGMA = (SG1 * fbo1) + (SG2 * fbo2) + (SG3 * fbo3) + (SG4 * fb4);

      // non-linear processing
      if (*p->nlp == 1.0) {
        in = (1.0 / tanh(*p->saturation)) * tanh(*p->saturation * in);
      }
      else if (*p->nlp == 2.0) {
        in = tanh(*p->saturation * in);
      }

      // form input to loop
      double un = (in - k * SIGMA) / (1.0 + k * GAMMA);

      // 1st stage
      double xin = un * gamma1 + fb2 + epsilon1 * fbo1;
      double v = (a1 * xin - z1) * alpha;
      double lp = v + z1;
      z1 = lp + v;

      // 2nd stage
      xin = lp * gamma2 + fb3 + epsilon2 * fbo2;
      v = (a2 * xin - z2) * alpha;
      lp = v + z2;
      z2 = lp + v;

      // 3rd stage
      xin = lp * gamma3 + fb4 + epsilon3 * fbo3;
      v = (a3 * xin - z3) * alpha;
      lp = v + z3;
      z3 = lp + v;

      // 4th stage
      v = (a4 * lp - z4) * alpha;
      lp = v + z4;
      z4 = lp + v;

      p->out[n] = lp;
    }

    p->a[0] = a1;
    p->a[1] = a2;
    p->a[2] = a3;
    p->a[3] = a4;
    p->z[0] = z1;
    p->z[1] = z2;
    p->z[2] = z3;
    p->z[3] = z4;
    p->G[0] = G1;
    p->G[1] = G2;
    p->G[2] = G3;
    p->G[3] = G4;
    p->beta[0] = beta1;
    p->beta[1] = beta2;
    p->beta[2] = beta3;
    p->beta[3] = beta4;
    p->delta[0] = delta1;
    p->delta[1] = delta2;
    p->delta[2] = delta3;
    p->epsilon[0] = epsilon1;
    p->epsilon[1] = epsilon2;
    p->epsilon[2] = epsilon3;
    p->gamma[0] = gamma1;
    p->gamma[1] = gamma2;
    p->gamma[2] = gamma3;
    p->SG[0] = SG1;
    p->SG[1] = SG2;
    p->SG[2] = SG3;
    p->SG[3] = SG4;
    p->GAMMA = GAMMA;
    p->SIGMA = SIGMA;
    p->last_alpha = alpha;
    p->last_cut = last_cut;

    return OK;
}


static int k35_lpf_init(CSOUND* csound, K35_LPF* p) {

    if (*p->skip == 0.0) {
      p->z1 = 0.0;
      p->z2 = 0.0;
      p->z3 = 0.0;
      p->last_cut = -1.0;
      p->last_q = -1.0;
      p->g = 0.0;
      p->G = 0.0;
      p->S35 = 0.0;
      p->alpha = 0.0;
      p->lpf2_beta = 0.0;
      p->hpf1_beta = 0.0;
    }

    return OK;
}


static int k35_lpf_perf(CSOUND* csound, K35_LPF* p) {

    double z1 = p->z1;
    double z2 = p->z2;
    double z3 = p->z3;
    double last_cut = p->last_cut;
    double last_q = p->last_q;
    double g = p->g;
    double G = p->G;
    double K = p->K;
    double S35 = p->S35;
    double alpha = p->alpha;
    double lpf2_beta = p->lpf2_beta;
    double hpf1_beta = p->hpf1_beta;

    uint32_t offset = p->h.insdshead->ksmps_offset;
    uint32_t early = p->h.insdshead->ksmps_no_end;
    uint32_t n, nsmps = CS_KSMPS;

    double T = csound->onedsr;
    double Tdiv2 = T / 2.0;
    double two_div_T = 2.0 / T;

    int cutoff_arate = IS_ASIG_ARG(p->cutoff);
    int q_arate = IS_ASIG_ARG(p->q);

    MYFLT cutoff = cutoff_arate ? 0.0 : *p->cutoff;
    MYFLT q = q_arate ? 0.0 : *p->q;

    int nonlinear = MYFLT2LONG(*p->nonlinear);
    double saturation = *p->saturation;

    for (n = offset; n < nsmps; n++) {
      MYFLT in = p->in[n];

      if (cutoff_arate) {
        cutoff = p->cutoff[n];
      }
      if (q_arate) {
        q = p->q[n];
        // clamp from 1.0 to 10.0
        q = (q > 10.0) ? 10.0 : (q < 1.0) ? 1.0 : q;
      }

      if (cutoff != last_cut) {
        double wd = TWOPI * cutoff;
        double wa = two_div_T * tan(wd * Tdiv2);
        g = wa * Tdiv2;
        G = g / (1.0 + g);
      }

      if (q != last_q) {
        K = 0.01 + ((2.0 - 0.01) * (q / 10.0));
      }

      if ((cutoff != last_cut) || (q != last_q)) {
        lpf2_beta = (K - (K * G)) / (1.0 + g);
        hpf1_beta = -1.0 / (1.0 + g);
        alpha = 1.0 / (1.0 - (K * G) + (K * G * G));
      }


      last_cut = cutoff;
      last_q = q;

      // LPF1
      double v1 = (in - z1) * G;
      double lp1 = v1 + z1;
      z1 = lp1 + v1;

      double u = alpha * (lp1 + S35);

      if (nonlinear) {
        u = tanh(u * saturation);
      }

      // LPF2
      double v2 = (u - z2) * G;
      double lp2 = v2 + z2;
      z2 = lp2 + v2;
      double y = K * lp2;

      // HPF1

      double v3 = (y - z3) * G;
      double lp3 = v3 + z3;
      z3 = lp3 + v3;
      double hp1 = y - lp3;

      S35 = (lpf2_beta * z2) + (hpf1_beta * z3);
      double out = (K > 0) ? (y / K) : y;

      p->out[n] = out;
    }

    p->z1 = z1;
    p->z2 = z2;
    p->z3 = z3;
    p->last_cut = last_cut;
    p->last_q = last_q;
    p->g = g;
    p->G = G;
    p->K = K;
    p->S35 = S35;
    p->alpha = alpha;
    p->lpf2_beta = lpf2_beta;
    p->hpf1_beta = hpf1_beta;

    return OK;
}


static int k35_hpf_init(CSOUND* csound, K35_HPF* p) {

    if (*p->skip == 0.0) {
      p->z1 = 0.0;
      p->z2 = 0.0;
      p->z3 = 0.0;
      p->last_cut = -1.0;
      p->last_q = -1.0;
      p->g = 0.0;
      p->G = 0.0;
      p->S35 = 0.0;
      p->alpha = 0.0;
      p->hpf2_beta = 0.0;
      p->lpf1_beta = 0.0;
    }

    return OK;
}


static int k35_hpf_perf(CSOUND* csound, K35_HPF* p) {

    double z1 = p->z1;
    double z2 = p->z2;
    double z3 = p->z3;
    double last_cut = p->last_cut;
    double last_q = p->last_q;
    double g = p->g;
    double G = p->G;
    double K = p->K;
    double S35 = p->S35;
    double alpha = p->alpha;
    double hpf2_beta = p->hpf2_beta;
    double lpf1_beta = p->lpf1_beta;

    uint32_t offset = p->h.insdshead->ksmps_offset;
    uint32_t early = p->h.insdshead->ksmps_no_end;
    uint32_t n, nsmps = CS_KSMPS;

    double T = csound->onedsr;
    double Tdiv2 = T / 2.0;
    double two_div_T = 2.0 / T;

    int cutoff_arate = IS_ASIG_ARG(p->cutoff);
    int q_arate = IS_ASIG_ARG(p->q);

    MYFLT cutoff = cutoff_arate ? 0.0 : *p->cutoff;
    MYFLT q = q_arate ? 0.0 : *p->q;

    int nonlinear = MYFLT2LONG(*p->nonlinear);
    double saturation = *p->saturation;

    for (n = offset; n < nsmps; n++) {
      MYFLT in = p->in[n];

      if (cutoff_arate) {
        cutoff = p->cutoff[n];
      }
      if (q_arate) {
        q = p->q[n];
        // clamp from 1.0 to 10.0
        q = (q > 10.0) ? 10.0 : (q < 1.0) ? 1.0 : q;
      }

      if (cutoff != last_cut) {
        double wd = TWOPI * cutoff;
        double wa = two_div_T * tan(wd * Tdiv2);
        g = wa * Tdiv2;
        G = g / (1.0 + g);
      }

      if (q != last_q) {
        K = 0.01 + ((2.0 - 0.01) * (q / 10.0));
      }

      if ((cutoff != last_cut) || (q != last_q)) {
        hpf2_beta = -G / (1.0 + g);
        lpf1_beta = 1.0 / (1.0 + g);
        alpha = 1.0 / (1.0 - (K * G) + (K * G * G));
      }


      last_cut = cutoff;
      last_q = q;

      // HPF1
      double v1 = (in - z1) * G;
      double lp1 = v1 + z1;
      z1 = lp1 + v1;
      double y1 = in - lp1;

      double u = alpha * (y1 + S35);
      double y = K * u;

      if (nonlinear) {
        y = tanh(y * saturation);
      }

      // HPF2
      double v2 = (y - z2) * G;
      double lp2 = v2 + z2;
      z2 = lp2 + v2;
      double hp2 = y - lp2;

      // LPF1
      double v3 = (hp2 - z3) * G;
      double lp3 = v3 + z3;
      z3 = lp3 + v3;

      S35 = (hpf2_beta * z2) + (lpf1_beta * z3);
      double out = (K > 0) ? (y / K) : y;

      p->out[n] = out;
    }

    p->z1 = z1;
    p->z2 = z2;
    p->z3 = z3;
    p->last_cut = last_cut;
    p->last_q = last_q;
    p->g = g;
    p->G = G;
    p->K = K;
    p->S35 = S35;
    p->alpha = alpha;
    p->hpf2_beta = hpf2_beta;
    p->lpf1_beta = lpf1_beta;

    return OK;
}


static OENTRY wpfilters_localops[] =
  {
    { "zdf_1pole", sizeof(ZDF_1POLE), 0,5,"a","axOo",(SUBR)zdf_1pole_init,NULL,(SUBR)zdf_1pole_perf},
    { "zdf_1pole_mode", sizeof(ZDF_1POLE_MODE), 0,5,"aa","axo",(SUBR)zdf_1pole_mode_init,NULL,(SUBR)zdf_1pole_mode_perf},
    { "zdf_2pole", sizeof(ZDF_2POLE), 0,5,"a","axxOo",(SUBR)zdf_2pole_init,NULL,(SUBR)zdf_2pole_perf},
    { "zdf_2pole_mode", sizeof(ZDF_2POLE_MODE), 0,5,"aaa","axxo",(SUBR)zdf_2pole_mode_init,NULL,(SUBR)zdf_2pole_mode_perf},
    { "zdf_ladder", sizeof(ZDF_LADDER), 0,5,"a","axxo",(SUBR)zdf_ladder_init,NULL,(SUBR)zdf_ladder_perf},
    { "diode_ladder", sizeof(DIODE_LADDER), 0,5,"a","axxOPo",(SUBR)diode_ladder_init,NULL,(SUBR)diode_ladder_perf},
    { "k35_lpf", sizeof(K35_LPF), 0,5,"a","axxOPo",(SUBR)k35_lpf_init,NULL,(SUBR)k35_lpf_perf},
    { "k35_hpf", sizeof(K35_LPF), 0,5,"a","axxOPo",(SUBR)k35_hpf_init,NULL,(SUBR)k35_hpf_perf},
  };

LINKAGE_BUILTIN(wpfilters_localops)<|MERGE_RESOLUTION|>--- conflicted
+++ resolved
@@ -382,14 +382,13 @@
 
 static int zdf_ladder_init(CSOUND* csound, ZDF_LADDER* p) {
 
-<<<<<<< HEAD
     if (*p->skip == 0) {
       p->z1 = 0.0;
       p->z2 = 0.0;
       p->z3 = 0.0;
       p->z4 = 0.0;
       p->last_cut = -1.0;
-      p->last_res = -1.0;
+      p->last_q = -1.0;
       p->last_k = 0.0;
       p->last_g = 0.0;
       p->last_G = 0.0;
@@ -399,35 +398,16 @@
     }
 
     return OK;
-=======
-        if (*p->skip == 0) {
-                p->z1 = 0.0;
-                p->z2 = 0.0;
-                p->z3 = 0.0;
-                p->z4 = 0.0;
-                p->last_cut = -1.0;
-                p->last_q = -1.0;
-                p->last_k = 0.0;
-                p->last_g = 0.0;
-                p->last_G = 0.0;
-                p->last_G2 = 0.0;
-                p->last_G3 = 0.0;
-                p->last_GAMMA = 0.0;
-        }
-
-        return OK;
->>>>>>> 96102cc4
 }
 
 static int zdf_ladder_perf(CSOUND* csound, ZDF_LADDER* p) {
 
-<<<<<<< HEAD
     double z1 = p->z1;
     double z2 = p->z2;
     double z3 = p->z3;
     double z4 = p->z4;
     double last_cut = p->last_cut;
-    double last_res = p->last_res;
+    double last_q = p->last_q;
     double k = p->last_k;
     double g = p->last_g;
     double G = p->last_G;
@@ -444,29 +424,25 @@
     double two_div_T = 2.0 / T;
 
     int cutoff_arate = IS_ASIG_ARG(p->cutoff);
-    int res_arate = IS_ASIG_ARG(p->res);
+    int q_arate = IS_ASIG_ARG(p->q);
 
     MYFLT cutoff = cutoff_arate ? 0.0 : *p->cutoff;
-    MYFLT res = res_arate ? 0.0 : *p->res;
+    MYFLT q = q_arate ? 0.0 : *p->q;
 
     for (n = offset; n < nsmps; n++) {
 
       if (cutoff_arate) {
         cutoff = p->cutoff[n];
       }
-      if (res_arate) {
-        res = p->res[n];
-      }
-
-      if (res != last_res) {
-        // first clamp to range 0.0-1.0
-        double R = (res < 0.0) ? 0.0 : (res > 1.0) ? 1.0 : res;
-        // move to range 0-0.98, which puts Q between 0.5 and 25
-        R = R * 0.98;
-        double Q = 1 / (2 * (1 - R));
-        last_res = res;
+      if (q_arate) {
+        q = p->q[n];
+        q = (q < 0.5) ? 0.5 : (q > 25.0) ? 25.0 : q;
+      }
+
+      if (q != last_q) {
+        last_q = q;
         // Q [0.5,25] = k [0,4.0]
-        k = (4.0 * (Q - 0.5)) / (25.0 - 0.5);
+        k = (4.0 * (q - 0.5)) / (25.0 - 0.5);
       }
 
       if (cutoff != last_cut) {
@@ -520,7 +496,7 @@
     p->z4 = z4;
 
     p->last_cut = last_cut;
-    p->last_res = last_res;
+    p->last_q = last_q;
     p->last_k = k;
     p->last_g = g;
     p->last_G = G;
@@ -529,111 +505,6 @@
     p->last_GAMMA = GAMMA;
 
     return OK;
-=======
-        double z1 = p->z1;
-        double z2 = p->z2;
-        double z3 = p->z3;
-        double z4 = p->z4;
-        double last_cut = p->last_cut;
-        double last_q = p->last_q;
-        double k = p->last_k;
-        double g = p->last_g;
-        double G = p->last_G;
-        double G2 = p->last_G2;
-        double G3 = p->last_G3;
-        double GAMMA = p->last_GAMMA;
-
-        uint32_t offset = p->h.insdshead->ksmps_offset;
-        uint32_t early = p->h.insdshead->ksmps_no_end;
-        uint32_t n, nsmps = CS_KSMPS;
-
-        double T = csound->onedsr;
-        double Tdiv2 = T / 2.0;
-        double two_div_T = 2.0 / T;
-
-        int cutoff_arate = IS_ASIG_ARG(p->cutoff);
-        int q_arate = IS_ASIG_ARG(p->q);
-
-        MYFLT cutoff = cutoff_arate ? 0.0 : *p->cutoff;
-        MYFLT q = q_arate ? 0.0 : *p->q;
-
-        for (n = offset; n < nsmps; n++) {
-
-                if (cutoff_arate) {
-                        cutoff = p->cutoff[n];
-                }
-                if (q_arate) {
-                        q = p->q[n];
-						q = (q < 0.5) ? 0.5 : (q > 25.0) ? 25.0 : q;
-                }
-
-                if (q != last_q) {
-                        last_q = q;
-                        // Q [0.5,25] = k [0,4.0]
-                        k = (4.0 * (q - 0.5)) / (25.0 - 0.5);
-                }
-
-                if (cutoff != last_cut) {
-                        last_cut = cutoff;
-
-                        double wd = TWOPI * cutoff;
-                        double wa = two_div_T * tan(wd * Tdiv2);
-                        g = wa * Tdiv2;
-                        G = g / (1.0 + g);
-                        G2 = G * G;
-                        G3 = G2 * G;
-                        GAMMA = G2 * G2;
-                }
-
-                double g_plus_1 = g + 1.0;
-
-                double S1 = z1 / g_plus_1;
-                double S2 = z2 / g_plus_1;
-                double S3 = z3 / g_plus_1;
-                double S4 = z4 / g_plus_1;
-
-                double S = (G3 * S1) + (G2 * S2) + (G * S3) + S4;
-                double u = (p->in[n] - k *  S) / (1 + k * GAMMA);
-
-                // 1st stage
-                double v = (u - z1) * G;
-                double lp = v + z1;
-                z1 = lp + v;
-
-                // 2nd stage
-                v = (lp - z2) * G;
-                lp = v + z2;
-                z2 = lp + v;
-
-                // 3rd stage
-                v = (lp - z3) * G;
-                lp = v + z3;
-                z3 = lp + v;
-
-                // 4th stage
-                v = (lp - z4) * G;
-                lp = v + z4;
-                z4 = lp + v;
-
-                p->out[n] = lp;
-        }
-
-        p->z1 = z1;
-        p->z2 = z2;
-        p->z3 = z3;
-        p->z4 = z4;
-
-        p->last_cut = last_cut;
-        p->last_q = last_q;
-        p->last_k = k;
-        p->last_g = g;
-        p->last_G = G;
-        p->last_G2 = G2;
-        p->last_G3 = G3;
-        p->last_GAMMA = GAMMA;
-
-        return OK;
->>>>>>> 96102cc4
 }
 
 
