--- conflicted
+++ resolved
@@ -4,13 +4,9 @@
  WebSockets
 
  Created by Edward Costello on 10/06/2015.
-<<<<<<< HEAD
- Copyright (c) 2015 Edward Costello. All rights reserved.
-
-=======
+
  Copyright (c) 2015 Edward Costello. 
  
->>>>>>> 6c23678c
  This file is part of Csound.
 
  The Csound Library is free software; you can redistribute it
