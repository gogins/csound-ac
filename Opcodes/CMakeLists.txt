--- conflicted
+++ resolved
@@ -29,15 +29,7 @@
 set(Python_ADDITIONAL_VERSIONS 2.7)
 find_package(PythonLibs)
 
-<<<<<<< HEAD
-#find_library(LUA_LIBRARIES luajit)
-find_package(Lua52 QUIET)
-if(NOT LUA52_FOUND)
-find_package(Lua51)
-endif(NOT LUA52_FOUND)
-=======
 find_library(LUA_LIBRARIES luajit)
->>>>>>> 2dc28037
 check_include_file(wiiuse.h WIIUSE_H)
 find_library(WIIUSE_LIB wiiuse)
 check_include_file(p5glove.h P5GLOVE_H)
@@ -147,13 +139,8 @@
 endif()
 
 # this is broken at the moment
-<<<<<<< HEAD
-check_deps(BUILD_LUA_OPCODES OPENMP_FOUND)
-if(BUILD_LUA_OPCODES AND (LUA51_FOUND OR LUA52_FOUND))
-=======
 check_deps(BUILD_LUA_OPCODES LUA_LIBRARIES)
 if(BUILD_LUA_OPCODES)
->>>>>>> 2dc28037
         find_path(LUA_INCLUDE_DIR  lua.h
             /usr/include/luajit-2.0
             /usr/local/include/luajit-2.0)
