--- conflicted
+++ resolved
@@ -4762,11 +4762,7 @@
      csound->AppendOpcode(csound,
                           "la_k_mr_set",
                           sizeof(la_k_mr_set_t),
-<<<<<<< HEAD
-                           0,
-=======
                           0,
->>>>>>> 899195e9
                           3,
                           "i",
                           "kkk",
@@ -5415,11 +5411,7 @@
     status |=
       csound->AppendOpcode(csound,
                            "la_i_lu_det_mr",
-<<<<<<< HEAD
                            sizeof(la_i_lu_det_mr_t), 
-=======
-                           sizeof(la_i_lu_det_mr_t),
->>>>>>> 899195e9
                            0,
                            1,
                            "i",
