--- conflicted
+++ resolved
@@ -187,15 +187,6 @@
     return csound->tieflag;
 }
 
-<<<<<<< HEAD
-
-static locale_t get_c_locale(CSOUND *csound){
-  return csound->c_locale;
-}
-
-
-=======
->>>>>>> 8e77f4fc
 static const CSOUND cenviron_ = {
     /* attributes  */
     csoundGetSr,
