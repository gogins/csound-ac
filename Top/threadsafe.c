/*
 * threadsafe.c: threadsafe API functions
 *               (c) V Lazzarini, 2013
 *
 * L I C E N S E
 *
 * This software is free software; you can redistribute it and/or
 * modify it under the terms of the GNU Lesser General Public
 * License as published by the Free Software Foundation; either
 * version 2.1 of the License, or (at your option) any later version.
 *
 * This software is distributed in the hope that it will be useful,
 * but WITHOUT ANY WARRANTY; without even the implied warranty of
 * MERCHANTABILITY or FITNESS FOR A PARTICULAR PURPOSE.  See the GNU
 * Lesser General Public License for more details.
 *
 * You should have received a copy of the GNU Lesser General Public
 * License along with this software; if not, write to the Free Software
 * Foundation, Inc., 59 Temple Place, Suite 330, Boston, MA  02111-1307  USA
 */

#include "csoundCore.h"
#include "csound_orc.h"
#include <stdlib.h>

#ifdef USE_DOUBLE
#  define MYFLT_INT_TYPE int64_t
#else
#  define MYFLT_INT_TYPE int32_t
#endif

int csoundKillInstanceInternal(CSOUND *csound, MYFLT instr, char *instrName,
                               int mode, int allow_release, int async);
int csoundCompileTreeInternal(CSOUND *csound, TREE *root, int async);
int csoundCompileOrcInternal(CSOUND *csound, const char *str, int async);
void merge_state(CSOUND *csound, ENGINE_STATE *engineState,
                 TYPE_TABLE* typetable, OPDS *ids);
void killInstance(CSOUND *csound, MYFLT instr, int insno, INSDS *ip,
                  int mode, int allow_release);
void csoundInputMessageInternal(CSOUND *csound, const char *message);
int csoundReadScoreInternal(CSOUND *csound, const char *message);
void csoundTableCopyOutInternal(CSOUND *csound, int table, MYFLT *ptable);
void csoundTableCopyInInternal(CSOUND *csound, int table, MYFLT *ptable);
void csoundTableSetInternal(CSOUND *csound, int table, int index, MYFLT value);
int csoundScoreEventInternal(CSOUND *csound, char type,
                             const MYFLT *pfields, long numFields);
int csoundScoreEventAbsoluteInternal(CSOUND *csound, char type,
                                     const MYFLT *pfields, long numFields,
                                     double time_ofs);
void set_channel_data_ptr(CSOUND *csound, const char *name,
                          void *ptr, int newSize);

enum {INPUT_MESSAGE=1, READ_SCORE, SCORE_EVENT, SCORE_EVENT_ABS,
      TABLE_COPY_OUT, TABLE_COPY_IN, TABLE_SET, MERGE_STATE, KILL_INSTANCE};

/* MAX QUEUE SIZE */
#define API_MAX_QUEUE 1024
/* ARG LIST ALIGNMENT */
#define ARG_ALIGN 8

/* Message queue structure */
typedef struct _message_queue {
  int64_t message;  /* message id */
  char args[128];   /* space for 128 bytes of args, up to 16 8-byte-aligned */
  int64_t rtn;  /* return value */
} message_queue_t;

static inline int check_dequeued(CSOUND *csound) {
#ifdef HAVE_ATOMIC_BUILTIN
  return __atomic_load_n(&csound->msg_queue_flag, __ATOMIC_SEQ_CST);
#else
  return csound->msg_queue_flag;
#endif
}

static inline int get_rtn_code(int64_t *rtn) {
#ifdef HAVE_ATOMIC_BUILTIN
  return (int) __atomic_load_n(rtn, __ATOMIC_SEQ_CST);
#else
  return (int) *rtn;
#endif
}


/* enqueue should be called by the relevant API function */
void *message_enqueue(CSOUND *csound, int32_t message, char *args, int argsiz) {
  uint32_t wp = csound->msg_queue_wp;
  int64_t *rtn;
  if(csound->msg_queue == NULL)
    csound->msg_queue = (message_queue_t *)
      csound->Calloc(csound, sizeof(message_queue_t)*API_MAX_QUEUE);
  csound->msg_queue[wp].message = message;
  memcpy(csound->msg_queue[wp].args, args, argsiz);
  rtn = &csound->msg_queue[wp].rtn;
#ifdef HAVE_ATOMIC_BUILTIN
  __atomic_store_n(&csound->msg_queue_wp,  wp != API_MAX_QUEUE ? wp + 1 : 0,
<<<<<<< HEAD
		   __ATOMIC_SEQ_CST);
  __atomic_store_n(&csound->msg_queue_flag, 0, __ATOMIC_SEQ_CST);
=======
                   __ATOMIC_SEQ_CST);
>>>>>>> 96c6fd07
#else
  csound->msg_queue_flag = 0;
  csound->msg_queue_wp = wp != API_MAX_QUEUE ? wp + 1 : 0;
#endif
  return (void *) rtn;
}

/* dequeue should be called by kperf_*() 
   NB: these calls are already in place
*/
void message_dequeue(CSOUND *csound) {
  if(csound->msg_queue != NULL) {
    uint32_t rp = csound->msg_queue_rp;
#ifdef HAVE_ATOMIC_BUILTIN
    uint32_t wp = __atomic_load_n(&csound->msg_queue_wp, __ATOMIC_SEQ_CST);
#else
    uint32_t wp = csound->msg_queue_wp;
#endif
    int64_t rtn;
    while(rp != wp) {
      switch(csound->msg_queue[rp].message) {
      case INPUT_MESSAGE:
        {
          const char *str = *((char **)csound->msg_queue[rp].args);
          csoundInputMessageInternal(csound, str);
        }
        break;
      case READ_SCORE:
<<<<<<< HEAD
	{
	  const char *str = *((char **)csound->msg_queue[rp].args);
	  rtn =
	    csoundReadScoreInternal(csound, str);
	}
	break;
=======
        {
          const char *str = *((char **)csound->msg_queue[rp].args);
          csoundReadScoreInternal(csound, str);
        }
        break;
>>>>>>> 96c6fd07
      case SCORE_EVENT:
        {
          char type;
          const MYFLT *pfields;
<<<<<<< HEAD
	  long numFields;
	  type = csound->msg_queue[rp].args[0];
	  memcpy(&pfields, csound->msg_queue[rp].args + ARG_ALIGN,
		 sizeof(MYFLT *));
	  memcpy(&numFields, csound->msg_queue[rp].args + ARG_ALIGN*2,
		 sizeof(long));
	  rtn =
	    csoundScoreEventInternal(csound, type, pfields, numFields);
	}
	break;
=======
          long numFields;
          type = csound->msg_queue[rp].args[0];
          memcpy(&pfields, csound->msg_queue[rp].args + ARG_ALIGN,
                 sizeof(MYFLT *));
          memcpy(&numFields, csound->msg_queue[rp].args + ARG_ALIGN*2,
                 sizeof(long));
          csoundScoreEventInternal(csound, type, pfields, numFields);
        }
        break;
>>>>>>> 96c6fd07
      case SCORE_EVENT_ABS:
        {
          char type;
          const MYFLT *pfields;
<<<<<<< HEAD
	  long numFields;
	  double ofs;
	  type = csound->msg_queue[rp].args[0];
	  memcpy(&pfields, csound->msg_queue[rp].args + ARG_ALIGN,
		 sizeof(MYFLT *));
	  memcpy(&numFields, csound->msg_queue[rp].args + ARG_ALIGN*2,
		 sizeof(long));
	  memcpy(&ofs, csound->msg_queue[rp].args + ARG_ALIGN*3,
		 sizeof(double));
	  rtn =
	    csoundScoreEventAbsoluteInternal(csound, type, pfields, numFields,
					     ofs);
	}
	break;
=======
          long numFields;
          double ofs;
          type = csound->msg_queue[rp].args[0];
          memcpy(&pfields, csound->msg_queue[rp].args + ARG_ALIGN,
                 sizeof(MYFLT *));
          memcpy(&numFields, csound->msg_queue[rp].args + ARG_ALIGN*2,
                 sizeof(long));
          memcpy(&ofs, csound->msg_queue[rp].args + ARG_ALIGN*3,
                 sizeof(double));
          csoundScoreEventAbsoluteInternal(csound, type, pfields, numFields,
                                           ofs);
        }
        break;
>>>>>>> 96c6fd07
      case TABLE_COPY_OUT:
        {
          int table;
          MYFLT *ptable;
          memcpy(&table, csound->msg_queue[rp].args, sizeof(int));
          memcpy(&ptable, csound->msg_queue[rp].args + ARG_ALIGN,
                 sizeof(MYFLT *));
          csoundTableCopyOutInternal(csound, table, ptable);
        }
        break;
      case TABLE_COPY_IN:
        {
          int table;
          MYFLT *ptable;
          memcpy(&table, csound->msg_queue[rp].args, sizeof(int));
          memcpy(&ptable, csound->msg_queue[rp].args + ARG_ALIGN,
                 sizeof(MYFLT *));
          csoundTableCopyInInternal(csound, table, ptable);
        }
        break;
      case TABLE_SET:
        {
          int table, index;
          MYFLT value;
          memcpy(&table, csound->msg_queue[rp].args, sizeof(int));
          memcpy(&index, csound->msg_queue[rp].args + ARG_ALIGN,
                 sizeof(int));
          memcpy(&value, csound->msg_queue[rp].args + 2*ARG_ALIGN,
                 sizeof(MYFLT));
          csoundTableSetInternal(csound, table, index, value);
        }
        break;
      case MERGE_STATE:
<<<<<<< HEAD
	{
	  ENGINE_STATE *e;
	  TYPE_TABLE *t;
	  OPDS *ids;
	  memcpy(&e, csound->msg_queue[rp].args, sizeof(ENGINE_STATE *));
	  memcpy(&t, csound->msg_queue[rp].args + ARG_ALIGN,
		 sizeof(TYPE_TABLE *));
	  memcpy(&ids, csound->msg_queue[rp].args + 2*ARG_ALIGN,
		 sizeof(OPDS *));
 	  merge_state(csound, e, t, ids);
	}
	break;
=======
        {
          ENGINE_STATE *e;
          TYPE_TABLE *t;
          OPDS *ids;
          memcpy(&e, csound->msg_queue[rp].args, sizeof(ENGINE_STATE *));
          memcpy(&t, csound->msg_queue[rp].args + ARG_ALIGN,
                 sizeof(TYPE_TABLE *));
          memcpy(&ids, csound->msg_queue[rp].args + 2*ARG_ALIGN,
                 sizeof(OPDS *));
          merge_state(csound, e, t, ids);
#ifdef HAVE_ATOMIC_BUILTIN
          __atomic_store_n(&csound->state_merge_flag, 1,
                           __ATOMIC_SEQ_CST);
#else
          csound->state_merge_flag = 1;
#endif
        }
        break;
>>>>>>> 96c6fd07
      case KILL_INSTANCE:
        {
          MYFLT instr;
          int mode, insno, rls;
          INSDS *ip;
          memcpy(&instr, csound->msg_queue[rp].args, sizeof(MYFLT));
          memcpy(&insno, csound->msg_queue[rp].args + ARG_ALIGN,
                 sizeof(int));
          memcpy(&ip, csound->msg_queue[rp].args + ARG_ALIGN*2,
                 sizeof(INSDS *));
          memcpy(&mode, csound->msg_queue[rp].args + ARG_ALIGN*3,
                 sizeof(int));
          memcpy(&rls, csound->msg_queue[rp].args  + ARG_ALIGN*4,
                 sizeof(int));
          killInstance(csound, instr, insno, ip, mode, rls);
        }
        break;  
      }
      csound->msg_queue[rp].message = 0;
#ifdef HAVE_ATOMIC_BUILTIN
      __atomic_store_n(&csound->msg_queue[rp].rtn, rtn,
		       __ATOMIC_SEQ_CST);
#else
      csound->msg_queue[rp].rtn = rtn;
#endif
      rp = rp != API_MAX_QUEUE ? rp + 1 : 0;
    }
    csound->msg_queue_rp = rp;
  }
#ifdef HAVE_ATOMIC_BUILTIN
  __atomic_store_n(&csound->msg_queue_flag, 1, __ATOMIC_SEQ_CST);
#else
  csound->msg_queue_flag = 1;
#endif
}

/* these are the message enqueueing functions for each relevant API function */
static inline void csoundInputMessage_enqueue(CSOUND *csound,
                                              const char *message){
  const int argsize = ARG_ALIGN;
  char args[ARG_ALIGN];
  memcpy(args, &message, sizeof(char *));
  message_enqueue(csound,INPUT_MESSAGE,args,argsize);
}

static inline int64_t *csoundReadScore_enqueue(CSOUND *csound, const char *message){
  const int argsize = ARG_ALIGN;
  char args[ARG_ALIGN];
  memcpy(args, &message, sizeof(char *));
  return message_enqueue(csound, READ_SCORE, args, argsize);
}

static inline void csoundTableCopyOut_enqueue(CSOUND *csound, int table,
                                              MYFLT *ptable){
  const int argsize = ARG_ALIGN*2;
  char args[ARG_ALIGN*2];
  memcpy(args, &table, sizeof(int));
  memcpy(args+ARG_ALIGN, &ptable, sizeof(MYFLT *));
  message_enqueue(csound,TABLE_COPY_OUT, args, argsize);
}

static inline void csoundTableCopyIn_enqueue(CSOUND *csound, int table,
                                             MYFLT *ptable){
  const int argsize = ARG_ALIGN*2;
  char args[ARG_ALIGN*2];
  memcpy(args, &table, sizeof(int));
  memcpy(args+ARG_ALIGN, &ptable, sizeof(MYFLT *));
  message_enqueue(csound,TABLE_COPY_IN, args, argsize);
}

static inline void csoundTableSet_enqueue(CSOUND *csound, int table, int index,
                                          MYFLT value)
{
  const int argsize = ARG_ALIGN*3;
  char args[ARG_ALIGN*3];
  memcpy(args, &table, sizeof(int));
  memcpy(args+ARG_ALIGN, &index, sizeof(int));
  memcpy(args+2*ARG_ALIGN, &value, sizeof(MYFLT));
  message_enqueue(csound,TABLE_SET, args, argsize);
}

<<<<<<< HEAD
static inline int64_t *csoundScoreEvent_enqueue(CSOUND *csound, char type,
						const MYFLT *pfields, long numFields)
=======
static inline int csoundScoreEvent_enqueue(CSOUND *csound, char type,
                                           const MYFLT *pfields, long numFields)
>>>>>>> 96c6fd07
{
  const int argsize = ARG_ALIGN*3;
  char args[ARG_ALIGN*3];
  args[0] = type;
  memcpy(args+ARG_ALIGN, &pfields, sizeof(MYFLT *));
  memcpy(args+2*ARG_ALIGN, &numFields, sizeof(long));
  return message_enqueue(csound,SCORE_EVENT, args, argsize);
}

<<<<<<< HEAD
static inline int64_t *csoundScoreEventAbsolute_enqueue(CSOUND *csound, char type,
							const MYFLT *pfields,
							long numFields,
							double time_ofs)
=======
static inline int csoundScoreEventAbsolute_enqueue(CSOUND *csound, char type,
                                                   const MYFLT *pfields,
                                                   long numFields,
                                                   double time_ofs)
>>>>>>> 96c6fd07
{
  const int argsize = ARG_ALIGN*4;
  char args[ARG_ALIGN*4];
  args[0] = type;
  memcpy(args+ARG_ALIGN, &pfields, sizeof(MYFLT *));
  memcpy(args+2*ARG_ALIGN, &numFields, sizeof(long));
  memcpy(args+3*ARG_ALIGN, &time_ofs, sizeof(double));
  return message_enqueue(csound,SCORE_EVENT_ABS, args, argsize);
}

/* this is to be called from 
   csoundKillInstanceInternal() in insert.c
*/
void killInstance_enqueue(CSOUND *csound, MYFLT instr, int insno,
                          INSDS *ip, int mode,
                          int allow_release) {
  const int argsize = ARG_ALIGN*5;
  char args[ARG_ALIGN*5];
  memcpy(args, &instr, sizeof(int));
  memcpy(args+ARG_ALIGN, &insno, sizeof(int));
  memcpy(args+ARG_ALIGN*2, &ip, sizeof(INSDS *));
  memcpy(args+ARG_ALIGN*3, &mode, sizeof(int));
  memcpy(args+ARG_ALIGN*4, &allow_release, sizeof(int));
  message_enqueue(csound,KILL_INSTANCE,args,argsize); 
}

/* this is to be called from 
   csoundCompileTreeInternal() in csound_orc_compile.c
*/
void mergeState_enqueue(CSOUND *csound, ENGINE_STATE *e, TYPE_TABLE* t, OPDS *ids) {
  const int argsize = ARG_ALIGN*3;
  char args[ARG_ALIGN*3];
  memcpy(args, &e, sizeof(ENGINE_STATE *));
  memcpy(args+ARG_ALIGN, &t, sizeof(TYPE_TABLE *));
  memcpy(args+2*ARG_ALIGN, &ids, sizeof(OPDS *));
  message_enqueue(csound,MERGE_STATE, args, argsize);
}

/*  VL: These functions are slated to
    be converted to message enqueueing
*/ 
void csoundInputMessage(CSOUND *csound, const char *message){
  csoundLockMutex(csound->API_lock);
  csoundInputMessageInternal(csound, message);
  csoundUnlockMutex(csound->API_lock);
}

int csoundReadScore(CSOUND *csound, const char *message){
  int res;
  csoundLockMutex(csound->API_lock);
  res = csoundReadScoreInternal(csound, message);
  csoundUnlockMutex(csound->API_lock);
  return res;
}

void csoundTableCopyOut(CSOUND *csound, int table, MYFLT *ptable){

  csoundLockMutex(csound->API_lock);
  csoundTableCopyOutInternal(csound, table, ptable);
  csoundUnlockMutex(csound->API_lock);
}

void csoundTableCopyIn(CSOUND *csound, int table, MYFLT *ptable){
  csoundLockMutex(csound->API_lock);
  csoundTableCopyInInternal(csound, table, ptable);
  csoundUnlockMutex(csound->API_lock);
}

void csoundTableSet(CSOUND *csound, int table, int index, MYFLT value)
{
  csoundLockMutex(csound->API_lock);
  csoundTableSetInternal(csound, table, index, value);
  csoundUnlockMutex(csound->API_lock);
}

int csoundScoreEvent(CSOUND *csound, char type,
                     const MYFLT *pfields, long numFields)
{
    
  csoundLockMutex(csound->API_lock);
  csoundScoreEventInternal(csound, type, pfields, numFields);
  csoundUnlockMutex(csound->API_lock);
  return OK;
  
}

int csoundScoreEventAbsolute(CSOUND *csound, char type,
                             const MYFLT *pfields, long numFields,
                             double time_ofs)
{
  csoundLockMutex(csound->API_lock);
  csoundScoreEventAbsoluteInternal(csound, type, pfields, numFields, time_ofs);
  csoundUnlockMutex(csound->API_lock);
  return OK;
}

int csoundKillInstance(CSOUND *csound, MYFLT instr, char *instrName,
                       int mode, int allow_release){
  int async = 0;
  return csoundKillInstanceInternal(csound, instr, instrName, mode, allow_release, async);
}

int csoundCompileTree(CSOUND *csound, TREE *root) {
  int async = 0;
  return csoundCompileTreeInternal(csound, root, async);
}

int csoundCompileOrc(CSOUND *csound, const char *str) {
  int async = 0;
  return csoundCompileOrcInternal(csound, str, async);
}

MYFLT csoundEvalCode(CSOUND *csound, const char *str)
{
  int async = 0;
  if (str && csoundCompileOrcInternal(csound,str,async) == CSOUND_SUCCESS)
    return csound->instr0->instance[0].retval;
#ifdef NAN
  else return NAN;
#else
  else return 0;
#endif
}

/** Async versions of the functions above
    To be removed once everything is made async
*/
void csoundInputMessageAsync(CSOUND *csound, const char *message){
  csoundInputMessage_enqueue(csound, message);
}

int csoundReadScoreAsync(CSOUND *csound, const char *message){
  int64_t *rtn = csoundReadScore_enqueue(csound, message);
  while(!check_dequeued(csound)) csoundSleep(1);
  return get_rtn_code(rtn);
}

void csoundTableCopyOutAsync(CSOUND *csound, int table, MYFLT *ptable){
  csoundTableCopyOut_enqueue(csound, table, ptable);
}

void csoundTableCopyInAsync(CSOUND *csound, int table, MYFLT *ptable){
  csoundTableCopyIn_enqueue(csound, table, ptable);
}

void csoundTableSetAsync(CSOUND *csound, int table, int index, MYFLT value)
{
  csoundTableSet_enqueue(csound, table, index, value);
}

<<<<<<< HEAD
int csoundScoreEventAsync(CSOUND *csound, char type,
			   const MYFLT *pfields, long numFields)
=======
void csoundScoreEventAsync(CSOUND *csound, char type,
                           const MYFLT *pfields, long numFields)
>>>>>>> 96c6fd07
{
  int64_t *rtn = csoundScoreEvent_enqueue(csound, type, pfields, numFields);
  while(!check_dequeued(csound)) csoundSleep(1);
  return get_rtn_code(rtn);
}

<<<<<<< HEAD
int csoundScoreEventAbsoluteAsync(CSOUND *csound, char type,
				   const MYFLT *pfields, long numFields,
				   double time_ofs)
=======
void csoundScoreEventAbsoluteAsync(CSOUND *csound, char type,
                                   const MYFLT *pfields, long numFields,
                                   double time_ofs)
>>>>>>> 96c6fd07
{
  
  int64_t *rtn = csoundScoreEventAbsolute_enqueue(csound, type, pfields, numFields, time_ofs);
  while(!check_dequeued(csound)) csoundSleep(1);
  return get_rtn_code(rtn);
}

int csoundCompileTreeAsync(CSOUND *csound, TREE *root) {
  int async = 1;
  return csoundCompileTreeInternal(csound, root, async);
}

int csoundCompileOrcAsync(CSOUND *csound, const char *str) {
  int async = 1;
  return csoundCompileOrcInternal(csound, str, async);
}

int csoundKillInstanceAsync(CSOUND *csound, MYFLT instr, char *instrName,
                            int mode, int allow_release){
  int async = 1;
  return csoundKillInstanceInternal(csound, instr, instrName, mode, allow_release, async);
}

MYFLT csoundEvalCodeAsync(CSOUND *csound, const char *str)
{
  int async = 1;
<<<<<<< HEAD

=======
#ifdef HAVE_ATOMIC_BUILTIN
  __atomic_store_n(&csound->state_merge_flag, 0,
                   __ATOMIC_SEQ_CST);
#else
  csound->state_merge_flag = 0;
#endif
>>>>>>> 96c6fd07
  if (str && csoundCompileOrcInternal(csound,str,async) == CSOUND_SUCCESS) {
    while(check_dequeued(csound))
      csoundSleep(1);
    return csound->instr0->instance[0].retval;
  }      
#ifdef NAN
  else return NAN;
#else
  else return 0;
#endif
}

/* VL: the following do not depend on API_lock
   therefore do not need to be in the message queue
*/

MYFLT csoundGetControlChannel(CSOUND *csound, const char *name, int *err)
{
  MYFLT *pval;
  int err_;
  union {
    MYFLT d;
    MYFLT_INT_TYPE i;
  } x;
  x.d = FL(0.0);
  if (UNLIKELY(strlen(name) == 0)) return FL(.0);
  if ((err_ = csoundGetChannelPtr(csound, &pval, name,
                                  CSOUND_CONTROL_CHANNEL | CSOUND_OUTPUT_CHANNEL))
      == CSOUND_SUCCESS) {
#ifdef HAVE_ATOMIC_BUILTIN
    x.i = __sync_fetch_and_add((MYFLT_INT_TYPE *)pval, 0);
#else
    x.d = *pval;
#endif
  }
  if (err) {
    *err = err_;
  }
  return x.d;
}

void csoundSetControlChannel(CSOUND *csound, const char *name, MYFLT val){
  MYFLT *pval;
  union {
    MYFLT d;
    MYFLT_INT_TYPE i;
  } x;
  x.d = val;
  if (csoundGetChannelPtr(csound, &pval, name,
                          CSOUND_CONTROL_CHANNEL | CSOUND_INPUT_CHANNEL)
      == CSOUND_SUCCESS)
#ifdef HAVE_ATOMIC_BUILTIN
    __sync_lock_test_and_set((MYFLT_INT_TYPE *)pval,x.i);
#else
  {
    int    *lock =
      csoundGetChannelLock(csound, (char*) name);
    csoundSpinLock(lock);
    *pval  = val;
    csoundSpinUnLock(lock);
  }
#endif
}

void csoundGetAudioChannel(CSOUND *csound, const char *name, MYFLT *samples)
{

  MYFLT  *psamples;
  if (strlen(name) == 0) return;
  if (csoundGetChannelPtr(csound, &psamples, name,
                          CSOUND_AUDIO_CHANNEL | CSOUND_OUTPUT_CHANNEL)
      == CSOUND_SUCCESS) {
    int *lock = csoundGetChannelLock(csound, (char*) name);
    csoundSpinLock(lock);
    memcpy(samples, psamples, csoundGetKsmps(csound)*sizeof(MYFLT));
    csoundSpinUnLock(lock);
  }
}

void csoundSetAudioChannel(CSOUND *csound, const char *name, MYFLT *samples)
{
  MYFLT  *psamples;
  if (csoundGetChannelPtr(csound, &psamples, name,
                          CSOUND_AUDIO_CHANNEL | CSOUND_INPUT_CHANNEL)
      == CSOUND_SUCCESS){
    int *lock = csoundGetChannelLock(csound, (char*) name);
    csoundSpinLock(lock);
    memcpy(psamples, samples, csoundGetKsmps(csound)*sizeof(MYFLT));
    csoundSpinUnLock(lock);
  }
}

void csoundSetStringChannel(CSOUND *csound, const char *name, char *string)
{
  MYFLT  *pstring;

  if (csoundGetChannelPtr(csound, &pstring, name,
                          CSOUND_STRING_CHANNEL | CSOUND_INPUT_CHANNEL)
      == CSOUND_SUCCESS){

    STRINGDAT* stringdat = (STRINGDAT*) pstring;
    int    size = stringdat->size; //csoundGetChannelDatasize(csound, name);
    int    *lock = csoundGetChannelLock(csound, (char*) name);

    if (lock != NULL) {
      csoundSpinLock(lock);
    }

    if (strlen(string) + 1 > (unsigned int) size) {
      if (stringdat->data!=NULL) csound->Free(csound,stringdat->data);
      stringdat->data = cs_strdup(csound, string);
      stringdat->size = strlen(string) + 1;
      //set_channel_data_ptr(csound,name,(void*)pstring, strlen(string)+1);
    } else {
      strcpy((char *) stringdat->data, string);
    }

    if (lock != NULL) {
      csoundSpinUnLock(lock);
    }
  }
}

void csoundGetStringChannel(CSOUND *csound, const char *name, char *string)
{
  MYFLT  *pstring;
  char *chstring;
  int n2;
  if (strlen(name) == 0) return;
  if (csoundGetChannelPtr(csound, &pstring, name,
                          CSOUND_STRING_CHANNEL | CSOUND_OUTPUT_CHANNEL)
      == CSOUND_SUCCESS){
    int *lock = csoundGetChannelLock(csound, (char*) name);
    chstring = ((STRINGDAT *) pstring)->data;
    if (lock != NULL)
      csoundSpinLock(lock);
    if (string != NULL && chstring != NULL) {
      n2 = strlen(chstring);
      strncpy(string,chstring, n2);
      string[n2] = 0;
    }
    if (lock != NULL)
      csoundSpinUnLock(lock);
  }
}

PUBLIC int csoundSetPvsChannel(CSOUND *csound, const PVSDATEXT *fin,
                               const char *name)
{
  MYFLT *pp;
  PVSDATEXT *f;
  if (LIKELY(csoundGetChannelPtr(csound, &pp, name,
                                 CSOUND_PVS_CHANNEL | CSOUND_INPUT_CHANNEL)
             == CSOUND_SUCCESS)){
    int    *lock =
      csoundGetChannelLock(csound, name);
    f = (PVSDATEXT *) pp;
    csoundSpinLock(lock);


    if (f->frame == NULL) {
      f->frame = csound->Calloc(csound, sizeof(float)*(fin->N+2));
    } else if (f->N < fin->N) {
      f->frame = csound->ReAlloc(csound, f->frame, sizeof(float)*(fin->N+2));
    }

    memcpy(f, fin, sizeof(PVSDATEXT)-sizeof(float *));
    if (fin->frame != NULL)
      memcpy(f->frame, fin->frame, (f->N+2)*sizeof(float));
    csoundSpinUnLock(lock);
  } else {
    return CSOUND_ERROR;
  }
  return CSOUND_SUCCESS;
}

PUBLIC int csoundGetPvsChannel(CSOUND *csound, PVSDATEXT *fout,
                               const char *name)
{
  MYFLT *pp;
  PVSDATEXT *f;
  if (UNLIKELY(csoundGetChannelPtr(csound, &pp, name,
                                   CSOUND_PVS_CHANNEL | CSOUND_OUTPUT_CHANNEL)
               == CSOUND_SUCCESS)){
    int    *lock =
      csoundGetChannelLock(csound, name);
    f = (PVSDATEXT *) pp;
    if (UNLIKELY(pp == NULL)) return CSOUND_ERROR;
    csoundSpinLock(lock);
    memcpy(fout, f, sizeof(PVSDATEXT)-sizeof(float *));
    if (fout->frame != NULL && f->frame != NULL)
      memcpy(fout->frame, f->frame, sizeof(float)*(fout->N));
    csoundSpinUnLock(lock);
  } else {
    return CSOUND_ERROR;
  }
  return CSOUND_SUCCESS;
}<|MERGE_RESOLUTION|>--- conflicted
+++ resolved
@@ -94,12 +94,8 @@
   rtn = &csound->msg_queue[wp].rtn;
 #ifdef HAVE_ATOMIC_BUILTIN
   __atomic_store_n(&csound->msg_queue_wp,  wp != API_MAX_QUEUE ? wp + 1 : 0,
-<<<<<<< HEAD
 		   __ATOMIC_SEQ_CST);
   __atomic_store_n(&csound->msg_queue_flag, 0, __ATOMIC_SEQ_CST);
-=======
-                   __ATOMIC_SEQ_CST);
->>>>>>> 96c6fd07
 #else
   csound->msg_queue_flag = 0;
   csound->msg_queue_wp = wp != API_MAX_QUEUE ? wp + 1 : 0;
@@ -128,25 +124,16 @@
         }
         break;
       case READ_SCORE:
-<<<<<<< HEAD
 	{
 	  const char *str = *((char **)csound->msg_queue[rp].args);
 	  rtn =
 	    csoundReadScoreInternal(csound, str);
 	}
 	break;
-=======
-        {
-          const char *str = *((char **)csound->msg_queue[rp].args);
-          csoundReadScoreInternal(csound, str);
-        }
-        break;
->>>>>>> 96c6fd07
       case SCORE_EVENT:
         {
           char type;
           const MYFLT *pfields;
-<<<<<<< HEAD
 	  long numFields;
 	  type = csound->msg_queue[rp].args[0];
 	  memcpy(&pfields, csound->msg_queue[rp].args + ARG_ALIGN,
@@ -157,22 +144,10 @@
 	    csoundScoreEventInternal(csound, type, pfields, numFields);
 	}
 	break;
-=======
-          long numFields;
-          type = csound->msg_queue[rp].args[0];
-          memcpy(&pfields, csound->msg_queue[rp].args + ARG_ALIGN,
-                 sizeof(MYFLT *));
-          memcpy(&numFields, csound->msg_queue[rp].args + ARG_ALIGN*2,
-                 sizeof(long));
-          csoundScoreEventInternal(csound, type, pfields, numFields);
-        }
-        break;
->>>>>>> 96c6fd07
       case SCORE_EVENT_ABS:
         {
           char type;
           const MYFLT *pfields;
-<<<<<<< HEAD
 	  long numFields;
 	  double ofs;
 	  type = csound->msg_queue[rp].args[0];
@@ -187,21 +162,6 @@
 					     ofs);
 	}
 	break;
-=======
-          long numFields;
-          double ofs;
-          type = csound->msg_queue[rp].args[0];
-          memcpy(&pfields, csound->msg_queue[rp].args + ARG_ALIGN,
-                 sizeof(MYFLT *));
-          memcpy(&numFields, csound->msg_queue[rp].args + ARG_ALIGN*2,
-                 sizeof(long));
-          memcpy(&ofs, csound->msg_queue[rp].args + ARG_ALIGN*3,
-                 sizeof(double));
-          csoundScoreEventAbsoluteInternal(csound, type, pfields, numFields,
-                                           ofs);
-        }
-        break;
->>>>>>> 96c6fd07
       case TABLE_COPY_OUT:
         {
           int table;
@@ -235,7 +195,6 @@
         }
         break;
       case MERGE_STATE:
-<<<<<<< HEAD
 	{
 	  ENGINE_STATE *e;
 	  TYPE_TABLE *t;
@@ -248,26 +207,6 @@
  	  merge_state(csound, e, t, ids);
 	}
 	break;
-=======
-        {
-          ENGINE_STATE *e;
-          TYPE_TABLE *t;
-          OPDS *ids;
-          memcpy(&e, csound->msg_queue[rp].args, sizeof(ENGINE_STATE *));
-          memcpy(&t, csound->msg_queue[rp].args + ARG_ALIGN,
-                 sizeof(TYPE_TABLE *));
-          memcpy(&ids, csound->msg_queue[rp].args + 2*ARG_ALIGN,
-                 sizeof(OPDS *));
-          merge_state(csound, e, t, ids);
-#ifdef HAVE_ATOMIC_BUILTIN
-          __atomic_store_n(&csound->state_merge_flag, 1,
-                           __ATOMIC_SEQ_CST);
-#else
-          csound->state_merge_flag = 1;
-#endif
-        }
-        break;
->>>>>>> 96c6fd07
       case KILL_INSTANCE:
         {
           MYFLT instr;
@@ -349,13 +288,9 @@
   message_enqueue(csound,TABLE_SET, args, argsize);
 }
 
-<<<<<<< HEAD
+
 static inline int64_t *csoundScoreEvent_enqueue(CSOUND *csound, char type,
 						const MYFLT *pfields, long numFields)
-=======
-static inline int csoundScoreEvent_enqueue(CSOUND *csound, char type,
-                                           const MYFLT *pfields, long numFields)
->>>>>>> 96c6fd07
 {
   const int argsize = ARG_ALIGN*3;
   char args[ARG_ALIGN*3];
@@ -365,17 +300,11 @@
   return message_enqueue(csound,SCORE_EVENT, args, argsize);
 }
 
-<<<<<<< HEAD
+
 static inline int64_t *csoundScoreEventAbsolute_enqueue(CSOUND *csound, char type,
 							const MYFLT *pfields,
 							long numFields,
 							double time_ofs)
-=======
-static inline int csoundScoreEventAbsolute_enqueue(CSOUND *csound, char type,
-                                                   const MYFLT *pfields,
-                                                   long numFields,
-                                                   double time_ofs)
->>>>>>> 96c6fd07
 {
   const int argsize = ARG_ALIGN*4;
   char args[ARG_ALIGN*4];
@@ -526,28 +455,17 @@
   csoundTableSet_enqueue(csound, table, index, value);
 }
 
-<<<<<<< HEAD
 int csoundScoreEventAsync(CSOUND *csound, char type,
 			   const MYFLT *pfields, long numFields)
-=======
-void csoundScoreEventAsync(CSOUND *csound, char type,
-                           const MYFLT *pfields, long numFields)
->>>>>>> 96c6fd07
 {
   int64_t *rtn = csoundScoreEvent_enqueue(csound, type, pfields, numFields);
   while(!check_dequeued(csound)) csoundSleep(1);
   return get_rtn_code(rtn);
 }
 
-<<<<<<< HEAD
 int csoundScoreEventAbsoluteAsync(CSOUND *csound, char type,
 				   const MYFLT *pfields, long numFields,
 				   double time_ofs)
-=======
-void csoundScoreEventAbsoluteAsync(CSOUND *csound, char type,
-                                   const MYFLT *pfields, long numFields,
-                                   double time_ofs)
->>>>>>> 96c6fd07
 {
   
   int64_t *rtn = csoundScoreEventAbsolute_enqueue(csound, type, pfields, numFields, time_ofs);
@@ -574,16 +492,6 @@
 MYFLT csoundEvalCodeAsync(CSOUND *csound, const char *str)
 {
   int async = 1;
-<<<<<<< HEAD
-
-=======
-#ifdef HAVE_ATOMIC_BUILTIN
-  __atomic_store_n(&csound->state_merge_flag, 0,
-                   __ATOMIC_SEQ_CST);
-#else
-  csound->state_merge_flag = 0;
-#endif
->>>>>>> 96c6fd07
   if (str && csoundCompileOrcInternal(csound,str,async) == CSOUND_SUCCESS) {
     while(check_dequeued(csound))
       csoundSleep(1);
