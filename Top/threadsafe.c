/*
 * threadsafe.c: threadsafe API functions
 *               (c) V Lazzarini, 2013
 *
 * L I C E N S E
 *
 * This software is free software; you can redistribute it and/or
 * modify it under the terms of the GNU Lesser General Public
 * License as published by the Free Software Foundation; either
 * version 2.1 of the License, or (at your option) any later version.
 *
 * This software is distributed in the hope that it will be useful,
 * but WITHOUT ANY WARRANTY; without even the implied warranty of
 * MERCHANTABILITY or FITNESS FOR A PARTICULAR PURPOSE.  See the GNU
 * Lesser General Public License for more details.
 *
 * You should have received a copy of the GNU Lesser General Public
 * License along with this software; if not, write to the Free Software
 * Foundation, Inc., 59 Temple Place, Suite 330, Boston, MA  02111-1307  USA
 */

#include "csoundCore.h"
#include "csound_orc.h"
#include <stdlib.h>

#ifdef USE_DOUBLE
#  define MYFLT_INT_TYPE int64_t
#else
#  define MYFLT_INT_TYPE int32_t
#endif

int csoundKillInstanceInternal(CSOUND *csound, MYFLT instr, char *instrName,
			       int mode, int allow_release, int async);
int csoundCompileTreeInternal(CSOUND *csound, TREE *root, int async);
int csoundCompileOrcInternal(CSOUND *csound, const char *str, int async);
void merge_state(CSOUND *csound, ENGINE_STATE *engineState,
		 TYPE_TABLE* typetable, OPDS *ids);
void killInstance(CSOUND *csound, MYFLT instr, int insno, INSDS *ip,
		  int mode, int allow_release);
void csoundInputMessageInternal(CSOUND *csound, const char *message);
int csoundReadScoreInternal(CSOUND *csound, const char *message);
void csoundTableCopyOutInternal(CSOUND *csound, int table, MYFLT *ptable);
void csoundTableCopyInInternal(CSOUND *csound, int table, MYFLT *ptable);
void csoundTableSetInternal(CSOUND *csound, int table, int index, MYFLT value);
int csoundScoreEventInternal(CSOUND *csound, char type,
                             const MYFLT *pfields, long numFields);
int csoundScoreEventAbsoluteInternal(CSOUND *csound, char type,
				     const MYFLT *pfields, long numFields,
				     double time_ofs);
void set_channel_data_ptr(CSOUND *csound, const char *name,
			  void *ptr, int newSize);

enum {INPUT_MESSAGE=1, READ_SCORE, SCORE_EVENT, SCORE_EVENT_ABS,
      TABLE_COPY_OUT, TABLE_COPY_IN, TABLE_SET, MERGE_STATE, KILL_INSTANCE};

/* MAX QUEUE SIZE */
#define API_MAX_QUEUE 1024
/* ARG LIST ALIGNMENT */
#define ARG_ALIGN 8

/* Message queue structure */
typedef struct _message_queue {
  int32_t message;  /* message id */
  char args[128];   /* space for 128 bytes of args, up to 16 8-byte-aligned */
} message_queue_t;

/* enqueue should be called by the relevant API function */
void message_enqueue(CSOUND *csound, int32_t message, char *args, int argsiz) {
  uint32_t wp = csound->msg_queue_wp;
  if(csound->msg_queue == NULL)
    csound->msg_queue = (message_queue_t *)
      csound->Calloc(csound, sizeof(message_queue_t)*API_MAX_QUEUE);
  csound->msg_queue[wp].message = message;
  memcpy(csound->msg_queue[wp].args, args, argsiz);
#ifdef HAVE_ATOMIC_BUILTIN
  __atomic_store_n(&csound->msg_queue_wp,  wp != API_MAX_QUEUE ? wp + 1 : 0,
<<<<<<< HEAD
                 __ATOMIC_SEQ_CST);
=======
		   __ATOMIC_SEQ_CST);
>>>>>>> 1f939924
#else
  csound->msg_queue_wp = wp != API_MAX_QUEUE ? wp + 1 : 0;
#endif
}

/* dequeue should be called by kperf_*()
   NB: these calls are already in place
*/
void message_dequeue(CSOUND *csound) {
  if(csound->msg_queue != NULL) {
    uint32_t rp = csound->msg_queue_rp;
#ifdef HAVE_ATOMIC_BUILTIN
    uint32_t wp = __atomic_load_n(&csound->msg_queue_wp, __ATOMIC_SEQ_CST);
#else
    uint32_t wp = csound->msg_queue_wp;
#endif
<<<<<<< HEAD
  while(rp != wp) {
    switch(csound->msg_queue[rp].message) {
    case INPUT_MESSAGE:
      {
      const char *str = *((char **)csound->msg_queue[rp].args);
      csoundInputMessageInternal(csound, str);
      }
      break;
    case READ_SCORE:
      {
      const char *str = *((char **)csound->msg_queue[rp].args);
      csoundReadScoreInternal(csound, str);
      }
      break;
    case SCORE_EVENT:
      {
        char type = csound->msg_queue[rp].args[0];
        const MYFLT *pfields = *((MYFLT **)&csound->msg_queue[rp].args[1]);
        long numFields = *((long *)(&csound->msg_queue[rp].args[1] + sizeof(MYFLT *)));
        csoundScoreEventInternal(csound, type, pfields, numFields);
      }
      break;
      case SCORE_EVENT_ABS:
      {
        char type = csound->msg_queue[rp].args[0];
        const MYFLT *pfields = *((MYFLT **)&csound->msg_queue[rp].args[1]);
        long numFields = *((long *)(&csound->msg_queue[rp].args[1] + sizeof(MYFLT *)));
        double ofs = *((double *)(&csound->msg_queue[rp].args[1] + sizeof(MYFLT *) +
                                  sizeof(long)));
        csoundScoreEventAbsoluteInternal(csound, type, pfields, numFields, ofs);
      }
      break;
    case TABLE_COPY_OUT:
      {
      int table = *((int *) csound->msg_queue[rp].args);
      MYFLT *ptable =  *((MYFLT **)(csound->msg_queue[rp].args + sizeof(int)));
      csoundTableCopyOutInternal(csound, table, ptable);
      }
      break;
    case TABLE_COPY_IN:
      {
      int table = *((int *) (csound->msg_queue[rp].args));
      MYFLT *ptable =  *((MYFLT **)(csound->msg_queue[rp].args + sizeof(int)));
      csoundTableCopyInInternal(csound, table, ptable);
      }
      break;
     case TABLE_SET:
      {
      int table = *((int *) (csound->msg_queue[rp].args));
      int index = *((int *)(csound->msg_queue[rp].args + sizeof(int)));
      MYFLT value = *((MYFLT *)(csound->msg_queue[rp].args + 2*sizeof(int)));
      csoundTableSetInternal(csound, table, index, value);
      }
      break;

    }
=======
  
    while(rp != wp) {
      switch(csound->msg_queue[rp].message) {
      case INPUT_MESSAGE:
	{
	  const char *str = *((char **)csound->msg_queue[rp].args);
	  csoundInputMessageInternal(csound, str);
	}
	break;
      case READ_SCORE:
	{
	  const char *str = *((char **)csound->msg_queue[rp].args);
	  csoundReadScoreInternal(csound, str);
	}
	break;
      case SCORE_EVENT:
	{
	  char type;
          const MYFLT *pfields;
	  long numFields;
	  type = csound->msg_queue[rp].args[0];
	  memcpy(&pfields, csound->msg_queue[rp].args + ARG_ALIGN,
		 sizeof(MYFLT *));
	  memcpy(&numFields, csound->msg_queue[rp].args + ARG_ALIGN*2,
		 sizeof(long));
	  csoundScoreEventInternal(csound, type, pfields, numFields);
	}
	break;
      case SCORE_EVENT_ABS:
	{
	  char type;
          const MYFLT *pfields;
	  long numFields;
	  double ofs;
	  type = csound->msg_queue[rp].args[0];
	  memcpy(&pfields, csound->msg_queue[rp].args + ARG_ALIGN,
		 sizeof(MYFLT *));
	  memcpy(&numFields, csound->msg_queue[rp].args + ARG_ALIGN*2,
		 sizeof(long));
	  memcpy(&ofs, csound->msg_queue[rp].args + ARG_ALIGN*3,
		 sizeof(double));
	  csoundScoreEventAbsoluteInternal(csound, type, pfields, numFields,
					   ofs);
	}
	break;
      case TABLE_COPY_OUT:
	{
	  int table;
	  MYFLT *ptable;
	  memcpy(&table, csound->msg_queue[rp].args, sizeof(int));
	  memcpy(&ptable, csound->msg_queue[rp].args + ARG_ALIGN,
		 sizeof(MYFLT *));
	  csoundTableCopyOutInternal(csound, table, ptable);
	}
	break;
      case TABLE_COPY_IN:
	{
	  int table;
	  MYFLT *ptable;
	  memcpy(&table, csound->msg_queue[rp].args, sizeof(int));
	  memcpy(&ptable, csound->msg_queue[rp].args + ARG_ALIGN,
		 sizeof(MYFLT *));
	  csoundTableCopyInInternal(csound, table, ptable);
	}
	break;
      case TABLE_SET:
	{
	  int table, index;
	  MYFLT value;
	  memcpy(&table, csound->msg_queue[rp].args, sizeof(int));
	  memcpy(&index, csound->msg_queue[rp].args + ARG_ALIGN,
		 sizeof(int));
	  memcpy(&value, csound->msg_queue[rp].args + 2*ARG_ALIGN,
		 sizeof(MYFLT));
	  csoundTableSetInternal(csound, table, index, value);
	}
	break;
      case MERGE_STATE:
	{
	  ENGINE_STATE *e;
	  TYPE_TABLE *t;
	  OPDS *ids;
	  memcpy(&e, csound->msg_queue[rp].args, sizeof(ENGINE_STATE *));
	  memcpy(&t, csound->msg_queue[rp].args + ARG_ALIGN,
		 sizeof(TYPE_TABLE *));
	  memcpy(&ids, csound->msg_queue[rp].args + 2*ARG_ALIGN,
		 sizeof(OPDS *));
 	  merge_state(csound, e, t, ids);
#ifdef HAVE_ATOMIC_BUILTIN
          __atomic_store_n(&csound->state_merge_flag, 1,
			   __ATOMIC_SEQ_CST);
#else
	  csound->state_merge_flag = 1;
#endif
	}
	break;
      case KILL_INSTANCE:
	{
	  MYFLT instr;
	  int mode, insno, rls;
	  INSDS *ip;
	  memcpy(&instr, csound->msg_queue[rp].args, sizeof(MYFLT));
	  memcpy(&insno, csound->msg_queue[rp].args + ARG_ALIGN,
		 sizeof(int));
	  memcpy(&ip, csound->msg_queue[rp].args + ARG_ALIGN*2,
		 sizeof(INSDS *));
	  memcpy(&mode, csound->msg_queue[rp].args + ARG_ALIGN*3,
		 sizeof(int));
	  memcpy(&rls, csound->msg_queue[rp].args  + ARG_ALIGN*4,
		 sizeof(int));
	  killInstance(csound, instr, insno, ip, mode, rls);
	}
	break;  
      }
>>>>>>> 1f939924
      csound->msg_queue[rp].message = 0;
      rp = rp != API_MAX_QUEUE ? rp + 1 : 0;
    }
    csound->msg_queue_rp = rp;
  }
}

/* these are the message enqueueing functions for each relevant API function */
static inline void csoundInputMessage_enqueue(CSOUND *csound,
<<<<<<< HEAD
                                              const char *message){
    int argsize = sizeof(char *);
    char args[argsize];
    memcpy(args, &message, sizeof(char *));
    message_enqueue(csound,INPUT_MESSAGE,args,argsize);
=======
					      const char *message){
  const int argsize = ARG_ALIGN;
  char args[ARG_ALIGN];
  memcpy(args, &message, sizeof(char *));
  message_enqueue(csound,INPUT_MESSAGE,args,argsize);
>>>>>>> 1f939924
}

static inline int csoundReadScore_enqueue(CSOUND *csound, const char *message){
  const int argsize = ARG_ALIGN;
  char args[ARG_ALIGN];
  memcpy(args, &message, sizeof(char *));
  message_enqueue(csound, READ_SCORE, args, argsize);
  /* VL: ignore return value for now */
  return OK;
}

static inline void csoundTableCopyOut_enqueue(CSOUND *csound, int table,
<<<<<<< HEAD
                                              MYFLT *ptable){
    int argsize = sizeof(int)+sizeof(MYFLT *);
    char args[argsize];
    memcpy(args, &table, sizeof(int));
    memcpy(args+sizeof(int), &ptable, sizeof(MYFLT *));
    message_enqueue(csound,TABLE_COPY_OUT, args, argsize);
}

static inline void csoundTableCopyIn_enqueue(CSOUND *csound, int table,
                                             MYFLT *ptable){
    int argsize = sizeof(int)+sizeof(MYFLT *);
    char args[argsize];
    memcpy(args, &table, sizeof(int));
    memcpy(args+sizeof(int), &ptable, sizeof(MYFLT *));
    message_enqueue(csound,TABLE_COPY_IN, args, argsize);
=======
					      MYFLT *ptable){
  const int argsize = ARG_ALIGN*2;
  char args[ARG_ALIGN*2];
  memcpy(args, &table, sizeof(int));
  memcpy(args+ARG_ALIGN, &ptable, sizeof(MYFLT *));
  message_enqueue(csound,TABLE_COPY_OUT, args, argsize);
}

static inline void csoundTableCopyIn_enqueue(CSOUND *csound, int table,
					     MYFLT *ptable){
  const int argsize = ARG_ALIGN*2;
  char args[ARG_ALIGN*2];
  memcpy(args, &table, sizeof(int));
  memcpy(args+ARG_ALIGN, &ptable, sizeof(MYFLT *));
  message_enqueue(csound,TABLE_COPY_IN, args, argsize);
>>>>>>> 1f939924
}

static inline void csoundTableSet_enqueue(CSOUND *csound, int table, int index,
                                          MYFLT value)
{
  const int argsize = ARG_ALIGN*3;
  char args[ARG_ALIGN*3];
  memcpy(args, &table, sizeof(int));
  memcpy(args+ARG_ALIGN, &index, sizeof(int));
  memcpy(args+2*ARG_ALIGN, &value, sizeof(MYFLT));
  message_enqueue(csound,TABLE_SET, args, argsize);
}

static inline int csoundScoreEvent_enqueue(CSOUND *csound, char type,
					   const MYFLT *pfields, long numFields)
{
  const int argsize = ARG_ALIGN*3;
  char args[ARG_ALIGN*3];
  args[0] = type;
  memcpy(args+ARG_ALIGN, &pfields, sizeof(MYFLT *));
  memcpy(args+2*ARG_ALIGN, &numFields, sizeof(long));
  message_enqueue(csound,SCORE_EVENT, args, argsize);
  /* VL: ignore return value for now */
  return OK;
}

static inline int csoundScoreEventAbsolute_enqueue(CSOUND *csound, char type,
						   const MYFLT *pfields,
						   long numFields,
						   double time_ofs)
{
  const int argsize = ARG_ALIGN*4;
  char args[ARG_ALIGN*4];
  args[0] = type;
  memcpy(args+ARG_ALIGN, &pfields, sizeof(MYFLT *));
  memcpy(args+2*ARG_ALIGN, &numFields, sizeof(long));
  memcpy(args+3*ARG_ALIGN, &time_ofs, sizeof(double));
  message_enqueue(csound,SCORE_EVENT_ABS, args, argsize);
  /* VL: ignore return value for now */
  return OK;
}

/* this is to be called from 
   csoundKillInstanceInternal() in insert.c
*/
void killInstance_enqueue(CSOUND *csound, MYFLT instr, int insno,
			  INSDS *ip, int mode,
			  int allow_release) {
  const int argsize = ARG_ALIGN*5;
  char args[ARG_ALIGN*5];
  memcpy(args, &instr, sizeof(int));
  memcpy(args+ARG_ALIGN, &insno, sizeof(int));
  memcpy(args+ARG_ALIGN*2, &ip, sizeof(INSDS *));
  memcpy(args+ARG_ALIGN*3, &mode, sizeof(int));
  memcpy(args+ARG_ALIGN*4, &allow_release, sizeof(int));
  message_enqueue(csound,KILL_INSTANCE,args,argsize); 
}

/* this is to be called from 
   csoundCompileTreeInternal() in csound_orc_compile.c
*/
void mergeState_enqueue(CSOUND *csound, ENGINE_STATE *e, TYPE_TABLE* t, OPDS *ids) {
  const int argsize = ARG_ALIGN*3;
  char args[ARG_ALIGN*3];
  memcpy(args, &e, sizeof(ENGINE_STATE *));
  memcpy(args+ARG_ALIGN, &t, sizeof(TYPE_TABLE *));
  memcpy(args+2*ARG_ALIGN, &ids, sizeof(OPDS *));
  message_enqueue(csound,MERGE_STATE, args, argsize);
}

/*  VL: These functions are slated to
    be converted to message enqueueing
<<<<<<< HEAD
    NB: this can be done by replacing the code with
    the relevant *_enqueue() call e.g.

    void csoundInputMessage(CSOUND *csound, const char *message){
         csoundInputMessage_enqueue(csound, message);
     }

*/
=======
*/ 
>>>>>>> 1f939924
void csoundInputMessage(CSOUND *csound, const char *message){
  csoundLockMutex(csound->API_lock);
  csoundInputMessageInternal(csound, message);
  csoundUnlockMutex(csound->API_lock);
}

int csoundReadScore(CSOUND *csound, const char *message){
  int res;
  csoundLockMutex(csound->API_lock);
  res = csoundReadScoreInternal(csound, message);
  csoundUnlockMutex(csound->API_lock);
  return res;
}

void csoundTableCopyOut(CSOUND *csound, int table, MYFLT *ptable){

  csoundLockMutex(csound->API_lock);
  csoundTableCopyOutInternal(csound, table, ptable);
  csoundUnlockMutex(csound->API_lock);
}

void csoundTableCopyIn(CSOUND *csound, int table, MYFLT *ptable){
  csoundLockMutex(csound->API_lock);
  csoundTableCopyInInternal(csound, table, ptable);
  csoundUnlockMutex(csound->API_lock);
}

void csoundTableSet(CSOUND *csound, int table, int index, MYFLT value)
{
  csoundLockMutex(csound->API_lock);
  csoundTableSetInternal(csound, table, index, value);
  csoundUnlockMutex(csound->API_lock);
}

int csoundScoreEvent(CSOUND *csound, char type,
		     const MYFLT *pfields, long numFields)
{
<<<<<<< HEAD

    csoundLockMutex(csound->API_lock);
    csoundScoreEventInternal(csound, type, pfields, numFields);
    csoundUnlockMutex(csound->API_lock);

=======
    
  csoundLockMutex(csound->API_lock);
  csoundScoreEventInternal(csound, type, pfields, numFields);
  csoundUnlockMutex(csound->API_lock);
  return OK;
  
>>>>>>> 1f939924
}

int csoundScoreEventAbsolute(CSOUND *csound, char type,
			     const MYFLT *pfields, long numFields,
			     double time_ofs)
{
<<<<<<< HEAD

    csoundLockMutex(csound->API_lock);
    csoundScoreEventAbsoluteInternal(csound, type, pfields, numFields, time_ofs);
    csoundUnlockMutex(csound->API_lock);

=======
  csoundLockMutex(csound->API_lock);
  csoundScoreEventAbsoluteInternal(csound, type, pfields, numFields, time_ofs);
  csoundUnlockMutex(csound->API_lock);
  return OK;
}

int csoundKillInstance(CSOUND *csound, MYFLT instr, char *instrName,
		       int mode, int allow_release){
  int async = 0;
  return csoundKillInstanceInternal(csound, instr, instrName, mode, allow_release, async);
}

int csoundCompileTree(CSOUND *csound, TREE *root) {
  int async = 0;
  return csoundCompileTreeInternal(csound, root, async);
}

int csoundCompileOrc(CSOUND *csound, const char *str) {
  int async = 0;
  return csoundCompileOrcInternal(csound, str, async);
}

MYFLT csoundEvalCode(CSOUND *csound, const char *str)
{
  int async = 0;
  if (str && csoundCompileOrcInternal(csound,str,async) == CSOUND_SUCCESS)
    return csound->instr0->instance[0].retval;
#ifdef NAN
  else return NAN;
#else
  else return 0;
#endif
}

/** Async versions of the functions above
    To be removed once everything is made async
*/

void csoundInputMessageAsync(CSOUND *csound, const char *message){
  csoundInputMessage_enqueue(csound, message);
}

void csoundReadScoreAsync(CSOUND *csound, const char *message){
  csoundReadScore_enqueue(csound, message);
}

void csoundTableCopyOutAsync(CSOUND *csound, int table, MYFLT *ptable){
  csoundTableCopyOut_enqueue(csound, table, ptable);
}

void csoundTableCopyInAsync(CSOUND *csound, int table, MYFLT *ptable){
  csoundTableCopyIn_enqueue(csound, table, ptable);
}

void csoundTableSetAsync(CSOUND *csound, int table, int index, MYFLT value)
{
  csoundTableSet_enqueue(csound, table, index, value);
}

void csoundScoreEventAsync(CSOUND *csound, char type,
			   const MYFLT *pfields, long numFields)
{
  csoundScoreEvent_enqueue(csound, type, pfields, numFields);;
}

void csoundScoreEventAbsoluteAsync(CSOUND *csound, char type,
				   const MYFLT *pfields, long numFields,
				   double time_ofs)
{
  csoundScoreEventAbsolute_enqueue(csound, type, pfields, numFields, time_ofs);
}

int csoundCompileTreeAsync(CSOUND *csound, TREE *root) {
  int async = 1;
  return csoundCompileTreeInternal(csound, root, async);
}

int csoundCompileOrcAsync(CSOUND *csound, const char *str) {
  int async = 1;
  return csoundCompileOrcInternal(csound, str, async);
>>>>>>> 1f939924
}

int csoundKillInstanceAsync(CSOUND *csound, MYFLT instr, char *instrName,
			    int mode, int allow_release){
  int async = 1;
  csoundKillInstanceInternal(csound, instr, instrName, mode, allow_release, async);
}

MYFLT csoundEvalCodeAsync(CSOUND *csound, const char *str)
{
  int async = 1;
#ifdef HAVE_ATOMIC_BUILTIN
  __atomic_store_n(&csound->state_merge_flag, 0,
		   __ATOMIC_SEQ_CST);
#else
  csound->state_merge_flag = 0;
#endif
  if (str && csoundCompileOrcInternal(csound,str,async) == CSOUND_SUCCESS) {
#ifdef HAVE_ATOMIC_BUILTIN
    while(__atomic_load_n(&csound->state_merge_flag,__ATOMIC_SEQ_CST) != 1)      
#else
      while(csound->state_merge_flag != 1);
#endif
    csoundSleep(1);
    return csound->instr0->instance[0].retval;
  }	 
#ifdef NAN
  else return NAN;
#else
  else return 0;
#endif
}

/* VL: the following do not depend on API_lock
   therefore do not need to be in the message queue
*/

MYFLT csoundGetControlChannel(CSOUND *csound, const char *name, int *err)
{
  MYFLT *pval;
  int err_;
  union {
    MYFLT d;
    MYFLT_INT_TYPE i;
  } x;
  x.d = FL(0.0);
  if (UNLIKELY(strlen(name) == 0)) return FL(.0);
  if ((err_ = csoundGetChannelPtr(csound, &pval, name,
				  CSOUND_CONTROL_CHANNEL | CSOUND_OUTPUT_CHANNEL))
      == CSOUND_SUCCESS) {
#ifdef HAVE_ATOMIC_BUILTIN
    x.i = __sync_fetch_and_add((MYFLT_INT_TYPE *)pval, 0);
#else
    x.d = *pval;
#endif
  }
  if (err) {
    *err = err_;
  }
  return x.d;
}

void csoundSetControlChannel(CSOUND *csound, const char *name, MYFLT val){
  MYFLT *pval;
  union {
    MYFLT d;
    MYFLT_INT_TYPE i;
  } x;
  x.d = val;
  if (csoundGetChannelPtr(csound, &pval, name,
			  CSOUND_CONTROL_CHANNEL | CSOUND_INPUT_CHANNEL)
      == CSOUND_SUCCESS)
#ifdef HAVE_ATOMIC_BUILTIN
    __sync_lock_test_and_set((MYFLT_INT_TYPE *)pval,x.i);
#else
  {
    int    *lock =
      csoundGetChannelLock(csound, (char*) name);
    csoundSpinLock(lock);
    *pval  = val;
    csoundSpinUnLock(lock);
  }
#endif
}

void csoundGetAudioChannel(CSOUND *csound, const char *name, MYFLT *samples)
{

  MYFLT  *psamples;
  if (strlen(name) == 0) return;
  if (csoundGetChannelPtr(csound, &psamples, name,
			  CSOUND_AUDIO_CHANNEL | CSOUND_OUTPUT_CHANNEL)
      == CSOUND_SUCCESS) {
    int *lock = csoundGetChannelLock(csound, (char*) name);
    csoundSpinLock(lock);
    memcpy(samples, psamples, csoundGetKsmps(csound)*sizeof(MYFLT));
    csoundSpinUnLock(lock);
  }
}

void csoundSetAudioChannel(CSOUND *csound, const char *name, MYFLT *samples)
{
  MYFLT  *psamples;
  if (csoundGetChannelPtr(csound, &psamples, name,
			  CSOUND_AUDIO_CHANNEL | CSOUND_INPUT_CHANNEL)
      == CSOUND_SUCCESS){
    int *lock = csoundGetChannelLock(csound, (char*) name);
    csoundSpinLock(lock);
    memcpy(psamples, samples, csoundGetKsmps(csound)*sizeof(MYFLT));
    csoundSpinUnLock(lock);
  }
}

void csoundSetStringChannel(CSOUND *csound, const char *name, char *string)
{
  MYFLT  *pstring;

  if (csoundGetChannelPtr(csound, &pstring, name,
			  CSOUND_STRING_CHANNEL | CSOUND_INPUT_CHANNEL)
      == CSOUND_SUCCESS){

    STRINGDAT* stringdat = (STRINGDAT*) pstring;
    int    size = stringdat->size; //csoundGetChannelDatasize(csound, name);
    int    *lock = csoundGetChannelLock(csound, (char*) name);

    if (lock != NULL) {
      csoundSpinLock(lock);
    }

    if (strlen(string) + 1 > (unsigned int) size) {
      if (stringdat->data!=NULL) csound->Free(csound,stringdat->data);
      stringdat->data = cs_strdup(csound, string);
      stringdat->size = strlen(string) + 1;
      //set_channel_data_ptr(csound,name,(void*)pstring, strlen(string)+1);
    } else {
      strcpy((char *) stringdat->data, string);
    }

    if (lock != NULL) {
      csoundSpinUnLock(lock);
    }
  }
}

void csoundGetStringChannel(CSOUND *csound, const char *name, char *string)
{
  MYFLT  *pstring;
  char *chstring;
  int n2;
  if (strlen(name) == 0) return;
  if (csoundGetChannelPtr(csound, &pstring, name,
			  CSOUND_STRING_CHANNEL | CSOUND_OUTPUT_CHANNEL)
      == CSOUND_SUCCESS){
    int *lock = csoundGetChannelLock(csound, (char*) name);
    chstring = ((STRINGDAT *) pstring)->data;
    if (lock != NULL)
      csoundSpinLock(lock);
    if (string != NULL && chstring != NULL) {
      n2 = strlen(chstring);
      strncpy(string,chstring, n2);
      string[n2] = 0;
    }
    if (lock != NULL)
      csoundSpinUnLock(lock);
  }
}

PUBLIC int csoundSetPvsChannel(CSOUND *csound, const PVSDATEXT *fin,
                               const char *name)
{
  MYFLT *pp;
  PVSDATEXT *f;
  if (LIKELY(csoundGetChannelPtr(csound, &pp, name,
				 CSOUND_PVS_CHANNEL | CSOUND_INPUT_CHANNEL)
	     == CSOUND_SUCCESS)){
    int    *lock =
      csoundGetChannelLock(csound, name);
    f = (PVSDATEXT *) pp;
    csoundSpinLock(lock);


    if (f->frame == NULL) {
      f->frame = csound->Calloc(csound, sizeof(float)*(fin->N+2));
    } else if (f->N < fin->N) {
      f->frame = csound->ReAlloc(csound, f->frame, sizeof(float)*(fin->N+2));
    }

    memcpy(f, fin, sizeof(PVSDATEXT)-sizeof(float *));
    if (fin->frame != NULL)
      memcpy(f->frame, fin->frame, (f->N+2)*sizeof(float));
    csoundSpinUnLock(lock);
  } else {
    return CSOUND_ERROR;
  }
  return CSOUND_SUCCESS;
}

PUBLIC int csoundGetPvsChannel(CSOUND *csound, PVSDATEXT *fout,
                               const char *name)
{
  MYFLT *pp;
  PVSDATEXT *f;
  if (UNLIKELY(csoundGetChannelPtr(csound, &pp, name,
				   CSOUND_PVS_CHANNEL | CSOUND_OUTPUT_CHANNEL)
	       == CSOUND_SUCCESS)){
    int    *lock =
      csoundGetChannelLock(csound, name);
    f = (PVSDATEXT *) pp;
    if (UNLIKELY(pp == NULL)) return CSOUND_ERROR;
    csoundSpinLock(lock);
    memcpy(fout, f, sizeof(PVSDATEXT)-sizeof(float *));
    if (fout->frame != NULL && f->frame != NULL)
      memcpy(fout->frame, f->frame, sizeof(float)*(fout->N));
    csoundSpinUnLock(lock);
  } else {
    return CSOUND_ERROR;
  }
  return CSOUND_SUCCESS;
}<|MERGE_RESOLUTION|>--- conflicted
+++ resolved
@@ -30,13 +30,13 @@
 #endif
 
 int csoundKillInstanceInternal(CSOUND *csound, MYFLT instr, char *instrName,
-			       int mode, int allow_release, int async);
+                               int mode, int allow_release, int async);
 int csoundCompileTreeInternal(CSOUND *csound, TREE *root, int async);
 int csoundCompileOrcInternal(CSOUND *csound, const char *str, int async);
 void merge_state(CSOUND *csound, ENGINE_STATE *engineState,
-		 TYPE_TABLE* typetable, OPDS *ids);
+                 TYPE_TABLE* typetable, OPDS *ids);
 void killInstance(CSOUND *csound, MYFLT instr, int insno, INSDS *ip,
-		  int mode, int allow_release);
+                  int mode, int allow_release);
 void csoundInputMessageInternal(CSOUND *csound, const char *message);
 int csoundReadScoreInternal(CSOUND *csound, const char *message);
 void csoundTableCopyOutInternal(CSOUND *csound, int table, MYFLT *ptable);
@@ -45,10 +45,10 @@
 int csoundScoreEventInternal(CSOUND *csound, char type,
                              const MYFLT *pfields, long numFields);
 int csoundScoreEventAbsoluteInternal(CSOUND *csound, char type,
-				     const MYFLT *pfields, long numFields,
-				     double time_ofs);
+                                     const MYFLT *pfields, long numFields,
+                                     double time_ofs);
 void set_channel_data_ptr(CSOUND *csound, const char *name,
-			  void *ptr, int newSize);
+                          void *ptr, int newSize);
 
 enum {INPUT_MESSAGE=1, READ_SCORE, SCORE_EVENT, SCORE_EVENT_ABS,
       TABLE_COPY_OUT, TABLE_COPY_IN, TABLE_SET, MERGE_STATE, KILL_INSTANCE};
@@ -74,17 +74,13 @@
   memcpy(csound->msg_queue[wp].args, args, argsiz);
 #ifdef HAVE_ATOMIC_BUILTIN
   __atomic_store_n(&csound->msg_queue_wp,  wp != API_MAX_QUEUE ? wp + 1 : 0,
-<<<<<<< HEAD
-                 __ATOMIC_SEQ_CST);
-=======
-		   __ATOMIC_SEQ_CST);
->>>>>>> 1f939924
+                   __ATOMIC_SEQ_CST);
 #else
   csound->msg_queue_wp = wp != API_MAX_QUEUE ? wp + 1 : 0;
 #endif
 }
 
-/* dequeue should be called by kperf_*()
+/* dequeue should be called by kperf_*() 
    NB: these calls are already in place
 */
 void message_dequeue(CSOUND *csound) {
@@ -95,179 +91,120 @@
 #else
     uint32_t wp = csound->msg_queue_wp;
 #endif
-<<<<<<< HEAD
-  while(rp != wp) {
-    switch(csound->msg_queue[rp].message) {
-    case INPUT_MESSAGE:
-      {
-      const char *str = *((char **)csound->msg_queue[rp].args);
-      csoundInputMessageInternal(csound, str);
-      }
-      break;
-    case READ_SCORE:
-      {
-      const char *str = *((char **)csound->msg_queue[rp].args);
-      csoundReadScoreInternal(csound, str);
-      }
-      break;
-    case SCORE_EVENT:
-      {
-        char type = csound->msg_queue[rp].args[0];
-        const MYFLT *pfields = *((MYFLT **)&csound->msg_queue[rp].args[1]);
-        long numFields = *((long *)(&csound->msg_queue[rp].args[1] + sizeof(MYFLT *)));
-        csoundScoreEventInternal(csound, type, pfields, numFields);
-      }
-      break;
-      case SCORE_EVENT_ABS:
-      {
-        char type = csound->msg_queue[rp].args[0];
-        const MYFLT *pfields = *((MYFLT **)&csound->msg_queue[rp].args[1]);
-        long numFields = *((long *)(&csound->msg_queue[rp].args[1] + sizeof(MYFLT *)));
-        double ofs = *((double *)(&csound->msg_queue[rp].args[1] + sizeof(MYFLT *) +
-                                  sizeof(long)));
-        csoundScoreEventAbsoluteInternal(csound, type, pfields, numFields, ofs);
-      }
-      break;
-    case TABLE_COPY_OUT:
-      {
-      int table = *((int *) csound->msg_queue[rp].args);
-      MYFLT *ptable =  *((MYFLT **)(csound->msg_queue[rp].args + sizeof(int)));
-      csoundTableCopyOutInternal(csound, table, ptable);
-      }
-      break;
-    case TABLE_COPY_IN:
-      {
-      int table = *((int *) (csound->msg_queue[rp].args));
-      MYFLT *ptable =  *((MYFLT **)(csound->msg_queue[rp].args + sizeof(int)));
-      csoundTableCopyInInternal(csound, table, ptable);
-      }
-      break;
-     case TABLE_SET:
-      {
-      int table = *((int *) (csound->msg_queue[rp].args));
-      int index = *((int *)(csound->msg_queue[rp].args + sizeof(int)));
-      MYFLT value = *((MYFLT *)(csound->msg_queue[rp].args + 2*sizeof(int)));
-      csoundTableSetInternal(csound, table, index, value);
-      }
-      break;
-
-    }
-=======
   
     while(rp != wp) {
       switch(csound->msg_queue[rp].message) {
       case INPUT_MESSAGE:
-	{
-	  const char *str = *((char **)csound->msg_queue[rp].args);
-	  csoundInputMessageInternal(csound, str);
-	}
-	break;
+        {
+          const char *str = *((char **)csound->msg_queue[rp].args);
+          csoundInputMessageInternal(csound, str);
+        }
+        break;
       case READ_SCORE:
-	{
-	  const char *str = *((char **)csound->msg_queue[rp].args);
-	  csoundReadScoreInternal(csound, str);
-	}
-	break;
+        {
+          const char *str = *((char **)csound->msg_queue[rp].args);
+          csoundReadScoreInternal(csound, str);
+        }
+        break;
       case SCORE_EVENT:
-	{
-	  char type;
+        {
+          char type;
           const MYFLT *pfields;
-	  long numFields;
-	  type = csound->msg_queue[rp].args[0];
-	  memcpy(&pfields, csound->msg_queue[rp].args + ARG_ALIGN,
-		 sizeof(MYFLT *));
-	  memcpy(&numFields, csound->msg_queue[rp].args + ARG_ALIGN*2,
-		 sizeof(long));
-	  csoundScoreEventInternal(csound, type, pfields, numFields);
-	}
-	break;
+          long numFields;
+          type = csound->msg_queue[rp].args[0];
+          memcpy(&pfields, csound->msg_queue[rp].args + ARG_ALIGN,
+                 sizeof(MYFLT *));
+          memcpy(&numFields, csound->msg_queue[rp].args + ARG_ALIGN*2,
+                 sizeof(long));
+          csoundScoreEventInternal(csound, type, pfields, numFields);
+        }
+        break;
       case SCORE_EVENT_ABS:
-	{
-	  char type;
+        {
+          char type;
           const MYFLT *pfields;
-	  long numFields;
-	  double ofs;
-	  type = csound->msg_queue[rp].args[0];
-	  memcpy(&pfields, csound->msg_queue[rp].args + ARG_ALIGN,
-		 sizeof(MYFLT *));
-	  memcpy(&numFields, csound->msg_queue[rp].args + ARG_ALIGN*2,
-		 sizeof(long));
-	  memcpy(&ofs, csound->msg_queue[rp].args + ARG_ALIGN*3,
-		 sizeof(double));
-	  csoundScoreEventAbsoluteInternal(csound, type, pfields, numFields,
-					   ofs);
-	}
-	break;
+          long numFields;
+          double ofs;
+          type = csound->msg_queue[rp].args[0];
+          memcpy(&pfields, csound->msg_queue[rp].args + ARG_ALIGN,
+                 sizeof(MYFLT *));
+          memcpy(&numFields, csound->msg_queue[rp].args + ARG_ALIGN*2,
+                 sizeof(long));
+          memcpy(&ofs, csound->msg_queue[rp].args + ARG_ALIGN*3,
+                 sizeof(double));
+          csoundScoreEventAbsoluteInternal(csound, type, pfields, numFields,
+                                           ofs);
+        }
+        break;
       case TABLE_COPY_OUT:
-	{
-	  int table;
-	  MYFLT *ptable;
-	  memcpy(&table, csound->msg_queue[rp].args, sizeof(int));
-	  memcpy(&ptable, csound->msg_queue[rp].args + ARG_ALIGN,
-		 sizeof(MYFLT *));
-	  csoundTableCopyOutInternal(csound, table, ptable);
-	}
-	break;
+        {
+          int table;
+          MYFLT *ptable;
+          memcpy(&table, csound->msg_queue[rp].args, sizeof(int));
+          memcpy(&ptable, csound->msg_queue[rp].args + ARG_ALIGN,
+                 sizeof(MYFLT *));
+          csoundTableCopyOutInternal(csound, table, ptable);
+        }
+        break;
       case TABLE_COPY_IN:
-	{
-	  int table;
-	  MYFLT *ptable;
-	  memcpy(&table, csound->msg_queue[rp].args, sizeof(int));
-	  memcpy(&ptable, csound->msg_queue[rp].args + ARG_ALIGN,
-		 sizeof(MYFLT *));
-	  csoundTableCopyInInternal(csound, table, ptable);
-	}
-	break;
+        {
+          int table;
+          MYFLT *ptable;
+          memcpy(&table, csound->msg_queue[rp].args, sizeof(int));
+          memcpy(&ptable, csound->msg_queue[rp].args + ARG_ALIGN,
+                 sizeof(MYFLT *));
+          csoundTableCopyInInternal(csound, table, ptable);
+        }
+        break;
       case TABLE_SET:
-	{
-	  int table, index;
-	  MYFLT value;
-	  memcpy(&table, csound->msg_queue[rp].args, sizeof(int));
-	  memcpy(&index, csound->msg_queue[rp].args + ARG_ALIGN,
-		 sizeof(int));
-	  memcpy(&value, csound->msg_queue[rp].args + 2*ARG_ALIGN,
-		 sizeof(MYFLT));
-	  csoundTableSetInternal(csound, table, index, value);
-	}
-	break;
+        {
+          int table, index;
+          MYFLT value;
+          memcpy(&table, csound->msg_queue[rp].args, sizeof(int));
+          memcpy(&index, csound->msg_queue[rp].args + ARG_ALIGN,
+                 sizeof(int));
+          memcpy(&value, csound->msg_queue[rp].args + 2*ARG_ALIGN,
+                 sizeof(MYFLT));
+          csoundTableSetInternal(csound, table, index, value);
+        }
+        break;
       case MERGE_STATE:
-	{
-	  ENGINE_STATE *e;
-	  TYPE_TABLE *t;
-	  OPDS *ids;
-	  memcpy(&e, csound->msg_queue[rp].args, sizeof(ENGINE_STATE *));
-	  memcpy(&t, csound->msg_queue[rp].args + ARG_ALIGN,
-		 sizeof(TYPE_TABLE *));
-	  memcpy(&ids, csound->msg_queue[rp].args + 2*ARG_ALIGN,
-		 sizeof(OPDS *));
- 	  merge_state(csound, e, t, ids);
+        {
+          ENGINE_STATE *e;
+          TYPE_TABLE *t;
+          OPDS *ids;
+          memcpy(&e, csound->msg_queue[rp].args, sizeof(ENGINE_STATE *));
+          memcpy(&t, csound->msg_queue[rp].args + ARG_ALIGN,
+                 sizeof(TYPE_TABLE *));
+          memcpy(&ids, csound->msg_queue[rp].args + 2*ARG_ALIGN,
+                 sizeof(OPDS *));
+          merge_state(csound, e, t, ids);
 #ifdef HAVE_ATOMIC_BUILTIN
           __atomic_store_n(&csound->state_merge_flag, 1,
-			   __ATOMIC_SEQ_CST);
-#else
-	  csound->state_merge_flag = 1;
-#endif
-	}
-	break;
+                           __ATOMIC_SEQ_CST);
+#else
+          csound->state_merge_flag = 1;
+#endif
+        }
+        break;
       case KILL_INSTANCE:
-	{
-	  MYFLT instr;
-	  int mode, insno, rls;
-	  INSDS *ip;
-	  memcpy(&instr, csound->msg_queue[rp].args, sizeof(MYFLT));
-	  memcpy(&insno, csound->msg_queue[rp].args + ARG_ALIGN,
-		 sizeof(int));
-	  memcpy(&ip, csound->msg_queue[rp].args + ARG_ALIGN*2,
-		 sizeof(INSDS *));
-	  memcpy(&mode, csound->msg_queue[rp].args + ARG_ALIGN*3,
-		 sizeof(int));
-	  memcpy(&rls, csound->msg_queue[rp].args  + ARG_ALIGN*4,
-		 sizeof(int));
-	  killInstance(csound, instr, insno, ip, mode, rls);
-	}
-	break;  
+        {
+          MYFLT instr;
+          int mode, insno, rls;
+          INSDS *ip;
+          memcpy(&instr, csound->msg_queue[rp].args, sizeof(MYFLT));
+          memcpy(&insno, csound->msg_queue[rp].args + ARG_ALIGN,
+                 sizeof(int));
+          memcpy(&ip, csound->msg_queue[rp].args + ARG_ALIGN*2,
+                 sizeof(INSDS *));
+          memcpy(&mode, csound->msg_queue[rp].args + ARG_ALIGN*3,
+                 sizeof(int));
+          memcpy(&rls, csound->msg_queue[rp].args  + ARG_ALIGN*4,
+                 sizeof(int));
+          killInstance(csound, instr, insno, ip, mode, rls);
+        }
+        break;  
       }
->>>>>>> 1f939924
       csound->msg_queue[rp].message = 0;
       rp = rp != API_MAX_QUEUE ? rp + 1 : 0;
     }
@@ -277,19 +214,11 @@
 
 /* these are the message enqueueing functions for each relevant API function */
 static inline void csoundInputMessage_enqueue(CSOUND *csound,
-<<<<<<< HEAD
                                               const char *message){
-    int argsize = sizeof(char *);
-    char args[argsize];
-    memcpy(args, &message, sizeof(char *));
-    message_enqueue(csound,INPUT_MESSAGE,args,argsize);
-=======
-					      const char *message){
   const int argsize = ARG_ALIGN;
   char args[ARG_ALIGN];
   memcpy(args, &message, sizeof(char *));
   message_enqueue(csound,INPUT_MESSAGE,args,argsize);
->>>>>>> 1f939924
 }
 
 static inline int csoundReadScore_enqueue(CSOUND *csound, const char *message){
@@ -302,24 +231,7 @@
 }
 
 static inline void csoundTableCopyOut_enqueue(CSOUND *csound, int table,
-<<<<<<< HEAD
                                               MYFLT *ptable){
-    int argsize = sizeof(int)+sizeof(MYFLT *);
-    char args[argsize];
-    memcpy(args, &table, sizeof(int));
-    memcpy(args+sizeof(int), &ptable, sizeof(MYFLT *));
-    message_enqueue(csound,TABLE_COPY_OUT, args, argsize);
-}
-
-static inline void csoundTableCopyIn_enqueue(CSOUND *csound, int table,
-                                             MYFLT *ptable){
-    int argsize = sizeof(int)+sizeof(MYFLT *);
-    char args[argsize];
-    memcpy(args, &table, sizeof(int));
-    memcpy(args+sizeof(int), &ptable, sizeof(MYFLT *));
-    message_enqueue(csound,TABLE_COPY_IN, args, argsize);
-=======
-					      MYFLT *ptable){
   const int argsize = ARG_ALIGN*2;
   char args[ARG_ALIGN*2];
   memcpy(args, &table, sizeof(int));
@@ -328,13 +240,12 @@
 }
 
 static inline void csoundTableCopyIn_enqueue(CSOUND *csound, int table,
-					     MYFLT *ptable){
+                                             MYFLT *ptable){
   const int argsize = ARG_ALIGN*2;
   char args[ARG_ALIGN*2];
   memcpy(args, &table, sizeof(int));
   memcpy(args+ARG_ALIGN, &ptable, sizeof(MYFLT *));
   message_enqueue(csound,TABLE_COPY_IN, args, argsize);
->>>>>>> 1f939924
 }
 
 static inline void csoundTableSet_enqueue(CSOUND *csound, int table, int index,
@@ -349,7 +260,7 @@
 }
 
 static inline int csoundScoreEvent_enqueue(CSOUND *csound, char type,
-					   const MYFLT *pfields, long numFields)
+                                           const MYFLT *pfields, long numFields)
 {
   const int argsize = ARG_ALIGN*3;
   char args[ARG_ALIGN*3];
@@ -362,9 +273,9 @@
 }
 
 static inline int csoundScoreEventAbsolute_enqueue(CSOUND *csound, char type,
-						   const MYFLT *pfields,
-						   long numFields,
-						   double time_ofs)
+                                                   const MYFLT *pfields,
+                                                   long numFields,
+                                                   double time_ofs)
 {
   const int argsize = ARG_ALIGN*4;
   char args[ARG_ALIGN*4];
@@ -381,8 +292,8 @@
    csoundKillInstanceInternal() in insert.c
 */
 void killInstance_enqueue(CSOUND *csound, MYFLT instr, int insno,
-			  INSDS *ip, int mode,
-			  int allow_release) {
+                          INSDS *ip, int mode,
+                          int allow_release) {
   const int argsize = ARG_ALIGN*5;
   char args[ARG_ALIGN*5];
   memcpy(args, &instr, sizeof(int));
@@ -407,18 +318,7 @@
 
 /*  VL: These functions are slated to
     be converted to message enqueueing
-<<<<<<< HEAD
-    NB: this can be done by replacing the code with
-    the relevant *_enqueue() call e.g.
-
-    void csoundInputMessage(CSOUND *csound, const char *message){
-         csoundInputMessage_enqueue(csound, message);
-     }
-
-*/
-=======
 */ 
->>>>>>> 1f939924
 void csoundInputMessage(CSOUND *csound, const char *message){
   csoundLockMutex(csound->API_lock);
   csoundInputMessageInternal(csound, message);
@@ -454,35 +354,20 @@
 }
 
 int csoundScoreEvent(CSOUND *csound, char type,
-		     const MYFLT *pfields, long numFields)
-{
-<<<<<<< HEAD
-
-    csoundLockMutex(csound->API_lock);
-    csoundScoreEventInternal(csound, type, pfields, numFields);
-    csoundUnlockMutex(csound->API_lock);
-
-=======
+                     const MYFLT *pfields, long numFields)
+{
     
   csoundLockMutex(csound->API_lock);
   csoundScoreEventInternal(csound, type, pfields, numFields);
   csoundUnlockMutex(csound->API_lock);
   return OK;
   
->>>>>>> 1f939924
 }
 
 int csoundScoreEventAbsolute(CSOUND *csound, char type,
-			     const MYFLT *pfields, long numFields,
-			     double time_ofs)
-{
-<<<<<<< HEAD
-
-    csoundLockMutex(csound->API_lock);
-    csoundScoreEventAbsoluteInternal(csound, type, pfields, numFields, time_ofs);
-    csoundUnlockMutex(csound->API_lock);
-
-=======
+                             const MYFLT *pfields, long numFields,
+                             double time_ofs)
+{
   csoundLockMutex(csound->API_lock);
   csoundScoreEventAbsoluteInternal(csound, type, pfields, numFields, time_ofs);
   csoundUnlockMutex(csound->API_lock);
@@ -490,7 +375,7 @@
 }
 
 int csoundKillInstance(CSOUND *csound, MYFLT instr, char *instrName,
-		       int mode, int allow_release){
+                       int mode, int allow_release){
   int async = 0;
   return csoundKillInstanceInternal(csound, instr, instrName, mode, allow_release, async);
 }
@@ -543,14 +428,14 @@
 }
 
 void csoundScoreEventAsync(CSOUND *csound, char type,
-			   const MYFLT *pfields, long numFields)
+                           const MYFLT *pfields, long numFields)
 {
   csoundScoreEvent_enqueue(csound, type, pfields, numFields);;
 }
 
 void csoundScoreEventAbsoluteAsync(CSOUND *csound, char type,
-				   const MYFLT *pfields, long numFields,
-				   double time_ofs)
+                                   const MYFLT *pfields, long numFields,
+                                   double time_ofs)
 {
   csoundScoreEventAbsolute_enqueue(csound, type, pfields, numFields, time_ofs);
 }
@@ -563,11 +448,10 @@
 int csoundCompileOrcAsync(CSOUND *csound, const char *str) {
   int async = 1;
   return csoundCompileOrcInternal(csound, str, async);
->>>>>>> 1f939924
 }
 
 int csoundKillInstanceAsync(CSOUND *csound, MYFLT instr, char *instrName,
-			    int mode, int allow_release){
+                            int mode, int allow_release){
   int async = 1;
   csoundKillInstanceInternal(csound, instr, instrName, mode, allow_release, async);
 }
@@ -577,7 +461,7 @@
   int async = 1;
 #ifdef HAVE_ATOMIC_BUILTIN
   __atomic_store_n(&csound->state_merge_flag, 0,
-		   __ATOMIC_SEQ_CST);
+                   __ATOMIC_SEQ_CST);
 #else
   csound->state_merge_flag = 0;
 #endif
@@ -589,7 +473,7 @@
 #endif
     csoundSleep(1);
     return csound->instr0->instance[0].retval;
-  }	 
+  }      
 #ifdef NAN
   else return NAN;
 #else
@@ -612,7 +496,7 @@
   x.d = FL(0.0);
   if (UNLIKELY(strlen(name) == 0)) return FL(.0);
   if ((err_ = csoundGetChannelPtr(csound, &pval, name,
-				  CSOUND_CONTROL_CHANNEL | CSOUND_OUTPUT_CHANNEL))
+                                  CSOUND_CONTROL_CHANNEL | CSOUND_OUTPUT_CHANNEL))
       == CSOUND_SUCCESS) {
 #ifdef HAVE_ATOMIC_BUILTIN
     x.i = __sync_fetch_and_add((MYFLT_INT_TYPE *)pval, 0);
@@ -634,7 +518,7 @@
   } x;
   x.d = val;
   if (csoundGetChannelPtr(csound, &pval, name,
-			  CSOUND_CONTROL_CHANNEL | CSOUND_INPUT_CHANNEL)
+                          CSOUND_CONTROL_CHANNEL | CSOUND_INPUT_CHANNEL)
       == CSOUND_SUCCESS)
 #ifdef HAVE_ATOMIC_BUILTIN
     __sync_lock_test_and_set((MYFLT_INT_TYPE *)pval,x.i);
@@ -655,7 +539,7 @@
   MYFLT  *psamples;
   if (strlen(name) == 0) return;
   if (csoundGetChannelPtr(csound, &psamples, name,
-			  CSOUND_AUDIO_CHANNEL | CSOUND_OUTPUT_CHANNEL)
+                          CSOUND_AUDIO_CHANNEL | CSOUND_OUTPUT_CHANNEL)
       == CSOUND_SUCCESS) {
     int *lock = csoundGetChannelLock(csound, (char*) name);
     csoundSpinLock(lock);
@@ -668,7 +552,7 @@
 {
   MYFLT  *psamples;
   if (csoundGetChannelPtr(csound, &psamples, name,
-			  CSOUND_AUDIO_CHANNEL | CSOUND_INPUT_CHANNEL)
+                          CSOUND_AUDIO_CHANNEL | CSOUND_INPUT_CHANNEL)
       == CSOUND_SUCCESS){
     int *lock = csoundGetChannelLock(csound, (char*) name);
     csoundSpinLock(lock);
@@ -682,7 +566,7 @@
   MYFLT  *pstring;
 
   if (csoundGetChannelPtr(csound, &pstring, name,
-			  CSOUND_STRING_CHANNEL | CSOUND_INPUT_CHANNEL)
+                          CSOUND_STRING_CHANNEL | CSOUND_INPUT_CHANNEL)
       == CSOUND_SUCCESS){
 
     STRINGDAT* stringdat = (STRINGDAT*) pstring;
@@ -715,7 +599,7 @@
   int n2;
   if (strlen(name) == 0) return;
   if (csoundGetChannelPtr(csound, &pstring, name,
-			  CSOUND_STRING_CHANNEL | CSOUND_OUTPUT_CHANNEL)
+                          CSOUND_STRING_CHANNEL | CSOUND_OUTPUT_CHANNEL)
       == CSOUND_SUCCESS){
     int *lock = csoundGetChannelLock(csound, (char*) name);
     chstring = ((STRINGDAT *) pstring)->data;
@@ -737,8 +621,8 @@
   MYFLT *pp;
   PVSDATEXT *f;
   if (LIKELY(csoundGetChannelPtr(csound, &pp, name,
-				 CSOUND_PVS_CHANNEL | CSOUND_INPUT_CHANNEL)
-	     == CSOUND_SUCCESS)){
+                                 CSOUND_PVS_CHANNEL | CSOUND_INPUT_CHANNEL)
+             == CSOUND_SUCCESS)){
     int    *lock =
       csoundGetChannelLock(csound, name);
     f = (PVSDATEXT *) pp;
@@ -767,8 +651,8 @@
   MYFLT *pp;
   PVSDATEXT *f;
   if (UNLIKELY(csoundGetChannelPtr(csound, &pp, name,
-				   CSOUND_PVS_CHANNEL | CSOUND_OUTPUT_CHANNEL)
-	       == CSOUND_SUCCESS)){
+                                   CSOUND_PVS_CHANNEL | CSOUND_OUTPUT_CHANNEL)
+               == CSOUND_SUCCESS)){
     int    *lock =
       csoundGetChannelLock(csound, name);
     f = (PVSDATEXT *) pp;
