--- conflicted
+++ resolved
@@ -342,7 +342,6 @@
                        UInt32 inNumberFrames,
                        AudioBufferList *ioData)
 {
-<<<<<<< HEAD
     csdata *cdata = (csdata *) inRefCon;
     CSOUND *csound = cdata->csound;
     int inchnls = cdata->inchnls;
@@ -357,20 +356,6 @@
       for(j=0; j < inNumberFrames; j++){
         inputBuffer[j*inchnls+k] = buffer[j];
       }
-=======
-  csdata *cdata = (csdata *) inRefCon;
-  CSOUND *csound = cdata->csound;
-  int inchnls = cdata->inchnls;
-  MYFLT *inputBuffer = cdata->inputBuffer;    
-  int j,k;
-  AudioUnitSampleType *buffer;
-  csound->WaitThreadLock(cdata->auLock_in,10);
-  AudioUnitRender(cdata->inunit, ioActionFlags, inTimeStamp, inBusNumber, inNumberFrames, cdata->inputdata);
-  for (k = 0; k < inchnls; k++){
-    buffer = (AudioUnitSampleType *) cdata->inputdata->mBuffers[k].mData; 
-    for(j=0; j < inNumberFrames; j++){
-      inputBuffer[j*inchnls+k] = buffer[j];
->>>>>>> 485a30d4
     }
     csound->NotifyThreadLock(cdata->clientLock_in);
 
@@ -379,21 +364,12 @@
 
 static int rtrecord_(CSOUND *csound, MYFLT *inbuff_, int nbytes)
 {
-<<<<<<< HEAD
     csdata  *cdata;
     cdata = (csdata *) *(csound->GetRtRecordUserData(csound));
     csound->WaitThreadLock(cdata->clientLock_in, (size_t) 500);
     memcpy(inbuff_,cdata->inputBuffer,nbytes);
     csound->NotifyThreadLock(cdata->auLock_in);
     return nbytes;
-=======
-  csdata  *cdata;
-  cdata = (csdata *) *(csound->GetRtRecordUserData(csound));
-  csound->WaitThreadLock(cdata->clientLock_in, (size_t) 10);
-  memcpy(inbuff_,cdata->inputBuffer,nbytes);
-  csound->NotifyThreadLock(cdata->auLock_in);  
-  return nbytes;
->>>>>>> 485a30d4
 }
 
 OSStatus  Csound_Render(void *inRefCon,
@@ -403,7 +379,6 @@
                         UInt32 inNumberFrames,
                         AudioBufferList *ioData)
 {
-<<<<<<< HEAD
     csdata *cdata = (csdata *) inRefCon;
     CSOUND *csound = cdata->csound;
     int onchnls = cdata->onchnls;;
@@ -417,20 +392,6 @@
       for(j=0; j < inNumberFrames; j++){
         buffer[j] = (AudioUnitSampleType) outputBuffer[j*onchnls+k] ;
       }
-=======
-  csdata *cdata = (csdata *) inRefCon;
-  CSOUND *csound = cdata->csound;
-  int onchnls = cdata->onchnls;;
-  MYFLT *outputBuffer = cdata->outputBuffer;    
-  int j,k;
-  AudioUnitSampleType *buffer; 
-    
-  csound->WaitThreadLock(cdata->auLock_out, 10);
-  for (k = 0; k < onchnls; k++) {
-    buffer = (AudioUnitSampleType *) ioData->mBuffers[k].mData;
-    for(j=0; j < inNumberFrames; j++){
-      buffer[j] = (AudioUnitSampleType) outputBuffer[j*onchnls+k] ;
->>>>>>> 485a30d4
     }
     csound->NotifyThreadLock(cdata->clientLock_out);
 
@@ -439,7 +400,6 @@
 
 static void rtplay_(CSOUND *csound, const MYFLT *outbuff_, int nbytes)
 {
-<<<<<<< HEAD
 
     csdata  *cdata;
     cdata = (csdata *) *(csound->GetRtPlayUserData(csound));
@@ -447,15 +407,6 @@
     memcpy(cdata->outputBuffer,outbuff_,nbytes);
     csound->NotifyThreadLock(cdata->auLock_out);
 
-=======
-  
-  csdata  *cdata;
-  cdata = (csdata *) *(csound->GetRtPlayUserData(csound));
-  csound->WaitThreadLock(cdata->clientLock_out, (size_t) 10);
-  memcpy(cdata->outputBuffer,outbuff_,nbytes);
-  csound->NotifyThreadLock(cdata->auLock_out);  
-   
->>>>>>> 485a30d4
 }
 
 /* close the I/O device entirely  */
@@ -463,7 +414,6 @@
 
 static void rtclose_(CSOUND *csound)
 {
-<<<<<<< HEAD
     csdata *cdata;
     CSOUND *p = csound;
 
@@ -528,59 +478,6 @@
       free(cdata);
       p->Message(csound, Str("AuHAL module: device closed\n"));
 
-=======
-  csdata *cdata;
-  CSOUND *p = csound;
-
-  cdata = (csdata *) *(csound->GetRtRecordUserData(csound));
-  if(cdata == NULL)
-    cdata = (csdata *) *(csound->GetRtPlayUserData(csound));
-
-  if (cdata != NULL) {
-    usleep(1000*csound->GetOutputBufferSize(p)/(csound->GetSr(p)*csound->GetNchnls(p)));      
-
-    if(cdata->inunit != NULL){
-      AudioOutputUnitStop(cdata->inunit);
-      AudioUnitUninitialize(cdata->inunit);
-      AudioComponentInstanceDispose(cdata->inunit);
-    }
-
-    if(cdata->outunit != NULL){
-      AudioOutputUnitStop(cdata->outunit);
-      AudioUnitUninitialize(cdata->outunit);
-      AudioComponentInstanceDispose(cdata->outunit);
-    }
-      
-    if (cdata->clientLock_in != NULL) {
-      csound->NotifyThreadLock(cdata->clientLock_in);
-      csound->DestroyThreadLock(cdata->clientLock_in);
-      cdata->clientLock_in = NULL;
-    }
-    if (cdata->auLock_in != NULL) {
-      csound->NotifyThreadLock(cdata->auLock_in);
-      csound->DestroyThreadLock(cdata->auLock_in);
-      cdata->auLock_in = NULL;
-    }  
-
-    if (cdata->clientLock_out != NULL) {
-      csound->NotifyThreadLock(cdata->clientLock_out);
-      csound->DestroyThreadLock(cdata->clientLock_out);
-      cdata->clientLock_in = NULL;
-    }
-    if (cdata->auLock_out != NULL) {
-      csound->NotifyThreadLock(cdata->auLock_out);
-      csound->DestroyThreadLock(cdata->auLock_out);
-      cdata->auLock_out = NULL;
-    }  
-
-    if (cdata->outputBuffer != NULL) {
-      free(cdata->outputBuffer);
-      cdata->outputBuffer = NULL;
-    }
-    if (cdata->inputBuffer != NULL) {
-      free(cdata->inputBuffer);
-      cdata->inputBuffer = NULL;
->>>>>>> 485a30d4
     }
 }
 
