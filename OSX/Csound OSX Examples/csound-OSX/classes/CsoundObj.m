--- conflicted
+++ resolved
@@ -446,15 +446,12 @@
             mCsData.valuesCache = _bindings;
             mCsData.useAudioInput = _useAudioInput;
             
-<<<<<<< HEAD
             MYFLT* spout = csoundGetSpout(cs);
             AudioBufferList bufferList;
             bufferList.mNumberBuffers = 1;
-            
-            [self setupValueCache];
-=======
+
             [self setupBindings];
->>>>>>> efab2f22
+
             [self notifyListenersOfStartup];
            
             if (mCsData.shouldRecord) {
