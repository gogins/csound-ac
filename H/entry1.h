/*
    entry1.h:

    Copyright (C) 1991 Barry Vercoe, John ffitch

    This file is part of Csound.

    The Csound Library is free software; you can redistribute it
    and/or modify it under the terms of the GNU Lesser General Public
    License as published by the Free Software Foundation; either
    version 2.1 of the License, or (at your option) any later version.

    Csound is distributed in the hope that it will be useful,
    but WITHOUT ANY WARRANTY; without even the implied warranty of
    MERCHANTABILITY or FITNESS FOR A PARTICULAR PURPOSE.  See the
    GNU Lesser General Public License for more details.

    You should have received a copy of the GNU Lesser General Public
    License along with Csound; if not, write to the Free Software
    Foundation, Inc., 59 Temple Place, Suite 330, Boston, MA
    02111-1307 USA
*/

#include "csoundCore.h"         /*                      ENTRY1.H        */
#include "insert.h"
#include "aops.h"
#include "midiops.h"
#include "ugens1.h"
#include "ugens2.h"
#include "ugens3.h"
#include "ugens4.h"
#include "ugens5.h"
#include "ugens6.h"
#include "cwindow.h"
#include "windin.h"
#include "disprep.h"
#include "soundio.h"
#include "dumpf.h"
#include "cmath.h"
#include "diskin.h"
#include "diskin2.h"
#include "oload.h"
#include "midiout.h"
#include "sndinfUG.h"
#include "ugrw1.h"
#include "ugrw2.h"
#include "schedule.h"
#include "vdelay.h"
#include "pstream.h"
#include "oscils.h"
#include "midifile.h"
#include "midiinterop.h"
#include "linevent.h"
#include "str_ops.h"
#include "bus.h"
#include "pstream.h"
#include "remote.h"
#ifdef PARCS
#include "cs_par_ops.h"
#endif

#define S(x)    sizeof(x)

int     ihold(CSOUND *, void *), turnoff(CSOUND *, void *);
int     assign(CSOUND *, void *), rassign(CSOUND *, void *);
int     aassign(CSOUND *, void *);
int     init(CSOUND *, void *), ainit(CSOUND *, void *);
int     minit(CSOUND *, void *), mainit(CSOUND *, void *);
<<<<<<< HEAD
=======
int     tinit(CSOUND *, void *), tassign(CSOUND *, void *);
int     tabref_check(CSOUND *, void *), tabref(CSOUND *, void *);
>>>>>>> b83767f2
int     gt(CSOUND *, void *), ge(CSOUND *, void *);
int     lt(CSOUND *, void *), le(CSOUND *, void *);
int     eq(CSOUND *, void *), ne(CSOUND *, void *);
int     and(CSOUND *, void *), or(CSOUND *, void *);
int     conval(CSOUND *, void *), aconval(CSOUND *, void *);
int     addkk(CSOUND *, void *), subkk(CSOUND *, void *);
int     mulkk(CSOUND *, void *), divkk(CSOUND *, void *);
int     modkk(CSOUND *, void *);
int     addka(CSOUND *, void *), subka(CSOUND *, void *);
int     mulka(CSOUND *, void *), divka(CSOUND *, void *);
int     modka(CSOUND *, void *);
int     addak(CSOUND *, void *), subak(CSOUND *, void *);
int     mulak(CSOUND *, void *), divak(CSOUND *, void *);
int     modak(CSOUND *, void *);
int     addaa(CSOUND *, void *), subaa(CSOUND *, void *);
int     mulaa(CSOUND *, void *), divaa(CSOUND *, void *);
int     modaa(CSOUND *, void *);
int     divzkk(CSOUND *, void *), divzka(CSOUND *, void *);
int     divzak(CSOUND *, void *), divzaa(CSOUND *, void *);
int     int1(CSOUND *, void *), int1a(CSOUND *, void *);
int     frac1(CSOUND *, void *), frac1a(CSOUND *, void *);
int     int1_round(CSOUND *, void *), int1a_round(CSOUND *, void *);
int     int1_floor(CSOUND *, void *), int1a_floor(CSOUND *, void *);
int     int1_ceil(CSOUND *, void *), int1a_ceil(CSOUND *, void *);
int     rnd1(CSOUND *, void *), birnd1(CSOUND *, void *);
int     abs1(CSOUND *, void *), exp01(CSOUND *, void *);
int     log01(CSOUND *, void *), sqrt1(CSOUND *, void *);
int     sin1(CSOUND *, void *), cos1(CSOUND *, void *);
int     is_NaN(CSOUND *, void *), is_NaNa(CSOUND *, void *);
int     is_inf(CSOUND *, void *), is_infa(CSOUND *, void *);
int     tan1(CSOUND *, void *), asin1(CSOUND *, void *);
int     acos1(CSOUND *, void *), atan1(CSOUND *, void *);
int     sinh1(CSOUND *, void *), cosh1(CSOUND *, void *);
int     tanh1(CSOUND *, void *), log101(CSOUND *, void *);
int     atan21(CSOUND *, void *), atan2aa(CSOUND *, void *);
int     absa(CSOUND *, void *), expa(CSOUND *, void *);
int     loga(CSOUND *, void *), sqrta(CSOUND *, void *);
int     sina(CSOUND *, void *), cosa(CSOUND *, void *);
int     tana(CSOUND *, void *), asina(CSOUND *, void *);
int     acosa(CSOUND *, void *), atana(CSOUND *, void *);
int     sinha(CSOUND *, void *), cosha(CSOUND *, void *);
int     tanha(CSOUND *, void *), log10a(CSOUND *, void *);
int     dbamp(CSOUND *, void *), ampdb(CSOUND *, void *);
int     aampdb(CSOUND *, void *), dbfsamp(CSOUND *, void *);
int     ampdbfs(CSOUND *, void *), aampdbfs(CSOUND *, void *);
int     ftlen(CSOUND *, void *), ftlptim(CSOUND *, void *);
int     ftchnls(CSOUND *, void *), ftcps(CSOUND *, void *), rtclock(CSOUND *, void *);
int     cpsoct(CSOUND *, void *), octpch(CSOUND *, void *);
int     cpspch(CSOUND *, void *), pchoct(CSOUND *, void *);
int     octcps(CSOUND *, void *), acpsoct(CSOUND *, void *);
int     cpsmidinn(CSOUND *, void *), octmidinn(CSOUND *, void *);
int     pchmidinn(CSOUND *, void *);
int     massign(CSOUND *, void *), ctrlinit(CSOUND *, void *);
int     notnum(CSOUND *, void *), veloc(CSOUND *, void *);
int     pchmidi(CSOUND *, void *), pchmidib(CSOUND *, void *);
int     octmidi(CSOUND *, void *), octmidib(CSOUND *, void *);
int     pchmidib_i(CSOUND *, void *), octmidib_i(CSOUND *, void *);
int     icpsmidib_i(CSOUND *, void *), cpsmidi(CSOUND *, void *);
int     icpsmidib(CSOUND *, void *), kcpsmidib(CSOUND *, void *);
int     kmbset(CSOUND *, void *), midibset(CSOUND *, void *);
int     ipchmidib(CSOUND *, void *), ioctmidib(CSOUND *, void *);
int     kpchmidib(CSOUND *, void *), koctmidib(CSOUND *, void *);
int     msclset(CSOUND *, void *), ampmidi(CSOUND *, void *);
int     aftset(CSOUND *, void *), aftouch(CSOUND *, void *);
int     chpress(CSOUND *, void *), ipchbend(CSOUND *, void *);
int     kbndset(CSOUND *, void *), kpchbend(CSOUND *, void *);
int     imidictl(CSOUND *, void *), mctlset(CSOUND *, void *);
int     midictl(CSOUND *, void *), imidiaft(CSOUND *, void *);
int     maftset(CSOUND *, void *), midiaft(CSOUND *, void *);
int     midiout(CSOUND *, void *), turnon(CSOUND *, void *);
int     kmapset(CSOUND *, void *), polyaft(CSOUND *, void *);
int     ichanctl(CSOUND *, void *), chctlset(CSOUND *, void *);
int     chanctl(CSOUND *, void *), linset(CSOUND *, void *);
int     kline(CSOUND *, void *), aline(CSOUND *, void *);
int     expset(CSOUND *, void *), kexpon(CSOUND *, void *);
int     expon(CSOUND *, void *), lsgset(CSOUND *, void *);
int     klnseg(CSOUND *, void *), linseg(CSOUND *, void *);
int     madsrset(CSOUND *, void *), adsrset(CSOUND *, void *);
int     xdsrset(CSOUND *, void *), mxdsrset(CSOUND *, void *);
int     expseg2(CSOUND *, void *), xsgset(CSOUND *, void *);
int     kxpseg(CSOUND *, void *), expseg(CSOUND *, void *);
int     xsgset2(CSOUND *, void *), lsgrset(CSOUND *, void *);
int     klnsegr(CSOUND *, void *), linsegr(CSOUND *, void *);
int     xsgrset(CSOUND *, void *), kxpsegr(CSOUND *, void *);
int     expsegr(CSOUND *, void *), lnnset(CSOUND *, void *);
int     klinen(CSOUND *, void *), linen(CSOUND *, void *);
int     lnrset(CSOUND *, void *), klinenr(CSOUND *, void *);
int     linenr(CSOUND *, void *), evxset(CSOUND *, void *);
int     knvlpx(CSOUND *, void *), envlpx(CSOUND *, void *);
int     evrset(CSOUND *, void *), knvlpxr(CSOUND *, void *);
int     envlpxr(CSOUND *, void *), phsset(CSOUND *, void *);
int     ephsset(CSOUND *, void *), ephsor(CSOUND *, void *);
int     kphsor(CSOUND *, void *), phsor(CSOUND *, void *);
int     itablew1(CSOUND *, void *), itablegpw1(CSOUND *, void *);
int     itablemix1(CSOUND *, void *), itablecopy1(CSOUND *, void *);
int     itable(CSOUND *, void *), itabli(CSOUND *, void *);
int     itabl3(CSOUND *, void *), tabl3(CSOUND *, void *);
int     ktabl3(CSOUND *, void *), tblset(CSOUND *, void *);
int     ktable(CSOUND *, void *), ktabli(CSOUND *, void *);
int     tabli(CSOUND *, void *), tablefn(CSOUND *, void *);
int     tblsetkt(CSOUND *, void *), ktablekt(CSOUND *, void *);
int     tablekt(CSOUND *, void *), ktablikt(CSOUND *, void *);
int     tablikt(CSOUND *, void *), ko1set(CSOUND *, void *);
int     kosc1(CSOUND *, void *), kosc1i(CSOUND *, void *);
int     oscnset(CSOUND *, void *), osciln(CSOUND *, void *);
int     oscset(CSOUND *, void *), koscil(CSOUND *, void *);
int     osckk(CSOUND *, void *), oscka(CSOUND *, void *);
int     oscak(CSOUND *, void *), oscaa(CSOUND *, void *);
int     koscli(CSOUND *, void *), osckki(CSOUND *, void *);
int     osckai(CSOUND *, void *), oscaki(CSOUND *, void *);
int     oscaai(CSOUND *, void *), foscset(CSOUND *, void *);
int     foscil(CSOUND *, void *), foscili(CSOUND *, void *);
int     losset(CSOUND *, void *), loscil(CSOUND *, void *);
int     loscil3(CSOUND *, void *), koscl3(CSOUND *, void *);
int     osckk3(CSOUND *, void *), oscka3(CSOUND *, void *);
int     oscak3(CSOUND *, void *), oscaa3(CSOUND *, void *);
int     adset(CSOUND *, void *), adsyn(CSOUND *, void *);
int     bzzset(CSOUND *, void *), buzz(CSOUND *, void *);
int     gbzset(CSOUND *, void *), gbuzz(CSOUND *, void *);
int     plukset(CSOUND *, void *), pluck(CSOUND *, void *);
int     rndset(CSOUND *, void *), krand(CSOUND *, void *);
int     arand(CSOUND *, void *), rhset(CSOUND *, void *);
int     krandh(CSOUND *, void *), randh(CSOUND *, void *);
int     riset(CSOUND *, void *), krandi(CSOUND *, void *);
int     randi(CSOUND *, void *), rndset2(CSOUND *, void *);
int     krand2(CSOUND *, void *), arand2(CSOUND *, void *);
int     rhset2(CSOUND *, void *), krandh2(CSOUND *, void *);
int     randh2(CSOUND *, void *), riset2(CSOUND *, void *);
int     krandi2(CSOUND *, void *), randi2(CSOUND *, void *);
int     porset(CSOUND *, void *), port(CSOUND *, void *);
int     tonset(CSOUND *, void *), tone(CSOUND *, void *);
int     atone(CSOUND *, void *), rsnset(CSOUND *, void *);
int     reson(CSOUND *, void *), areson(CSOUND *, void *);
int     resonx(CSOUND *, void *), aresonx(CSOUND *, void *);
int     rsnsetx(CSOUND *, void *), tonex(CSOUND *, void *);
int     atonex(CSOUND *, void *), tonsetx(CSOUND *, void *);
int     lprdset(CSOUND *, void *), lpread(CSOUND *, void *);
int     lpformantset(CSOUND *, void *), lpformant(CSOUND *, void*);
int     lprsnset(CSOUND *, void *), lpreson(CSOUND *, void *);
int     lpfrsnset(CSOUND *, void *), lpfreson(CSOUND *, void *);
int     lpslotset(CSOUND *, void *), lpitpset(CSOUND *, void *);
int     lpinterpol(CSOUND *, void *);
int     rmsset(CSOUND *, void *), rms(CSOUND *, void *);
int     gainset(CSOUND *, void *), gain(CSOUND *, void *);
int     sndinset(CSOUND *, void *), soundin(CSOUND *, void *);
int     sndo1set(CSOUND *, void *), soundout(CSOUND *, void *);
int     soundouts(CSOUND *, void *);
int     in(CSOUND *, void *), ins(CSOUND *, void *);
int     inq(CSOUND *, void *), inh(CSOUND *, void *);
int     ino(CSOUND *, void *), in16(CSOUND *, void *);
int     in32(CSOUND *, void *);
int     inch_opcode(CSOUND *, void *), inall_opcode(CSOUND *, void *);
int     out(CSOUND *, void *), outs(CSOUND *, void *);
int     outs1(CSOUND *, void *), outs2(CSOUND *, void *);
int     outq(CSOUND *, void *);
int     outq1(CSOUND *, void *), outq2(CSOUND *, void *);
int     outq3(CSOUND *, void *), outq4(CSOUND *, void *);
int     outh(CSOUND *, void *), outo(CSOUND *, void *);
int     outx(CSOUND *, void *), outX(CSOUND *, void *);
int     outch(CSOUND *, void *), outall(CSOUND *, void *);
int     igoto(CSOUND *, void *), kgoto(CSOUND *, void *);
int     icgoto(CSOUND *, void *), kcgoto(CSOUND *, void *);
int     timset(CSOUND *, void *), timout(CSOUND *, void *);
int     reinit(CSOUND *, void *), rigoto(CSOUND *, void *);
int     rireturn(CSOUND *, void *), tigoto(CSOUND *, void *);
int     tival(CSOUND *, void *), printv(CSOUND *, void *);
int     dspset(CSOUND *, void *), kdsplay(CSOUND *, void *);
int     fdspset(CSOUND *, void *), fdsplay(CSOUND *, void *);
int     dsplay(CSOUND *, void *), fftset(CSOUND *, void *);
int     kdspfft(CSOUND *, void *), dspfft(CSOUND *, void *);
int     xyinset(CSOUND *, void *), xyin(CSOUND *, void *);
int     tempeset(CSOUND *, void *), tempest(CSOUND *, void *);
int     tempset(CSOUND *, void *), tempo(CSOUND *, void *);
int     old_kdmpset(CSOUND *, void *), old_kdmp2set(CSOUND *, void *);
int     old_kdmp3set(CSOUND *, void *), old_kdmp4set(CSOUND *, void *);
int     kdmpset(CSOUND *, void *), kdmp2set(CSOUND *, void *);
int     kdmp3set(CSOUND *, void *), kdmp4set(CSOUND *, void *);
int     kdump(CSOUND *, void *), kdump2(CSOUND *, void *);
int     kdump3(CSOUND *, void *), kdump4(CSOUND *, void *);
int     krdset(CSOUND *, void *), krd2set(CSOUND *, void *);
int     krd3set(CSOUND *, void *), krd4set(CSOUND *, void *);
int     kread(CSOUND *, void *), kread2(CSOUND *, void *);
int     kread3(CSOUND *, void *), kread4(CSOUND *, void *);
int     krdsset(CSOUND *, void *), kreads(CSOUND *, void *);
int     ipow(CSOUND *, void *), apow(CSOUND *, void *);
int     alinear(CSOUND *, void *), iklinear(CSOUND *, void *);
int     atrian(CSOUND *, void *), iktrian(CSOUND *, void *);
int     aexp(CSOUND *, void *), ikexp(CSOUND *, void *);
int     abiexp(CSOUND *, void *), ikbiexp(CSOUND *, void *);
int     agaus(CSOUND *, void *), ikgaus(CSOUND *, void *);
int     acauchy(CSOUND *, void *), ikcauchy(CSOUND *, void *);
int     apcauchy(CSOUND *, void *), ikpcauchy(CSOUND *, void *);
int     abeta(CSOUND *, void *), ikbeta(CSOUND *, void *);
int     aweib(CSOUND *, void *), ikweib(CSOUND *, void *);
int     apoiss(CSOUND *, void *), ikpoiss(CSOUND *, void *);
int     seedrand(CSOUND *, void *);
int     auniform(CSOUND *, void *), ikuniform(CSOUND *, void *);
int     newsndinset(CSOUND *, void *), soundinew(CSOUND *, void *);
int     iout_on(CSOUND *, void *), iout_off(CSOUND *, void *);
int     out_controller(CSOUND *, void *), iout_on_dur_set(CSOUND *, void *);
int     iout_on_dur(CSOUND *, void *), iout_on_dur2(CSOUND *, void *);
int     moscil_set(CSOUND *, void *), moscil(CSOUND *, void *);
int     kvar_out_on_set(CSOUND *, void *), kvar_out_on_set1(CSOUND *, void *);
int     kvar_out_on(CSOUND *, void *), out_controller14(CSOUND *, void *);
int     out_pitch_bend(CSOUND *, void *), out_aftertouch(CSOUND *, void *);
int     out_poly_aftertouch(CSOUND*, void*), out_progchange(CSOUND*, void*);
int     release_set(CSOUND *, void *), release(CSOUND *, void *);
int     xtratim(CSOUND *, void *);
int     mclock_set(CSOUND *, void *), mclock(CSOUND *, void *);
int     mrtmsg(CSOUND *, void *);
int     cabasaset(CSOUND *, void *), cabasa(CSOUND *, void *);
int     sekereset(CSOUND *, void *), sandset(CSOUND *, void *);
int     stixset(CSOUND *, void *), crunchset(CSOUND *, void *);
int     guiroset(CSOUND *, void *), guiro(CSOUND *, void *);
int     sekere(CSOUND *, void *);
int     tambourset(CSOUND *, void *), tambourine(CSOUND *, void *);
int     bambooset(CSOUND *, void *), bamboo(CSOUND *, void *);
int     wuterset(CSOUND *, void *), wuter(CSOUND *, void *);
int     sleighset(CSOUND *, void *), sleighbells(CSOUND *, void *);
int     trig_set(CSOUND *, void *), trig(CSOUND *, void *);
int     numsamp(CSOUND *, void *), ftsr(CSOUND *, void *);
int     kon2_set(CSOUND *, void *), kon2(CSOUND *, void *);
int     nrpn(CSOUND *, void *);
int     mdelay(CSOUND *, void *), mdelay_set(CSOUND *, void *);
int     sum(CSOUND *, void *), product(CSOUND *, void *);
int     macset(CSOUND *, void *);
int     mac(CSOUND *, void *), maca(CSOUND *, void *);
int     nestedapset(CSOUND *, void *), nestedap(CSOUND *, void *);
int     lorenzset(CSOUND *, void *), lorenz(CSOUND *, void *);
int     filelen(CSOUND *, void *), filenchnls(CSOUND *, void *);
int     filesr(CSOUND *, void *), filepeak(CSOUND *, void *);
int     filevalid(CSOUND *, void *);
int     ilogbasetwo(CSOUND *, void *), logbasetwo_set(CSOUND *, void *);
int     powoftwo(CSOUND *, void *), powoftwoa(CSOUND *, void *);
int     logbasetwo(CSOUND *, void *), logbasetwoa(CSOUND *, void *);
int     lp2_set(CSOUND *, void *), lp2(CSOUND *, void *);
int     phaser2set(CSOUND *, void *), phaser2(CSOUND *, void *);
int     phaser1set(CSOUND *, void *), phaser1(CSOUND *, void *);
int     balnset(CSOUND *, void *), balance(CSOUND *, void *);
int     prealloc(CSOUND *, void *);
int     cpsxpch(CSOUND *, void *), cps2pch(CSOUND *, void *);
int     cpstmid(CSOUND *, void *);
int     cpstun(CSOUND *, void *), cpstun_i(CSOUND *, void *);
int     wgpsetin(CSOUND *, void *);
int     wgpset(CSOUND *, void *), wgpluck(CSOUND *, void *);
int     clarinset(CSOUND *, void *), clarin(CSOUND *, void *);
int     fluteset(CSOUND *, void *), flute(CSOUND *, void *);
int     bowedset(CSOUND *, void *), bowed(CSOUND *, void *);
int     brassset(CSOUND *, void *), brass(CSOUND *, void *);
int     schedule(CSOUND *, void *), schedwatch(CSOUND *, void *);
int     ifschedule(CSOUND *, void *), kschedule(CSOUND *, void *);
int     triginset(CSOUND *, void *), ktriginstr(CSOUND *, void *);
int     trigseq_set(CSOUND *, void *), trigseq(CSOUND *, void *);
int     eventOpcode(CSOUND *, void *), eventOpcodeI(CSOUND *, void *);
int     lfoset(CSOUND *, void *);
int     lfok(CSOUND *, void *), lfoa(CSOUND *, void *);
int     mute_inst(CSOUND *, void *);
int     pvsanalset(CSOUND *, void *), pvsanal(CSOUND *, void *);
int     pvsynthset(CSOUND *, void *), pvsynth(CSOUND *, void *);
int     pvadsynset(CSOUND *, void *), pvadsyn(CSOUND *, void *);
int     pvscrosset(CSOUND *, void *), pvscross(CSOUND *, void *);
int     pvsfreadset(CSOUND *, void *), pvsfread(CSOUND *, void *);
int     pvsmaskaset(CSOUND *, void *), pvsmaska(CSOUND *, void *);
int     pvsftwset(CSOUND *, void *), pvsftw(CSOUND *, void *);
int     pvsftrset(CSOUND *, void *), pvsftr(CSOUND *, void *);
int     pvsinfo(CSOUND *, void *);
int     gettempo(CSOUND *, void *), fassign(CSOUND *, void *);
int     loopseg_set(CSOUND *, void *);
int     loopseg(CSOUND *, void *), lpshold(CSOUND *, void *);
int     lineto_set(CSOUND *, void *), lineto(CSOUND *, void *);
int     tlineto_set(CSOUND *, void *), tlineto(CSOUND *, void *);
int     vibrato_set(CSOUND *, void *), vibrato(CSOUND *, void *);
int     vibr_set(CSOUND *, void *), vibr(CSOUND *, void *);
int     randomi_set(CSOUND *, void *);
int     krandomi(CSOUND *, void *), randomi(CSOUND *, void *);
int     randomh_set(CSOUND *, void *);
int     krandomh(CSOUND *, void *), randomh(CSOUND *, void *);
int     random3_set(CSOUND *, void *);
int     random3(CSOUND *, void *), random3a(CSOUND *, void *);
int     db(CSOUND *, void *), dba(CSOUND *, void *);
int     semitone(CSOUND *, void *), asemitone(CSOUND *, void *);
int     cent(CSOUND *, void *), acent(CSOUND *, void *);
int     midichn(CSOUND *, void *), pgmassign(CSOUND *, void *);
int     midiin_set(CSOUND *, void *), midiin(CSOUND *, void *);
int     pgmin_set(CSOUND *, void *), pgmin(CSOUND *, void *);
int     ctlin_set(CSOUND *, void *), ctlin(CSOUND *, void *);
int     midinoteoff(CSOUND *, void *), midinoteonkey(CSOUND *, void *);
int     midinoteoncps(CSOUND *, void *), midinoteonoct(CSOUND *, void *);
int     midinoteonpch(CSOUND *, void *), midipolyaftertouch(CSOUND *, void *);
int     midicontrolchange(CSOUND *, void *);
int     midiprogramchange(CSOUND *, void *);
int     midichannelaftertouch(CSOUND *, void *);
int     midipitchbend(CSOUND *, void *);
int     mididefault(CSOUND *, void *);
int     invalset(CSOUND *, void *), kinval(CSOUND *, void *);
int     invalset_S(CSOUND *, void *), kinval_S(CSOUND *, void *);
int     outvalset(CSOUND *, void *), koutval(CSOUND *, void *);
int     subinstrset(CSOUND *, void *), subinstr(CSOUND *, void *);
int     useropcdset(CSOUND *, void *), useropcd(CSOUND *, void *);
int     setksmpsset(CSOUND *, void *);
int     xinset(CSOUND *, void *), xoutset(CSOUND *, void *);
int     ingoto(CSOUND *, void *), kngoto(CSOUND *, void *);
int     iingoto(CSOUND *, void *), kingoto(CSOUND *, void *);
int     nstrnumset(CSOUND *, void *), turnoff2(CSOUND *, void *);
int     loop_l_i(CSOUND *, void *), loop_le_i(CSOUND *, void *);
int     loop_g_i(CSOUND *, void *), loop_ge_i(CSOUND *, void *);
int     loop_l_p(CSOUND *, void *), loop_le_p(CSOUND *, void *);
int     loop_g_p(CSOUND *, void *), loop_ge_p(CSOUND *, void *);
int     delete_instr(CSOUND *, void *);
int     insremot(CSOUND *, void *), insglobal(CSOUND *, void *);
int     midremot(CSOUND *, void *), midglobal(CSOUND *, void *);
int     remoteport(CSOUND *, void *);
int     globallock(CSOUND *, void *);
int     globalunlock(CSOUND *, void *);
int     filebit(CSOUND *, void *);
int     iexprndi(CSOUND *, void *), exprndiset(CSOUND *, void *);
int     kexprndi(CSOUND *, void *), aexprndi(CSOUND *, void *);
int     icauchyi(CSOUND *, void *), cauchyiset(CSOUND *, void *);
int     kcauchyi(CSOUND *, void *), acauchyi(CSOUND *, void *);
int     igaussi(CSOUND *, void *), gaussiset(CSOUND *, void *);
int     kgaussi(CSOUND *, void *), agaussi(CSOUND *, void *);
int     lsgset_bkpt(CSOUND *csound, void *p);
int     xsgset_bkpt(CSOUND *csound, void *p);
int     xsgset_bkpt(CSOUND *csound, void *p), xsgset2b(CSOUND *, void *);<|MERGE_RESOLUTION|>--- conflicted
+++ resolved
@@ -66,11 +66,8 @@
 int     aassign(CSOUND *, void *);
 int     init(CSOUND *, void *), ainit(CSOUND *, void *);
 int     minit(CSOUND *, void *), mainit(CSOUND *, void *);
-<<<<<<< HEAD
-=======
 int     tinit(CSOUND *, void *), tassign(CSOUND *, void *);
 int     tabref_check(CSOUND *, void *), tabref(CSOUND *, void *);
->>>>>>> b83767f2
 int     gt(CSOUND *, void *), ge(CSOUND *, void *);
 int     lt(CSOUND *, void *), le(CSOUND *, void *);
 int     eq(CSOUND *, void *), ne(CSOUND *, void *);
