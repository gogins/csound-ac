#ifndef MAINWINDOW_H
#define MAINWINDOW_H

#include <QMainWindow>
#include <QSettings>
#include <thread>
#include "csoundwebview.h"
#include "qcsound.h"

namespace Ui {
class MainWindow;
}

class MainWindow : public QMainWindow
{
    Q_OBJECT
public:
    Ui::MainWindow *ui;
    QCsound csound;
    QWebChannel channel;
    QSettings settings;
    QString filename;
    bool stop;
    bool finished;
    std::thread *thread;
    explicit MainWindow(QWidget *parent = 0);
    ~MainWindow();
    void run(const QString &csdtext);
    CSOUND *getCsound()
    {
        return csound.GetCsound();
    }
    bool isPlaying() const
    {
        return ((stop == false) && (finished == false));
    }
<<<<<<< HEAD
    void recreateBrowser(int which);
=======
    void replaceBrowser(int which);
>>>>>>> 0014c675
public slots:
    void newCsd();
    void openCsd();
    void saveCsd();
    void saveAndLoadHtml();
    void saveCsdAs();
    /**
     * @brief runFile -- Run the contents of the editor. CSD files are run
     * using Csound in the calling process, HTML is run using the
     * QtWebEngineView in its own process. HTML-only files must control Csound
     * using only JavaScript in the HTML code.
     */
    void runFile();
    void stopCsd();
    void runCsdText(const QString &csd);
    void makeFullScreen();
    void showCsdTab();
    void showHtmlTab();
    void showManualTab();
    void showPortalTab();
    void showLicenseTab();
signals:
    void updateMessages(const QString &line);
    void updateStatus(const QString &message);
private slots:
    void on_backButton_clicked();
    void on_loadButton_clicked();
    void on_csoundHomeButton_clicked();
    void on_forwardButton_clicked();
    void on_stopLoadingButton_clicked();
    void on_googleButton_clicked();
    void on_urlEdit_returnPressed();
    void on_updateMessages(const QString &);
};

#endif // MAINWINDOWCLASS_H
<|MERGE_RESOLUTION|>--- conflicted
+++ resolved
@@ -1,77 +1,73 @@
-#ifndef MAINWINDOW_H
-#define MAINWINDOW_H
-
-#include <QMainWindow>
-#include <QSettings>
-#include <thread>
-#include "csoundwebview.h"
-#include "qcsound.h"
-
-namespace Ui {
-class MainWindow;
-}
-
-class MainWindow : public QMainWindow
-{
-    Q_OBJECT
-public:
-    Ui::MainWindow *ui;
-    QCsound csound;
-    QWebChannel channel;
-    QSettings settings;
-    QString filename;
-    bool stop;
-    bool finished;
-    std::thread *thread;
-    explicit MainWindow(QWidget *parent = 0);
-    ~MainWindow();
-    void run(const QString &csdtext);
-    CSOUND *getCsound()
-    {
-        return csound.GetCsound();
-    }
-    bool isPlaying() const
-    {
-        return ((stop == false) && (finished == false));
-    }
-<<<<<<< HEAD
-    void recreateBrowser(int which);
-=======
-    void replaceBrowser(int which);
->>>>>>> 0014c675
-public slots:
-    void newCsd();
-    void openCsd();
-    void saveCsd();
-    void saveAndLoadHtml();
-    void saveCsdAs();
-    /**
-     * @brief runFile -- Run the contents of the editor. CSD files are run
-     * using Csound in the calling process, HTML is run using the
-     * QtWebEngineView in its own process. HTML-only files must control Csound
-     * using only JavaScript in the HTML code.
-     */
-    void runFile();
-    void stopCsd();
-    void runCsdText(const QString &csd);
-    void makeFullScreen();
-    void showCsdTab();
-    void showHtmlTab();
-    void showManualTab();
-    void showPortalTab();
-    void showLicenseTab();
-signals:
-    void updateMessages(const QString &line);
-    void updateStatus(const QString &message);
-private slots:
-    void on_backButton_clicked();
-    void on_loadButton_clicked();
-    void on_csoundHomeButton_clicked();
-    void on_forwardButton_clicked();
-    void on_stopLoadingButton_clicked();
-    void on_googleButton_clicked();
-    void on_urlEdit_returnPressed();
-    void on_updateMessages(const QString &);
-};
-
-#endif // MAINWINDOWCLASS_H
+#ifndef MAINWINDOW_H
+#define MAINWINDOW_H
+
+#include <QMainWindow>
+#include <QSettings>
+#include <thread>
+#include "csoundwebview.h"
+#include "qcsound.h"
+
+namespace Ui {
+class MainWindow;
+}
+
+class MainWindow : public QMainWindow
+{
+    Q_OBJECT
+public:
+    Ui::MainWindow *ui;
+    QCsound csound;
+    QWebChannel channel;
+    QSettings settings;
+    QString filename;
+    bool stop;
+    bool finished;
+    std::thread *thread;
+    explicit MainWindow(QWidget *parent = 0);
+    ~MainWindow();
+    void run(const QString &csdtext);
+    CSOUND *getCsound()
+    {
+        return csound.GetCsound();
+    }
+    bool isPlaying() const
+    {
+        return ((stop == false) && (finished == false));
+    }
+    void replaceBrowser(int which);
+public slots:
+    void newCsd();
+    void openCsd();
+    void saveCsd();
+    void saveAndLoadHtml();
+    void saveCsdAs();
+    /**
+     * @brief runFile -- Run the contents of the editor. CSD files are run
+     * using Csound in the calling process, HTML is run using the
+     * QtWebEngineView in its own process. HTML-only files must control Csound
+     * using only JavaScript in the HTML code.
+     */
+    void runFile();
+    void stopCsd();
+    void runCsdText(const QString &csd);
+    void makeFullScreen();
+    void showCsdTab();
+    void showHtmlTab();
+    void showManualTab();
+    void showPortalTab();
+    void showLicenseTab();
+signals:
+    void updateMessages(const QString &line);
+    void updateStatus(const QString &message);
+private slots:
+    void on_backButton_clicked();
+    void on_loadButton_clicked();
+    void on_csoundHomeButton_clicked();
+    void on_forwardButton_clicked();
+    void on_stopLoadingButton_clicked();
+    void on_googleButton_clicked();
+    void on_urlEdit_returnPressed();
+    void on_updateMessages(const QString &);
+};
+
+#endif // MAINWINDOWCLASS_H