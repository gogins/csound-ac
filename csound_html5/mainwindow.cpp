--- conflicted
+++ resolved
@@ -1,527 +1,500 @@
-#include <cstring>
-#include <QFileDialog>
-#include <QScrollBar>
-#include <QTextStream>
-#include "mainwindow.h"
-#include "ui_mainwindow.h"
-
-extern "C" int argdecode(CSOUND *csound, int size, char **argv);
-
-static QString license = R"(
-# CSOUND AND CSOUND VST
-Version 6.08.0
-
-[![Build Status](https://travis-ci.org/csound/csound.svg?branch=develop)](https://travis-ci.org/csound/csound)
-
-A user-programmable and user-extensible sound processing language
-and software synthesizer.
-
-Csound is copyright (c) 1991 Barry Vercoe, John ffitch.
-CsoundVST is copyright (c) 2001 by Michael Gogins.
-VST PlugIn Interface Technology by Steinberg Soft- und Hardware GmbH
-
-Csound and CsoundVST are free software; you can redistribute them
-and/or modify them under the terms of the GNU Lesser General Public
-License as published by the Free Software Foundation; either
-version 2.1 of the License, or (at your option) any later version.
-
-Csound and CsoundVST are distributed in the hope that they will be useful,
-but WITHOUT ANY WARRANTY; without even the implied warranty of
-MERCHANTABILITY or FITNESS FOR A PARTICULAR PURPOSE.  See the
-GNU Lesser General Public License for more details.
-
-You should have received a copy of the GNU Lesser General Public
-License along with this software; if not, write to the Free Software
-Foundation, Inc., 59 Temple Place, Suite 330, Boston, MA
-02111-1307 USA
-
-# GETTING STARTED
-
-CsoundQt, a graphical shell for Csound, makes an excellent place to begin
-the exploration of Csound, especially because CsoundQt has an extensive menu
-of built-in examples that show off Csound's capabilities. Many musicians make
-CsoundQt their main Csound environment, although there are other excellent
-environments. CsoundQt runs not only Csound code, but also Python scripts.
-
-CsoundVST is a VST plugin version of Csound. Please see "A Csound Tutorial"
-herein for instructions on use. CsoundVST does not support custom VST GUIs,
-but allows the Csound orchestra to be edited and saved in the VST host.
-
-The tutorial/tutorial.pdf file is an illustrated tutorial of how to
-find, install, configure, and use Csound. To get started with
-real-time MIDI performance, for example, see Section 2.1.3.
-
-The tutorial/Csound_Algorithmic_Composition_Tutorial.pdf is an illutrated
-tutorial of how to use CsoundAC to do algorithmic composition (score
-                                                               generation). This tutorial includes several complete pieces.
-
-The examples directory contains numerous working Csound orchestras and
-even complete pieces. The examples/Boulanger_Examples directory contains
-hundreds of working Csound orchestras.
-
-The doc/manual/html/indexframes.html file is the front page to the
-Csound Reference Manual.
-
-This version of Csound is programmable in Python, Java, Lua, and LISP,
-and scores can be generated in these languages.
-
-The doc/manual/api/index.html file is the front page to the C/C++
-Csound and Csound API application programming interfaces reference,
-but it is also helpful when programming Csound in other languages.
-
-# CONTRIBUTORS
-
-Csound contains contributions from musicians, scientists, and programmers
-from around the world. They include (but are not limited to):
-
-* Allan Lee
-* Bill Gardner
-* Bill Verplank
-* Dan Ellis
-* David Macintyre
-* Eli Breder
-* Gabriel Maldonado
-* Greg Sullivan
-* Hans Mikelson
-* Istvan Varga
-* Jean PichÃ©
-* John ffitch
-* John Ramsdell
-* Marc Resibois
-* Mark Dolson
-* Matt Ingalls
-* Max Mathews
-* Michael Casey
-* Michael Clark
-* Michael Gogins
-* Mike Berry
-* Paris Smaragdis
-* Perry Cook
-* Peter NeubÃ¤cker
-* Peter Nix
-* Rasmus Ekman
-* Richard Dobson
-* Richard Karpen
-* Rob Shaw
-* Robin Whittle
-* Sean Costello
-* Steven Yi
-* Tom Erbe
-* Victor Lazzarini
-* Ville Pulkki
-* Andres Cabrera
-* Felipe Sataler
-* Ian McCurdy
-)";
-
-void messageCallback(CSOUND *csound, int level, const char *format, va_list valist)
-{
-    (void) level;
-    auto hostdata = csoundGetHostData(csound);
-    MainWindow *mainWindow = (MainWindow *)hostdata;
-    char buffer[0x1002];
-    vsnprintf(buffer, 0x1000, format, valist);
-    // Using signal and slot makes this thread-safe.
-    QString qbuffer = buffer;
-    emit mainWindow->updateMessages(qbuffer);
-}
-
-void scatterArgs(const std::string buffer,
-                 std::vector<std::string> &args)
-{
-    std::string separators = " \t\n\r";
-    args.clear();
-    size_t first = 0;
-    size_t last = 0;
-    for(;;) {
-        first = buffer.find_first_not_of(separators, last);
-        if (first == std::string::npos) {
-            return;
-        }
-        last = buffer.find_first_of(separators, first);
-        if (last == std::string::npos) {
-            args.push_back(buffer.substr(first));
-            return;
-        } else {
-            args.push_back(buffer.substr(first, last - first));
-        }
-    }
-}
-
-MainWindow::MainWindow(QWidget *parent) :
-    QMainWindow(parent),
-    ui(new Ui::MainWindow),
-    settings("Irreducible Productions", "CHSound"),
-    stop(true),
-    finished(true),
-    thread(nullptr)
-{
-    csound.SetHostData(this);
-    csound.SetMessageCallback(&messageCallback);
-    ui->setupUi(this);
-    ui->htmlTab->page()->setWebChannel(&channel);
-    channel.registerObject("csound", &csound);
-    ui->manualTab->setUrl(QUrl("http://csound.github.io/docs/manual/indexframes.html"));
-    ui->portalView->setUrl(QUrl("http://csound.github.io/"));
-    ui->licenseEdit->setPlainText(license);
-    ui->csdEdit->createStandardContextMenu();
-}
-
-MainWindow::~MainWindow()
-{
-    csound.Stop();
-    delete ui;
-}
-
-void MainWindow::on_updateMessages(const QString &line)
-{
-    ui->messagesEdit->moveCursor (QTextCursor::End);
-    ui->messagesEdit->insertPlainText (line);
-    ui->messagesEdit->moveCursor (QTextCursor::End);
-}
-
-void MainWindow::newCsd()
-{
-    qDebug() << __FUNCTION__;
-    auto csd = R"(<CsoundSynthesizer>
-<CsOptions>
--odac
-</CsOptions>
-<CsInstruments>
-
-sr = 48000
-ksmps = 100
-nchnls = 2
-0dbfs = 1.0
-
-</CsInstruments>
-<CsScore>
-
-</CsScore>
-</CsoundSynthesizer>
-)";
-    ui->csdEdit->clear();
-    ui->csdEdit->appendPlainText(csd);
-    ui->csdEdit->moveCursor (QTextCursor::Start);
-}
-
-/**
- * Returns the whole tag and its contents.
- */
-QString getElement(const QString &text, const QString &tag)
-{
-    QString element = text.section("<" + tag, 1, 1);
-    element = element.section("</" + tag + ">", 0, 0);
-    return "<" + tag + element + "</" + tag + ">";
-}
-
-<<<<<<< HEAD
-void MainWindow::recreateBrowser(int which) {
-    switch (which) {
-    case 1:
-        ui->tabs->removeTab(1);
-        delete htmlView;
-        htmlView = 0;
-        htmlView = new CsoundWebView();
-        ui->tabs->insertTab(1, htmlView, "HTML");
-        ///htmlView->sizePolicy().setVerticalPolicy(QSizePolicy::Policy::Expanding);
-       /// ui->htmlView->layout()->setMargin(0);
-        break;
-    case 2:
-        break;
-    case 3:
-        break;
-=======
-// https://bugreresize(ui->tabs->currentWidget()->size());ports.qt.io/browse/QTBUG-53411 in Qt SDK 5.7.0 means that
-// if a page with a QWebChannel is reloaded, the qt module vanishes and
-// the channel quits working. I also find problems with tabbing back to a tab with a browser
-// which is supposed to show something, but doesn't. As a workaround, we remove and recreate the
-// browser whenever we show a new tab or load a new page.
-
-void MainWindow::replaceBrowser(int which)
-{
-    if (which == 1) {
-        auto index = ui->tabs->indexOf(ui->htmlTab);
-        ui->tabs->removeWidget(ui->htmlTab);
-        delete ui->htmlTab;
-        ui->htmlTab = new CsoundWebView();
-        ui->tabs->insertWidget(index, ui->htmlTab);
-    } else if (which == 2) {
-        auto index = ui->tabs->indexOf(ui->manualTab);
-        ui->tabs->removeWidget(ui->manualTab);
-        delete ui->manualTab;
-        ui->manualTab = new CsoundWebView();
-        ui->tabs->insertWidget(index, ui->manualTab);
-        QUrl url("http://csound.github.io/docs/manual/indexframes.html");
-        ui->manualTab->setUrl(url);
-    } else if (which == 3) {
-        ui->portalTab->layout()->removeWidget(ui->portalView);
-        delete ui->portalView;
-        ui->portalView = new CsoundWebView();
-        ui->portalTab->layout()->addWidget(ui->portalView);
-        ui->portalView->setUrl(QUrl("http://csound.github.io/"));
->>>>>>> 0014c675
-    }
-}
-
-void MainWindow::saveAndLoadHtml()
-{
-    qDebug() << __FUNCTION__;
-<<<<<<< HEAD
-    // https://bugreresize(ui->tabs->currentWidget()->size());ports.qt.io/browse/QTBUG-53411 in Qt SDK 5.7.0 means that
-    // if a page with a QWebChannel is reloaded, the qt module vanishes and
-    // the channel quits working. As a workaround, we remove and recreate the
-    // browser whenever we load a new page.
-    if (htmlView) {
-        recreateBrowser(1);
-    }
-=======
-    replaceBrowser(1);
->>>>>>> 0014c675
-    auto text = ui->csdEdit->toPlainText();
-    QFile csdfile(filename);
-    csdfile.open(QIODevice::WriteOnly | QIODevice::Text);
-    QTextStream out(&csdfile);
-    out << text;
-    csdfile.close();
-    auto html = getElement(text, "html");
-    // Inject necessary code to load qtwebchannel/qwebchannel.js.
-    QString injection = R"(<head>
-<script type="text/javascript" src="qrc:///qtwebchannel/qwebchannel.js"></script>
-<script>
-"use strict";
-document.addEventListener("DOMContentLoaded", function () {
-        try {
-            console.log("Initializing Csound...");
-            window.channel = new QWebChannel(qt.webChannelTransport, function(channel) {
-            window.csound = channel.objects.csound;
-            csound.message("Initialized csound.");
-            });
-        } catch (e) {
-            alert("initialize_csound error: " + e.message);
-            console.log(e.message);
-        }
-    });
-</script>)";
-    html = html.replace("<head>", injection);
-    if (html.size() > 0) {
-        ui->tabs->setCurrentIndex(1);
-        QString htmlfilename = filename + ".html";
-        QFile htmlfile(htmlfilename);
-        htmlfile.open(QIODevice::WriteOnly | QIODevice::Text);
-        QTextStream out(&htmlfile);
-        out << html;
-        htmlfile.close();
-        ui->htmlTab->page()->setWebChannel(&channel);
-        channel.registerObject("csound", &csound);
-        ui->htmlTab->setUrl(QUrl::fromLocalFile(htmlfile.fileName()));
-    } else {
-        ui->htmlTab->load(QUrl("about:blank"));
-        ui->tabs->setCurrentIndex(0);
-    }
-    repaint();
-}
-
-void MainWindow::openCsd()
-{
-    qDebug() << __FUNCTION__;
-    filename = QFileDialog::getOpenFileName(this, tr("Open file"), "", tr("Csound files (*.csd *.orc *.sco);;HTML files (*.htm, *.html);;All files (*.*)"));
-    if (filename.size() > 0) {
-        QFile file(filename);
-        if (!file.open(QIODevice::ReadOnly | QIODevice::Text)) {
-            return;
-        }
-        QString text = file.readAll();
-        file.close();
-        ui->csdEdit->clear();
-        ui->csdEdit->appendPlainText(text);
-        ui->csdEdit->moveCursor (QTextCursor::Start);
-        if (text.indexOf("</html>", 0, Qt::CaseInsensitive) != -1){
-           saveAndLoadHtml();
-        } else {
-           showCsdTab();
-        }
-        setWindowTitle(filename);
-        setWindowFilePath(filename);
-        this->statusBar()->showMessage("Loaded " + filename);
-    }
-}
-
-void MainWindow::saveCsd()
-{
-    qDebug() << __FUNCTION__;
-    QFile file(filename);
-    if (!file.open(QIODevice::WriteOnly | QIODevice::Text)) {
-        return;
-    }
-    QString text = ui->csdEdit->toPlainText();
-    QTextStream stream(&file);
-    stream << text;
-    file.close();
-    setWindowTitle(filename);
-    setWindowFilePath(filename);
-    this->statusBar()->showMessage("Saved as " + filename);
-}
-
-void MainWindow::saveCsdAs()
-{
-    qDebug() << __FUNCTION__;
-    auto newfilename = QFileDialog::getSaveFileName(this, tr("Open file"), "", tr("Csound files (*.csd *.orc *.sco)"));
-    if (newfilename.size() > 0) {
-        filename = newfilename;
-    }
-    saveCsd();
-}
-
-void MainWindow::run(const QString &csd_)
-{
-    qDebug() << __FUNCTION__;
-    int result = 0;
-    emit updateStatus("Csound is compiling...");
-    result = csound.CompileCsdText(csd_.toStdString().c_str());
-    result = csound.Start();
-    emit updateStatus("Csound is running...");
-    for (stop = false, finished = false;
-         ((stop == false) && (finished == false)); )
-    {
-        finished = csound.PerformKsmps();
-    }
-    emit updateStatus("Csound has stopped.");
-    result = csound.Cleanup();
-    if (result) {
-        emit updateStatus("Failed to clean up Csound performance.");
-    }
-    csound.Reset();
-}
-
-void MainWindow::runFile()
-{
-    qDebug() << __FUNCTION__;
-    saveCsd();
-    if (ui->csdEdit->toPlainText().indexOf("</html>", 0, Qt::CaseInsensitive) != -1) {
-        saveAndLoadHtml();
-    } else {
-        showCsdTab();
-    }
-    if (filename.endsWith(".csd", Qt::CaseInsensitive)) {
-        runCsdText(ui->csdEdit->toPlainText());
-    }
-}
-
-void MainWindow::runCsdText(const QString &csdText)
-{
-    qDebug() << __FUNCTION__;
-    if (thread != nullptr) {
-        stop = true;
-        thread->join();
-        delete thread;
-        thread = nullptr;
-    }
-    ui->messagesEdit->clear();
-    thread = new std::thread(&MainWindow::run, this, csdText);
-}
-
-void MainWindow::stopCsd()
-{
-    qDebug() << __FUNCTION__;
-    stop = true;
-    if (thread != 0) {
-        thread->join();
-        delete thread;
-        thread = nullptr;
-    }
-}
-
-void MainWindow::on_backButton_clicked()
-{
-    qDebug() << __FUNCTION__;
-    ui->portalView->back();
-}
-
-void MainWindow::on_loadButton_clicked()
-{
-    qDebug() << __FUNCTION__;
-    QUrl url(ui->urlEdit->text());
-    ui->portalView->load(url);
-}
-
-void MainWindow::on_csoundHomeButton_clicked()
-{
-    qDebug() << __FUNCTION__;
-    QUrl url("http://csound.github.io/");
-    ui->portalView->load(url);
-}
-
-void MainWindow::on_forwardButton_clicked()
-{
-    qDebug() << __FUNCTION__;
-    ui->portalView->forward();
-}
-
-void MainWindow::on_stopLoadingButton_clicked()
-{
-    qDebug() << __FUNCTION__;
-    ui->portalView->stop();
-}
-
-void MainWindow::on_googleButton_clicked()
-{
-    qDebug() << __FUNCTION__;
-    QUrl url("http://google.com/");
-    ui->portalView->load(url);
-    ui->portalView->setFocus();
-}
-
-void MainWindow::on_urlEdit_returnPressed()
-{
-    qDebug() << __FUNCTION__;
-    QUrl url(ui->urlEdit->text());
-    ui->portalView->load(url);
-    ui->portalView->setFocus();
-}
-
-void MainWindow::makeFullScreen()
-{
-    qDebug() << __FUNCTION__;
-    if (this->isFullScreen()) {
-        showNormal();
-    } else {
-        showFullScreen();
-    }
-}
-
-void MainWindow::showCsdTab()
-{
-    qDebug() << __FUNCTION__;
-    ui->tabs->setCurrentIndex(0);
-}
-
-void MainWindow::showHtmlTab()
-{
-    qDebug() << __FUNCTION__;
-    saveAndLoadHtml();
-    ui->tabs->setCurrentIndex(1);
-}
-
-void MainWindow::showManualTab()
-{
-    qDebug() << __FUNCTION__;
-    replaceBrowser(2);
-    ui->tabs->setCurrentIndex(2);
-    ui->manualTab->updateGeometry();
-}
-
-void MainWindow::showPortalTab()
-{
-    qDebug() << __FUNCTION__;
-    replaceBrowser(3);
-    ui->tabs->setCurrentIndex(3);
-    ui->portalView->updateGeometry();
-    ui->portalTab->update();
-}
-
-void MainWindow::showLicenseTab()
-{
-    qDebug() << __FUNCTION__;
-    ui->tabs->setCurrentIndex(4);
-}
+#include <cstring>
+#include <QFileDialog>
+#include <QScrollBar>
+#include <QTextStream>
+#include "mainwindow.h"
+#include "ui_mainwindow.h"
+
+extern "C" int argdecode(CSOUND *csound, int size, char **argv);
+
+static QString license = R"(
+# CSOUND AND CSOUND VST
+Version 6.08.0
+
+[![Build Status](https://travis-ci.org/csound/csound.svg?branch=develop)](https://travis-ci.org/csound/csound)
+
+A user-programmable and user-extensible sound processing language
+and software synthesizer.
+
+Csound is copyright (c) 1991 Barry Vercoe, John ffitch.
+CsoundVST is copyright (c) 2001 by Michael Gogins.
+VST PlugIn Interface Technology by Steinberg Soft- und Hardware GmbH
+
+Csound and CsoundVST are free software; you can redistribute them
+and/or modify them under the terms of the GNU Lesser General Public
+License as published by the Free Software Foundation; either
+version 2.1 of the License, or (at your option) any later version.
+
+Csound and CsoundVST are distributed in the hope that they will be useful,
+but WITHOUT ANY WARRANTY; without even the implied warranty of
+MERCHANTABILITY or FITNESS FOR A PARTICULAR PURPOSE.  See the
+GNU Lesser General Public License for more details.
+
+You should have received a copy of the GNU Lesser General Public
+License along with this software; if not, write to the Free Software
+Foundation, Inc., 59 Temple Place, Suite 330, Boston, MA
+02111-1307 USA
+
+# GETTING STARTED
+
+CsoundQt, a graphical shell for Csound, makes an excellent place to begin
+the exploration of Csound, especially because CsoundQt has an extensive menu
+of built-in examples that show off Csound's capabilities. Many musicians make
+CsoundQt their main Csound environment, although there are other excellent
+environments. CsoundQt runs not only Csound code, but also Python scripts.
+
+CsoundVST is a VST plugin version of Csound. Please see "A Csound Tutorial"
+herein for instructions on use. CsoundVST does not support custom VST GUIs,
+but allows the Csound orchestra to be edited and saved in the VST host.
+
+The tutorial/tutorial.pdf file is an illustrated tutorial of how to
+find, install, configure, and use Csound. To get started with
+real-time MIDI performance, for example, see Section 2.1.3.
+
+The tutorial/Csound_Algorithmic_Composition_Tutorial.pdf is an illutrated
+tutorial of how to use CsoundAC to do algorithmic composition (score
+                                                               generation). This tutorial includes several complete pieces.
+
+The examples directory contains numerous working Csound orchestras and
+even complete pieces. The examples/Boulanger_Examples directory contains
+hundreds of working Csound orchestras.
+
+The doc/manual/html/indexframes.html file is the front page to the
+Csound Reference Manual.
+
+This version of Csound is programmable in Python, Java, Lua, and LISP,
+and scores can be generated in these languages.
+
+The doc/manual/api/index.html file is the front page to the C/C++
+Csound and Csound API application programming interfaces reference,
+but it is also helpful when programming Csound in other languages.
+
+# CONTRIBUTORS
+
+Csound contains contributions from musicians, scientists, and programmers
+from around the world. They include (but are not limited to):
+
+* Allan Lee
+* Bill Gardner
+* Bill Verplank
+* Dan Ellis
+* David Macintyre
+* Eli Breder
+* Gabriel Maldonado
+* Greg Sullivan
+* Hans Mikelson
+* Istvan Varga
+* Jean PichÃ©
+* John ffitch
+* John Ramsdell
+* Marc Resibois
+* Mark Dolson
+* Matt Ingalls
+* Max Mathews
+* Michael Casey
+* Michael Clark
+* Michael Gogins
+* Mike Berry
+* Paris Smaragdis
+* Perry Cook
+* Peter NeubÃ¤cker
+* Peter Nix
+* Rasmus Ekman
+* Richard Dobson
+* Richard Karpen
+* Rob Shaw
+* Robin Whittle
+* Sean Costello
+* Steven Yi
+* Tom Erbe
+* Victor Lazzarini
+* Ville Pulkki
+* Andres Cabrera
+* Felipe Sataler
+* Ian McCurdy
+)";
+
+void messageCallback(CSOUND *csound, int level, const char *format, va_list valist)
+{
+    (void) level;
+    auto hostdata = csoundGetHostData(csound);
+    MainWindow *mainWindow = (MainWindow *)hostdata;
+    char buffer[0x1002];
+    vsnprintf(buffer, 0x1000, format, valist);
+    // Using signal and slot makes this thread-safe.
+    QString qbuffer = buffer;
+    emit mainWindow->updateMessages(qbuffer);
+}
+
+void scatterArgs(const std::string buffer,
+                 std::vector<std::string> &args)
+{
+    std::string separators = " \t\n\r";
+    args.clear();
+    size_t first = 0;
+    size_t last = 0;
+    for(;;) {
+        first = buffer.find_first_not_of(separators, last);
+        if (first == std::string::npos) {
+            return;
+        }
+        last = buffer.find_first_of(separators, first);
+        if (last == std::string::npos) {
+            args.push_back(buffer.substr(first));
+            return;
+        } else {
+            args.push_back(buffer.substr(first, last - first));
+        }
+    }
+}
+
+MainWindow::MainWindow(QWidget *parent) :
+    QMainWindow(parent),
+    ui(new Ui::MainWindow),
+    settings("Irreducible Productions", "CHSound"),
+    stop(true),
+    finished(true),
+    thread(nullptr)
+{
+    csound.SetHostData(this);
+    csound.SetMessageCallback(&messageCallback);
+    ui->setupUi(this);
+    ui->htmlTab->page()->setWebChannel(&channel);
+    channel.registerObject("csound", &csound);
+    ui->manualTab->setUrl(QUrl("http://csound.github.io/docs/manual/indexframes.html"));
+    ui->portalView->setUrl(QUrl("http://csound.github.io/"));
+    ui->licenseEdit->setPlainText(license);
+    ui->csdEdit->createStandardContextMenu();
+}
+
+MainWindow::~MainWindow()
+{
+    csound.Stop();
+    delete ui;
+}
+
+void MainWindow::on_updateMessages(const QString &line)
+{
+    ui->messagesEdit->moveCursor (QTextCursor::End);
+    ui->messagesEdit->insertPlainText (line);
+    ui->messagesEdit->moveCursor (QTextCursor::End);
+}
+
+void MainWindow::newCsd()
+{
+    qDebug() << __FUNCTION__;
+    auto csd = R"(<CsoundSynthesizer>
+<CsOptions>
+-odac
+</CsOptions>
+<CsInstruments>
+
+sr = 48000
+ksmps = 100
+nchnls = 2
+0dbfs = 1.0
+
+</CsInstruments>
+<CsScore>
+
+</CsScore>
+</CsoundSynthesizer>
+)";
+    ui->csdEdit->clear();
+    ui->csdEdit->appendPlainText(csd);
+    ui->csdEdit->moveCursor (QTextCursor::Start);
+}
+
+/**
+ * Returns the whole tag and its contents.
+ */
+QString getElement(const QString &text, const QString &tag)
+{
+    QString element = text.section("<" + tag, 1, 1);
+    element = element.section("</" + tag + ">", 0, 0);
+    return "<" + tag + element + "</" + tag + ">";
+}
+
+
+// https://bugreresize(ui->tabs->currentWidget()->size());ports.qt.io/browse/QTBUG-53411 in Qt SDK 5.7.0 means that
+// if a page with a QWebChannel is reloaded, the qt module vanishes and
+// the channel quits working. I also find problems with tabbing back to a tab with a browser
+// which is supposed to show something, but doesn't. As a workaround, we remove and recreate the
+// browser whenever we show a new tab or load a new page.
+
+void MainWindow::replaceBrowser(int which)
+{
+    if (which == 1) {
+        auto index = ui->tabs->indexOf(ui->htmlTab);
+        ui->tabs->removeWidget(ui->htmlTab);
+        delete ui->htmlTab;
+        ui->htmlTab = new CsoundWebView();
+        ui->tabs->insertWidget(index, ui->htmlTab);
+    } else if (which == 2) {
+        auto index = ui->tabs->indexOf(ui->manualTab);
+        ui->tabs->removeWidget(ui->manualTab);
+        delete ui->manualTab;
+        ui->manualTab = new CsoundWebView();
+        ui->tabs->insertWidget(index, ui->manualTab);
+        QUrl url("http://csound.github.io/docs/manual/indexframes.html");
+        ui->manualTab->setUrl(url);
+    } else if (which == 3) {
+        ui->portalTab->layout()->removeWidget(ui->portalView);
+        delete ui->portalView;
+        ui->portalView = new CsoundWebView();
+        ui->portalTab->layout()->addWidget(ui->portalView);
+        ui->portalView->setUrl(QUrl("http://csound.github.io/"));
+    }
+}
+
+void MainWindow::saveAndLoadHtml()
+{
+    qDebug() << __FUNCTION__;
+    replaceBrowser(1);
+    auto text = ui->csdEdit->toPlainText();
+    QFile csdfile(filename);
+    csdfile.open(QIODevice::WriteOnly | QIODevice::Text);
+    QTextStream out(&csdfile);
+    out << text;
+    csdfile.close();
+    auto html = getElement(text, "html");
+    // Inject necessary code to load qtwebchannel/qwebchannel.js.
+    QString injection = R"(<head>
+<script type="text/javascript" src="qrc:///qtwebchannel/qwebchannel.js"></script>
+<script>
+"use strict";
+document.addEventListener("DOMContentLoaded", function () {
+        try {
+            console.log("Initializing Csound...");
+            window.channel = new QWebChannel(qt.webChannelTransport, function(channel) {
+            window.csound = channel.objects.csound;
+            csound.message("Initialized csound.");
+            });
+        } catch (e) {
+            alert("initialize_csound error: " + e.message);
+            console.log(e.message);
+        }
+    });
+</script>)";
+    html = html.replace("<head>", injection);
+    if (html.size() > 0) {
+        ui->tabs->setCurrentIndex(1);
+        QString htmlfilename = filename + ".html";
+        QFile htmlfile(htmlfilename);
+        htmlfile.open(QIODevice::WriteOnly | QIODevice::Text);
+        QTextStream out(&htmlfile);
+        out << html;
+        htmlfile.close();
+        ui->htmlTab->page()->setWebChannel(&channel);
+        channel.registerObject("csound", &csound);
+        ui->htmlTab->setUrl(QUrl::fromLocalFile(htmlfile.fileName()));
+    } else {
+        ui->htmlTab->load(QUrl("about:blank"));
+        ui->tabs->setCurrentIndex(0);
+    }
+    repaint();
+}
+
+void MainWindow::openCsd()
+{
+    qDebug() << __FUNCTION__;
+    filename = QFileDialog::getOpenFileName(this, tr("Open file"), "", tr("Csound files (*.csd *.orc *.sco);;HTML files (*.htm, *.html);;All files (*.*)"));
+    if (filename.size() > 0) {
+        QFile file(filename);
+        if (!file.open(QIODevice::ReadOnly | QIODevice::Text)) {
+            return;
+        }
+        QString text = file.readAll();
+        file.close();
+        ui->csdEdit->clear();
+        ui->csdEdit->appendPlainText(text);
+        ui->csdEdit->moveCursor (QTextCursor::Start);
+        if (text.indexOf("</html>", 0, Qt::CaseInsensitive) != -1){
+           saveAndLoadHtml();
+        } else {
+           showCsdTab();
+        }
+        setWindowTitle(filename);
+        setWindowFilePath(filename);
+        this->statusBar()->showMessage("Loaded " + filename);
+    }
+}
+
+void MainWindow::saveCsd()
+{
+    qDebug() << __FUNCTION__;
+    QFile file(filename);
+    if (!file.open(QIODevice::WriteOnly | QIODevice::Text)) {
+        return;
+    }
+    QString text = ui->csdEdit->toPlainText();
+    QTextStream stream(&file);
+    stream << text;
+    file.close();
+    setWindowTitle(filename);
+    setWindowFilePath(filename);
+    this->statusBar()->showMessage("Saved as " + filename);
+}
+
+void MainWindow::saveCsdAs()
+{
+    qDebug() << __FUNCTION__;
+    auto newfilename = QFileDialog::getSaveFileName(this, tr("Open file"), "", tr("Csound files (*.csd *.orc *.sco)"));
+    if (newfilename.size() > 0) {
+        filename = newfilename;
+    }
+    saveCsd();
+}
+
+void MainWindow::run(const QString &csd_)
+{
+    qDebug() << __FUNCTION__;
+    int result = 0;
+    emit updateStatus("Csound is compiling...");
+    result = csound.CompileCsdText(csd_.toStdString().c_str());
+    result = csound.Start();
+    emit updateStatus("Csound is running...");
+    for (stop = false, finished = false;
+         ((stop == false) && (finished == false)); )
+    {
+        finished = csound.PerformKsmps();
+    }
+    emit updateStatus("Csound has stopped.");
+    result = csound.Cleanup();
+    if (result) {
+        emit updateStatus("Failed to clean up Csound performance.");
+    }
+    csound.Reset();
+}
+
+void MainWindow::runFile()
+{
+    qDebug() << __FUNCTION__;
+    saveCsd();
+    if (ui->csdEdit->toPlainText().indexOf("</html>", 0, Qt::CaseInsensitive) != -1) {
+        saveAndLoadHtml();
+    } else {
+        showCsdTab();
+    }
+    if (filename.endsWith(".csd", Qt::CaseInsensitive)) {
+        runCsdText(ui->csdEdit->toPlainText());
+    }
+}
+
+void MainWindow::runCsdText(const QString &csdText)
+{
+    qDebug() << __FUNCTION__;
+    if (thread != nullptr) {
+        stop = true;
+        thread->join();
+        delete thread;
+        thread = nullptr;
+    }
+    ui->messagesEdit->clear();
+    thread = new std::thread(&MainWindow::run, this, csdText);
+}
+
+void MainWindow::stopCsd()
+{
+    qDebug() << __FUNCTION__;
+    stop = true;
+    if (thread != 0) {
+        thread->join();
+        delete thread;
+        thread = nullptr;
+    }
+}
+
+void MainWindow::on_backButton_clicked()
+{
+    qDebug() << __FUNCTION__;
+    ui->portalView->back();
+}
+
+void MainWindow::on_loadButton_clicked()
+{
+    qDebug() << __FUNCTION__;
+    QUrl url(ui->urlEdit->text());
+    ui->portalView->load(url);
+}
+
+void MainWindow::on_csoundHomeButton_clicked()
+{
+    qDebug() << __FUNCTION__;
+    QUrl url("http://csound.github.io/");
+    ui->portalView->load(url);
+}
+
+void MainWindow::on_forwardButton_clicked()
+{
+    qDebug() << __FUNCTION__;
+    ui->portalView->forward();
+}
+
+void MainWindow::on_stopLoadingButton_clicked()
+{
+    qDebug() << __FUNCTION__;
+    ui->portalView->stop();
+}
+
+void MainWindow::on_googleButton_clicked()
+{
+    qDebug() << __FUNCTION__;
+    QUrl url("http://google.com/");
+    ui->portalView->load(url);
+    ui->portalView->setFocus();
+}
+
+void MainWindow::on_urlEdit_returnPressed()
+{
+    qDebug() << __FUNCTION__;
+    QUrl url(ui->urlEdit->text());
+    ui->portalView->load(url);
+    ui->portalView->setFocus();
+}
+
+void MainWindow::makeFullScreen()
+{
+    qDebug() << __FUNCTION__;
+    if (this->isFullScreen()) {
+        showNormal();
+    } else {
+        showFullScreen();
+    }
+}
+
+void MainWindow::showCsdTab()
+{
+    qDebug() << __FUNCTION__;
+    ui->tabs->setCurrentIndex(0);
+}
+
+void MainWindow::showHtmlTab()
+{
+    qDebug() << __FUNCTION__;
+    saveAndLoadHtml();
+    ui->tabs->setCurrentIndex(1);
+}
+
+void MainWindow::showManualTab()
+{
+    qDebug() << __FUNCTION__;
+    replaceBrowser(2);
+    ui->tabs->setCurrentIndex(2);
+    ui->manualTab->updateGeometry();
+}
+
+void MainWindow::showPortalTab()
+{
+    qDebug() << __FUNCTION__;
+    replaceBrowser(3);
+    ui->tabs->setCurrentIndex(3);
+    ui->portalView->updateGeometry();
+    ui->portalTab->update();
+}
+
+void MainWindow::showLicenseTab()
+{
+    qDebug() << __FUNCTION__;
+    ui->tabs->setCurrentIndex(4);
+}