--- conflicted
+++ resolved
@@ -961,18 +961,14 @@
 
 
 #define MAX_ALLOC_QUEUE 1024
-<<<<<<< HEAD
- typedef struct _alloc_data_ {
-  int type;
-=======
   
 typedef struct _alloc_data_ {
->>>>>>> 009e875b
   int insno;
-  INSDS *ip;
-  EVTBLK evt;
+  int isMidi;
+  EVTBLK blk;
+  MCHNBLK *chn;
+  MEVENT mep;
 } ALLOC_DATA;
-
 
 
   /**
