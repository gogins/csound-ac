--- conflicted
+++ resolved
@@ -721,6 +721,8 @@
 #define MIDIINBUFMAX    (1024)
 #define MIDIINBUFMSK    (MIDIINBUFMAX-1)
 
+
+
   typedef union {
     uint32 dwData;
     unsigned char bData[4];
@@ -1224,12 +1226,7 @@
     int (*CloseLibrary)(void *library);
     void *(*GetLibrarySymbol)(void *library, const char *procedureName);
     char *(*LocalizeString)(const char *);
-<<<<<<< HEAD
-    char *(*get_arg_string)(CSOUND *, MYFLT);
-    locale_t      c_locale;
-=======
     locale_t (*get_c_locale)(CSOUND *);
->>>>>>> ee12619c
     /**@}*/
     /** @name Placeholders */
     /**@{ */
