--- conflicted
+++ resolved
@@ -22,7 +22,7 @@
   Foundation, Inc., 59 Temple Place, Suite 330, Boston, MA
   02111-1307 USA
 */
-
+ 
 #include "csoundCore.h" /*  INSERT.C */
 #include "oload.h"
 #include "insert.h"     /* for goto's */
@@ -41,54 +41,12 @@
 void    timexpire(CSOUND *, double);
 static  void    instance(CSOUND *, int);
 extern int argsRequired(char* argString);
-<<<<<<< HEAD
-static inline void init_pass(CSOUND *csound, INSDS *ip, EVTBLK *evt);
-
-
-#if defined(MSVC)
-#define ATOMIC_SET(var, value)  InterlockedExchange(&var, value);
-#elif defined(HAVE_ATOMIC_BUILTIN)
-#define ATOMIC_SET(var, value)  __sync_lock_test_and_set(&var, value);
-#else
-#define ATOMIC_SET(var, value) var = value;
-#endif
-
-#ifdef MSVC
-#define ATOMIC_GET(var) InterlockedExchangeAdd(&var, 0)
-#elif defined(HAVE_ATOMIC_BUILTIN)
-#define ATOMIC_GET(var) __atomic_load_n(&var, __ATOMIC_SEQ_CST)
-#else
-#define ATOMIC_GET(var) var
-#endif
-
-#ifdef MSVC
-#define ATOMIC_INCR(var) InterlockedExchangeAdd(&var, 1)
-#elif defined(HAVE_ATOMIC_BUILTIN)
-#define ATOMIC_INCR(var) __atomic_add_fetch(&var, 1, __ATOMIC_SEQ_CST)
-#else
-#define ATOMIC_INCR(var) var++
-#endif
-
-#ifdef MSVC
-#define ATOMIC_DECR(var) InterlockedExchangeAdd(&var, -1)
-#elif defined(HAVE_ATOMIC_BUILTIN)
-#define ATOMIC_DECR(var) __atomic_sub_fetch(&var, 1, __ATOMIC_SEQ_CST)
-#else
-#define ATOMIC_DECR(var) var--
-#endif
-
-int sensevents(CSOUND *csound);
-
-enum { INIT_PASS_MSG, INSTANCE_ALLOC_MSG };
-=======
 static int insert_midi(CSOUND *csound, int insno, MCHNBLK *chn,
 		       MEVENT *mep);
 static int insert_event(CSOUND *csound, int insno, EVTBLK *newevtp);
 
->>>>>>> ecc5fc6f
 /*
-  creates a thread to process init pass
-  and instance allocations
+  creates a thread to process instance allocations
 */
 uintptr_t event_insert_thread(void *p) {
   CSOUND *csound = (CSOUND *) p;
@@ -102,48 +60,19 @@
     if(items == 0)
       csoundSleep((int) ((int) wakeup > 0 ? wakeup : 1));
     else while(items) {
-	csoundSpinLock(&csound->alloc_spinlock);
-        switch(inst[rp].type) {
-          case INIT_PASS_MSG:
-	    
-	    ATOMIC_SET(inst[rp].ip->init_done, 0);
-            init_pass(csound, inst[rp].ip, &inst[rp].evt);
-            ATOMIC_SET(inst[rp].ip->init_done, 1);
-	    break;
-	  case INSTANCE_ALLOC_MSG:
-            instance(csound, inst[rp].insno);
-	    break;
+	if(inst[rp].isMidi) {
+	  insert_midi(csound, inst[rp].insno, inst[rp].chn, &inst[rp].mep);
+	}	      
+	else {	  
+	  insert_event(csound, inst[rp].insno, &inst[rp].blk);
 	}
-	csoundSpinUnLock(&csound->alloc_spinlock);
 	// decrement the value of items_to_alloc  
-<<<<<<< HEAD
-	ATOMIC_DECR(csound->alloc_queue_items);
-=======
         ATOMIC_DECR(csound->alloc_queue_items);
->>>>>>> ecc5fc6f
 	items--;
 	rp = rp + 1 < MAX_ALLOC_QUEUE ? rp + 1 : 0;
       }
   }
   return (uintptr_t) NULL;
-}
-
-
-static inline void init_pass(CSOUND *csound, INSDS *ip, EVTBLK *evt) {
- if(csound->oparms->realtime)
-  csoundLockMutex(csound->init_pass_threadlock);
-  csound->currevent = evt;
-  csound->curip    = ip;
-  csound->ids      = (OPDS *)ip;
-  /* do init pass for this instr */
-  while ((csound->ids = csound->ids->nxti) != NULL) {
-    if (UNLIKELY(csound->oparms->odebug))
-      csound->Message(csound, "init %s:\n",
-		      csound->ids->optext->t.oentry->opname);
-    (*csound->ids->iopadr)(csound, csound->ids);
-  }
-  if(csound->oparms->realtime)
-  csoundUnlockMutex(csound->init_pass_threadlock);
 }
 
 int init0(CSOUND *csound)
@@ -203,9 +132,6 @@
  
 /* insert an instr copy into active list */
 /*      then run an init pass            */
-<<<<<<< HEAD
-int insert(CSOUND *csound, int insno, EVTBLK *newevtp)
-=======
 int insert(CSOUND *csound, int insno, EVTBLK *newevtp) {
 
     if(csound->oparms->realtime) {
@@ -221,7 +147,6 @@
 }
 
 int insert_event(CSOUND *csound, int insno, EVTBLK *newevtp)
->>>>>>> ecc5fc6f
 {
     INSTRTXT  *tp;
     INSDS     *ip, *prvp, *nxtp;
@@ -301,12 +226,9 @@
     if (UNLIKELY(csound->oparms->odebug))
       csoundMessage(csound, "insert(): tp->act_instance = %p \n", tp->act_instance);
     ip = tp->act_instance;
-<<<<<<< HEAD
-=======
   ATOMIC_SET(ip->init_done, 0);
   if(csound->oparms->realtime)
     csoundSpinLock(&csound->alloc_spinlock);
->>>>>>> ecc5fc6f
     tp->act_instance = ip->nxtact;
     ip->insno = (int16) insno;
     ip->ksmps = csound->ksmps;
@@ -316,10 +238,6 @@
     ip->onedkr = csound->onedkr;
     ip->kicvt = csound->kicvt;
     ip->pds = NULL;
-<<<<<<< HEAD
-    
-    
-=======
     /* Add an active instrument */
     tp->active++;
     tp->instcnt++;
@@ -339,7 +257,6 @@
     ip->actflg++;                   /*    and mark the instr active */
     if(csound->oparms->realtime)
       csoundSpinUnLock(&csound->alloc_spinlock);
->>>>>>> ecc5fc6f
     {
       int    n;
       MYFLT  *flp, *fep;
@@ -409,42 +326,24 @@
     ip->nxtolap      = NULL;
     ip->opcod_iobufs = NULL;
     ip->strarg       = newevtp->strarg;  /* copy strarg so it does not get lost */
-
-<<<<<<< HEAD
-    if(csound->oparms->realtime) {
-      unsigned long wp = csound->alloc_queue_wp;
-      csound->alloc_queue[wp].ip = ip;
-      csound->alloc_queue[wp].evt = *newevtp;
-      csound->alloc_queue[wp].type = INIT_PASS_MSG;
-      csound->alloc_queue_wp = wp + 1 < MAX_ALLOC_QUEUE ? wp + 1 : 0;
-      ATOMIC_INCR(csound->alloc_queue_items);
-    } else {
-      init_pass(csound, ip, newevtp);
-      ip->init_done = 1;
-    }
-
-    /* Add an active instrument */
-    tp->active++;
-    tp->instcnt++;
-    csound->dag_changed++;      /* Need to remake DAG */
-    //printf("**** dag changed by insert\n");
-    nxtp = &(csound->actanchor);    /* now splice into activ lst */
-    while ((prvp = nxtp) && (nxtp = prvp->nxtact) != NULL) {
-      if (nxtp->insno > insno ||
-          (nxtp->insno == insno && nxtp->p1.value > newevtp->p[1])) {
-        nxtp->prvact = ip;
-        break;
-      }
-    }
-    ip->nxtact = nxtp;
-    ip->prvact = prvp;
-    prvp->nxtact = ip;
-    ip->actflg++;                   /*    and mark the instr active */
-=======
+    if(csound->oparms->realtime)
+  csoundLockMutex(csound->init_pass_threadlock);
+  // current event needs to be reset here
+  csound->currevent = newevtp;
+  csound->curip    = ip;
+  csound->ids      = (OPDS *)ip;
+  /* do init pass for this instr */
+  while ((csound->ids = csound->ids->nxti) != NULL) {
+    if (UNLIKELY(O->odebug))
+      csound->Message(csound, "init %s:\n",
+		      csound->ids->optext->t.oentry->opname);
+    (*csound->ids->iopadr)(csound, csound->ids);
+  }
+  if(csound->oparms->realtime)
+  csoundUnlockMutex(csound->init_pass_threadlock);
+
 ATOMIC_SET(ip->init_done, 1);
->>>>>>> ecc5fc6f
-
-    
+
     if (UNLIKELY(csound->inerrcnt || ip->p3.value == FL(0.0))) {
       xturnoff_now(csound, ip);
       return csound->inerrcnt;
@@ -454,17 +353,6 @@
     if (O->sampleAccurate && !tie) {
       int64_t start_time_samps, start_time_kcycles;
       double duration_samps;
-<<<<<<< HEAD
-      while (ATOMIC_GET(ip->init_done) != 1) {
-        // FIXME maybe just pass everything through csoundSleep?
-#if defined(MACOSX) || defined(LINUX) || defined(HAIKU)
-        usleep (1);
-#else
-        csoundSleep (1);
-#endif
-      }
-=======
->>>>>>> ecc5fc6f
       start_time_samps = (int64_t) (ip->p2.value * csound->esr);
       duration_samps =  ip->p3.value * csound->esr;
       start_time_kcycles = start_time_samps/csound->ksmps;
@@ -544,9 +432,6 @@
 
 /* insert a MIDI instr copy into active list */
 /*  then run an init pass                    */
-<<<<<<< HEAD
-int MIDIinsert(CSOUND *csound, int insno, MCHNBLK *chn, MEVENT *mep)
-=======
 int MIDIinsert(CSOUND *csound, int insno, MCHNBLK *chn, MEVENT *mep) {
 
   if(csound->oparms->realtime) {
@@ -564,7 +449,6 @@
 }
 
 int insert_midi(CSOUND *csound, int insno, MCHNBLK *chn, MEVENT *mep)
->>>>>>> ecc5fc6f
 {
   INSTRTXT  *tp;
   INSDS     *ip, **ipp, *prvp, *nxtp;
@@ -785,24 +669,23 @@
     }
   }
 
-    if(csound->oparms->realtime) {
-      unsigned long wp = csound->alloc_queue_wp;
-      csound->alloc_queue[wp].ip = ip;
-      csound->alloc_queue[wp].evt = *csound->currevent;
-      csound->alloc_queue[wp].type = INIT_PASS_MSG;
-      csound->alloc_queue_wp = wp + 1 < MAX_ALLOC_QUEUE ? wp + 1 : 0;
-      ATOMIC_INCR(csound->alloc_queue_items);
-    } else {
-      init_pass(csound, ip, csound->currevent);
-      ip->init_done = 1;
-    }
-<<<<<<< HEAD
-    
-=======
+  if(csound->oparms->realtime)
+  csoundLockMutex(csound->init_pass_threadlock);
+  csound->curip    = ip;
+  csound->ids      = (OPDS *)ip;
+    /* do init pass for this instr  */
+    while ((csound->ids = csound->ids->nxti) != NULL) {
+      if (UNLIKELY(O->odebug))
+	csound->Message(csound, "init %s:\n",
+			csound->ids->optext->t.oentry->opname);
+      (*csound->ids->iopadr)(csound, csound->ids);
+    }
     ATOMIC_SET(ip->init_done, 1);
->>>>>>> ecc5fc6f
     ip->tieflag = ip->reinitflag = 0;
     csound->tieflag = csound->reinitflag = 0;
+    if(csound->oparms->realtime)
+    csoundUnlockMutex(csound->init_pass_threadlock);
+
     
   if (UNLIKELY(csound->inerrcnt)) {
     xturnoff_now(csound, ip);
@@ -895,7 +778,7 @@
 {                               /* unlink single instr from activ chain */
   INSDS  *nxtp;               /*      and mark it inactive            */
   /*   close any files in fd chain        */
-  ATOMIC_SET(ip->init_done, 0);
+
   if (ip->nxtd != NULL)
     csoundDeinitialiseOpcodes(csound, ip);
   /* remove an active instrument */
@@ -1088,7 +971,7 @@
       while ((ip = *prvnxtloc) != NULL);
     }
 
-/* IV - Oct 31 2002 */
+    /* IV - Oct 31 2002 */
     if (!txtp->instance)
       txtp->lst_instance = NULL;              /* find last alloc */
     else {
@@ -1444,13 +1327,10 @@
     /* if none was found, allocate a new instance */
     if (!tp->act_instance)
       instance(csound, instno);
-<<<<<<< HEAD
-=======
     /* **** COVERITY: note that call to instance fills in structure to
   **** which tp points.  This is a false positive **** */
     if(csound->oparms->realtime)
      csoundSpinLock(&csound->alloc_spinlock);
->>>>>>> ecc5fc6f
     lcurip = tp->act_instance;            /* use free intance, and  */
     tp->act_instance = lcurip->nxtact;    /* remove from chain      */
     lcurip->actflg++;                     /*    and mark the instr active */
@@ -1477,7 +1357,7 @@
     buf->uopcode_struct = (void*) p;
     buf->parent_ip = p->parent_ip = parent_ip;
   }
-  ATOMIC_SET(p->ip->init_done, 0);
+
   /* copy parameters from the caller instrument into our subinstrument */
   lcurip = p->ip;
 
@@ -1548,14 +1428,13 @@
 
 
   /* do init pass for this instr */
-
   csound->curip = lcurip;
   csound->ids = (OPDS *) (lcurip->nxti);
+  
   while (csound->ids != NULL) {
     (*csound->ids->iopadr)(csound, csound->ids);
     csound->ids = csound->ids->nxti;
   }
-  
   /* copy length related parameters back to caller instr */
   parent_ip->relesing = lcurip->relesing;
   parent_ip->offbet = lcurip->offbet;
@@ -1580,8 +1459,6 @@
   if (UNLIKELY(csound->oparms->odebug))
     csound->Message(csound, "EXTRATIM=> cur(%p): %d, parent(%p): %d\n",
 		    lcurip, lcurip->xtratim, parent_ip, parent_ip->xtratim);
-  
-  ATOMIC_SET(p->ip->init_done, 1);
   return OK;
 }
 
@@ -1589,9 +1466,7 @@
 
 int useropcd(CSOUND *csound, UOPCODE *p)
 {
-  if(p->ip == NULL) return OK;
-
-  if(!ATOMIC_GET(p->ip->init_done)) return OK;
+
   if (UNLIKELY(p->h.nxtp))
     return csoundPerfError(csound, p->h.insdshead, Str("%s: not initialised"),
 			   p->h.optext->t.opcod);
@@ -1907,9 +1782,6 @@
   INSDS    *this_instr = p->ip;
   MYFLT** internal_ptrs = p->buf->iobufp_ptrs;
   MYFLT** external_ptrs = p->ar;
-
-  if(p->ip == NULL) return OK;
-  if(!ATOMIC_GET(p->ip->init_done)) return OK;
 
   p->ip->relesing = p->parent_ip->relesing;   /* IV - Nov 16 2002 */
   early = p->h.insdshead->ksmps_no_end;
@@ -2206,8 +2078,6 @@
   OPCODINFO   *inm;
   CS_VARIABLE* current;
   int i;
-  if(p->ip == NULL) return OK;
-  if(!ATOMIC_GET(p->ip->init_done)) return OK;
 
   p->ip->spin = p->parent_ip->spin;
   p->ip->spout = p->parent_ip->spout;
