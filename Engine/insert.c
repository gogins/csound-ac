--- conflicted
+++ resolved
@@ -44,57 +44,57 @@
 
 int init0(CSOUND *csound)
 {
-  INSTRTXT  *tp = csound->engineState.instrtxtp[0];
-  INSDS     *ip;
-
-  instance(csound, 0);                            /* allocate instr 0     */
-  csound->curip = ip = tp->act_instance;
-  tp->act_instance = ip->nxtact;
-  csound->ids = (OPDS*) ip;
-  tp->active++;
-  ip->actflg++;
-  ip->ksmps = csound->ksmps;
-  ip->ekr = csound->ekr;
-  ip->kcounter = csound->kcounter;
-  ip->onedksmps = csound->onedksmps;
-  ip->onedkr = csound->onedkr;
-  ip->kicvt = csound->kicvt;
-  csound->inerrcnt = 0;
-  while ((csound->ids = csound->ids->nxti) != NULL) {
-    (*csound->ids->iopadr)(csound, csound->ids);  /*   run all i-code     */
-  }
-  return csound->inerrcnt;                        /*   return errcnt      */
+    INSTRTXT  *tp = csound->engineState.instrtxtp[0];
+    INSDS     *ip;
+
+    instance(csound, 0);                            /* allocate instr 0     */
+    csound->curip = ip = tp->act_instance;
+    tp->act_instance = ip->nxtact;
+    csound->ids = (OPDS*) ip;
+    tp->active++;
+    ip->actflg++;
+    ip->ksmps = csound->ksmps;
+    ip->ekr = csound->ekr;
+    ip->kcounter = csound->kcounter;
+    ip->onedksmps = csound->onedksmps;
+    ip->onedkr = csound->onedkr;
+    ip->kicvt = csound->kicvt;
+    csound->inerrcnt = 0;
+    while ((csound->ids = csound->ids->nxti) != NULL) {
+      (*csound->ids->iopadr)(csound, csound->ids);  /*   run all i-code     */
+    }
+    return csound->inerrcnt;                        /*   return errcnt      */
 }
 
 static void putop(CSOUND *csound, TEXT *tp)
 {
-  int n, nn;
-
-  if ((n = tp->outlist->count) != 0) {
-    nn = 0;
-    while (n--)
-      csound->Message(csound, "%s\t", tp->outlist->arg[nn++]);
-  }
-  else
-    csound->Message(csound, "\t");
-  csound->Message(csound, "%s\t", tp->opcod);
-  if ((n = tp->inlist->count) != 0) {
-    nn = 0;
-    while (n--)
-      csound->Message(csound, "%s\t", tp->inlist->arg[nn++]);
-  }
-  csound->Message(csound, "\n");
+    int n, nn;
+
+    if ((n = tp->outlist->count) != 0) {
+      nn = 0;
+      while (n--)
+        csound->Message(csound, "%s\t", tp->outlist->arg[nn++]);
+    }
+    else
+      csound->Message(csound, "\t");
+    csound->Message(csound, "%s\t", tp->opcod);
+    if ((n = tp->inlist->count) != 0) {
+      nn = 0;
+      while (n--)
+        csound->Message(csound, "%s\t", tp->inlist->arg[nn++]);
+    }
+    csound->Message(csound, "\n");
 }
 
 static void set_xtratim(CSOUND *csound, INSDS *ip)
 {
-  if (UNLIKELY(ip->relesing))
-    return;
-  ip->offtim = (csound->icurTime +
-		ip->ksmps * (double) ip->xtratim)/csound->esr;
-  ip->offbet = csound->curBeat + (csound->curBeat_inc * (double) ip->xtratim);
-  ip->relesing = 1;
-  csound->engineState.instrtxtp[ip->insno]->pending_release++;
+    if (UNLIKELY(ip->relesing))
+      return;
+    ip->offtim = (csound->icurTime +
+                  ip->ksmps * (double) ip->xtratim)/csound->esr;
+    ip->offbet = csound->curBeat + (csound->curBeat_inc * (double) ip->xtratim);
+    ip->relesing = 1;
+    csound->engineState.instrtxtp[ip->insno]->pending_release++;
 }
 
 /* insert an instr copy into active list */
@@ -102,591 +102,591 @@
 
 int insert(CSOUND *csound, int insno, EVTBLK *newevtp)
 {
-  INSTRTXT  *tp;
-  INSDS     *ip, *prvp, *nxtp;
-  OPARMS    *O = csound->oparms;
-  CS_VAR_MEM *pfields = NULL;        /* *** was uninitialised *** */
-  int tie=0, i;
-
-  if (UNLIKELY(csound->advanceCnt))
-    return 0;
-  if (UNLIKELY(O->odebug)) {
-    char *name = csound->engineState.instrtxtp[insno]->insname;
-    if (UNLIKELY(name))
-      csound->Message(csound, Str("activating instr %s at %d\n"),
-		      name, csound->icurTime);
-    else
-      csound->Message(csound, Str("activating instr %d at %d\n"),
-		      insno, csound->icurTime);
-  }
-  csound->inerrcnt = 0;
-  tp = csound->engineState.instrtxtp[insno];
-  if (UNLIKELY(tp->muted == 0)) {
-    char *name = csound->engineState.instrtxtp[insno]->insname;
-    if (UNLIKELY(name))
-      csound->Warning(csound, Str("Instrument %s muted\n"), name);
-    else
-      csound->Warning(csound, Str("Instrument %d muted\n"), insno);
-    return 0;
-  }
-  /* if (UNLIKELY(tp->mdepends & MO)) { */
-  /*   char *name = csound->engineState.instrtxtp[insno]->insname; */
-  /*   if (UNLIKELY(name)) */
-  /*     csound->Message(csound, Str("instr %s expects midi event data, " */
-  /*                                 "cannot run from score\n"), name); */
-  /*   else */
-  /*   csound->Message(csound, Str("instr %d expects midi event data, " */
-  /*                               "cannot run from score\n"), insno); */
-  /*   return(1); */
-  /* } */
-  if (tp->cpuload > FL(0.0)) {
-    csound->cpu_power_busy += tp->cpuload;
-    /* if there is no more cpu processing time*/
-    if (UNLIKELY(csound->cpu_power_busy > FL(100.0))) {
-      csound->cpu_power_busy -= tp->cpuload;
-      csoundWarning(csound, Str("cannot allocate last note because "
-				"it exceeds 100%% of cpu time"));
-      return(0);
-    }
-  }
-  if (UNLIKELY(tp->maxalloc > 0 && tp->active >= tp->maxalloc)) {
-    csoundWarning(csound, Str("cannot allocate last note because it exceeds "
-			      "instr maxalloc"));
-    return(0);
-  }
-  /* if find this insno, active, with indef (tie) & matching p1 */
-  for (ip = tp->instance; ip != NULL; ip = ip->nxtinstance) {
-    if (ip->actflg && ip->offtim < 0.0 && ip->p1.value == newevtp->p[1]) {
-      csound->tieflag++;
-      ip->tieflag = 1;
-      tie = 1;
-      goto init;                      /*     continue that event */
-    }
-  }
-  /* alloc new dspace if needed */
-  if (tp->act_instance == NULL || tp->isNew) {
-    if (UNLIKELY(O->msglevel & RNGEMSG)) {
+    INSTRTXT  *tp;
+    INSDS     *ip, *prvp, *nxtp;
+    OPARMS    *O = csound->oparms;
+    CS_VAR_MEM *pfields = NULL;        /* *** was uninitialised *** */
+    int tie=0, i;
+
+    if (UNLIKELY(csound->advanceCnt))
+      return 0;
+    if (UNLIKELY(O->odebug)) {
       char *name = csound->engineState.instrtxtp[insno]->insname;
       if (UNLIKELY(name))
-	csound->Message(csound, Str("new alloc for instr %s:\n"), name);
+        csound->Message(csound, Str("activating instr %s at %d\n"),
+                        name, csound->icurTime);
       else
-	csound->Message(csound, Str("new alloc for instr %d:\n"), insno);
-    }
-    instance(csound, insno);
-    tp->isNew=0;
-  }
-  /* **** COVERITY: note that call to instance fills in structure to
-**** which tp points.  This is a false positive **** */
-  /* pop from free instance chain */
-  if (UNLIKELY(csound->oparms->odebug))
-    csoundMessage(csound, "insert(): tp->act_instance = %p \n", tp->act_instance);
-  ip = tp->act_instance;
-  tp->act_instance = ip->nxtact;
-  ip->insno = (int16) insno;
-  ip->ksmps = csound->ksmps;
-  ip->ekr = csound->ekr;
-  ip->kcounter = csound->kcounter;
-  ip->onedksmps = csound->onedksmps;
-  ip->onedkr = csound->onedkr;
-  ip->kicvt = csound->kicvt;
-  ip->pds = NULL;
-  /* Add an active instrument */
-  tp->active++;
-  tp->instcnt++;
-  csound->dag_changed++;      /* Need to remake DAG */
-  //printf("**** dag changed by insert\n");
-  nxtp = &(csound->actanchor);    /* now splice into activ lst */
-  while ((prvp = nxtp) && (nxtp = prvp->nxtact) != NULL) {
-    if (nxtp->insno > insno ||
-	(nxtp->insno == insno && nxtp->p1.value > newevtp->p[1])) {
-      nxtp->prvact = ip;
-      break;
-    }
-  }
-  ip->nxtact = nxtp;
-  ip->prvact = prvp;
-  prvp->nxtact = ip;
-  ip->actflg++;                   /*    and mark the instr active */
-
-
-  {
-    int    n;
-    MYFLT  *flp, *fep;
-
-  init:
-
+        csound->Message(csound, Str("activating instr %d at %d\n"),
+                        insno, csound->icurTime);
+    }
+    csound->inerrcnt = 0;
+    tp = csound->engineState.instrtxtp[insno];
+    if (UNLIKELY(tp->muted == 0)) {
+      char *name = csound->engineState.instrtxtp[insno]->insname;
+      if (UNLIKELY(name))
+        csound->Warning(csound, Str("Instrument %s muted\n"), name);
+      else
+        csound->Warning(csound, Str("Instrument %d muted\n"), insno);
+      return 0;
+    }
+    /* if (UNLIKELY(tp->mdepends & MO)) { */
+    /*   char *name = csound->engineState.instrtxtp[insno]->insname; */
+    /*   if (UNLIKELY(name)) */
+    /*     csound->Message(csound, Str("instr %s expects midi event data, " */
+    /*                                 "cannot run from score\n"), name); */
+    /*   else */
+    /*   csound->Message(csound, Str("instr %d expects midi event data, " */
+    /*                               "cannot run from score\n"), insno); */
+    /*   return(1); */
+    /* } */
+    if (tp->cpuload > FL(0.0)) {
+      csound->cpu_power_busy += tp->cpuload;
+      /* if there is no more cpu processing time*/
+      if (UNLIKELY(csound->cpu_power_busy > FL(100.0))) {
+        csound->cpu_power_busy -= tp->cpuload;
+        csoundWarning(csound, Str("cannot allocate last note because "
+                                  "it exceeds 100%% of cpu time"));
+        return(0);
+      }
+    }
+    if (UNLIKELY(tp->maxalloc > 0 && tp->active >= tp->maxalloc)) {
+      csoundWarning(csound, Str("cannot allocate last note because it exceeds "
+                                "instr maxalloc"));
+      return(0);
+    }
+    /* if find this insno, active, with indef (tie) & matching p1 */
+    for (ip = tp->instance; ip != NULL; ip = ip->nxtinstance) {
+      if (ip->actflg && ip->offtim < 0.0 && ip->p1.value == newevtp->p[1]) {
+        csound->tieflag++;
+        ip->tieflag = 1;
+        tie = 1;
+        goto init;                      /*     continue that event */
+      }
+    }
+    /* alloc new dspace if needed */
+    if (tp->act_instance == NULL || tp->isNew) {
+      if (UNLIKELY(O->msglevel & RNGEMSG)) {
+        char *name = csound->engineState.instrtxtp[insno]->insname;
+        if (UNLIKELY(name))
+          csound->Message(csound, Str("new alloc for instr %s:\n"), name);
+        else
+          csound->Message(csound, Str("new alloc for instr %d:\n"), insno);
+      }
+      instance(csound, insno);
+      tp->isNew=0;
+    }
+    /* **** COVERITY: note that call to instance fills in structure to
+       **** which tp points.  This is a false positive **** */
+     /* pop from free instance chain */
+    if (UNLIKELY(csound->oparms->odebug))
+      csoundMessage(csound, "insert(): tp->act_instance = %p \n", tp->act_instance);
+    ip = tp->act_instance;
+    tp->act_instance = ip->nxtact;
+    ip->insno = (int16) insno;
+    ip->ksmps = csound->ksmps;
+    ip->ekr = csound->ekr;
+    ip->kcounter = csound->kcounter;
+    ip->onedksmps = csound->onedksmps;
+    ip->onedkr = csound->onedkr;
+    ip->kicvt = csound->kicvt;
+    ip->pds = NULL;
+    /* Add an active instrument */
+    tp->active++;
+    tp->instcnt++;
+    csound->dag_changed++;      /* Need to remake DAG */
+    //printf("**** dag changed by insert\n");
+    nxtp = &(csound->actanchor);    /* now splice into activ lst */
+    while ((prvp = nxtp) && (nxtp = prvp->nxtact) != NULL) {
+      if (nxtp->insno > insno ||
+          (nxtp->insno == insno && nxtp->p1.value > newevtp->p[1])) {
+        nxtp->prvact = ip;
+        break;
+      }
+    }
+    ip->nxtact = nxtp;
+    ip->prvact = prvp;
+    prvp->nxtact = ip;
+    ip->actflg++;                   /*    and mark the instr active */
+
+
+    {
+      int    n;
+      MYFLT  *flp, *fep;
+
+    init:
+
+      pfields = (CS_VAR_MEM*)&ip->p0;
+      if (tp->psetdata) {
+        int i;
+        CS_VAR_MEM* pfields = (CS_VAR_MEM*) &ip->p0;
+        MYFLT *pdat = tp->psetdata + 2;
+        int32 nn = tp->pmax - 2;             /*   put cur vals in pflds */
+
+        for (i = 0; i < nn; i++) {
+          CS_VAR_MEM* pfield = (pfields + i + 3);
+          pfield->value = *(pdat + i);
+        }
+      }
+      if (UNLIKELY((n = tp->pmax) != newevtp->pcnt && !tp->psetdata)) {
+        char *name = csound->engineState.instrtxtp[insno]->insname;
+        if (UNLIKELY(name))
+          csoundWarning(csound, Str("instr %s uses %d p-fields but is given %d"),
+                        name, n, newevtp->pcnt);
+        else
+          csoundWarning(csound, Str("instr %d uses %d p-fields but is given %d"),
+                        insno, n, newevtp->pcnt);
+      }
+      if (newevtp->p3orig >= FL(0.0))
+        ip->offbet = csound->beatOffs
+          + (double) newevtp->p2orig + (double) newevtp->p3orig;
+      else
+        ip->offbet = -1.0;
+      flp = &ip->p1.value;
+      fep = &newevtp->p[0];
+      if (UNLIKELY(O->odebug))
+        csound->Message(csound, "psave beg at %p\n", (void*) flp);
+
+      if (n > newevtp->pcnt) n = newevtp->pcnt; /* IV - Oct 20 2002 */
+
+      for (i = 1; i < n + 1; i++) {
+        CS_VAR_MEM* pfield = pfields + i;
+        pfield->varType = (CS_TYPE*)&CS_VAR_TYPE_P;
+        pfield->value = fep[i];
+      }
+
+      if (n < tp->pmax && tp->psetdata==NULL) {
+        for (i = 0; i < tp->pmax - n; i++) {
+          CS_VAR_MEM* pfield = pfields + i + n + 1;
+          pfield->varType = (CS_TYPE*)&CS_VAR_TYPE_P;
+          pfield->value = 0;
+        }
+      }
+      if (UNLIKELY(O->odebug))
+        csound->Message(csound, "   ending at %p\n", (void*) flp);
+    }
+
+#ifdef HAVE_ATOMIC_BUILTIN
+    __sync_lock_test_and_set((int*)&ip->init_done,1);
+#else
+    ip->init_done = 1;
+#endif
+    if (O->Beatmode)
+    ip->p2.value     = (MYFLT) (csound->icurTime/csound->esr - csound->timeOffs);
+    ip->offtim       = (double) ip->p3.value;         /* & duplicate p3 for now */
+    ip->m_chnbp      = (MCHNBLK*) NULL;
+    ip->xtratim      = 0;
+    ip->relesing     = 0;
+    ip->m_sust       = 0;
+    ip->nxtolap      = NULL;
+    ip->opcod_iobufs = NULL;
+    ip->strarg       = newevtp->strarg;  /* copy strarg so it does not get lost */
+#ifdef HAVE_ATOMIC_BUILTIN
+    __sync_lock_test_and_set((int*)&ip->init_done,0);
+#else
+    ip->init_done = 0;
+#endif
+
+
+    if (csound->realtime_audio_flag == 0) {
+     csound->curip    = ip;
+     csound->ids      = (OPDS *)ip;
+      /* do init pass for this instr */
+      while ((csound->ids = csound->ids->nxti) != NULL) {
+        if (UNLIKELY(O->odebug))
+          csound->Message(csound, "init %s:\n",
+                          csound->ids->optext->t.oentry->opname);
+        (*csound->ids->iopadr)(csound, csound->ids);
+      }
+      ip->init_done = 1;
+      ip->tieflag  = 0;
+      ip->reinitflag = 0;
+      csound->tieflag = csound->reinitflag = 0;
+    }
+
+    if (UNLIKELY(csound->inerrcnt || ip->p3.value == FL(0.0))) {
+      xturnoff_now(csound, ip);
+      return csound->inerrcnt;
+    }
+
+    /* new code for sample-accurate timing, not for tied notes */
+    if (O->sampleAccurate && !tie) {
+      int64_t start_time_samps, start_time_kcycles;
+      double duration_samps;
+      start_time_samps = (int64_t) (ip->p2.value * csound->esr);
+      duration_samps =  ip->p3.value * csound->esr;
+      start_time_kcycles = start_time_samps/csound->ksmps;
+      ip->ksmps_offset = start_time_samps - start_time_kcycles*csound->ksmps;
+      //printf("ksmps offset = %d \n",  ip->ksmps_offset);
+      /* with no p3 or xtratim values, can't set the sample accur duration */
+      if (ip->p3.value > 0 && ip->xtratim == 0)
+      ip->no_end = csound->ksmps -
+        ((int)duration_samps+ip->ksmps_offset)%csound->ksmps;
+      /* the ksmps_no_end field is initially 0, set to no_end in the last
+         perf cycle */
+      else ip->no_end = 0;
+      ip->ksmps_no_end = 0;
+      /* if (ip->no_end) { */
+      /*   //        printf(">>>> %d\n",((int)duration_samps+ip->ksmps_offset)); */
+      /*   printf(">>>> no_end=%d (%ld,%d,%f,%d)\n", */
+      /*          ip->no_end, (long)duration_kcycles, csound->ksmps, */
+      /*          duration_samps, ip->ksmps_offset); */
+      /*   //printf("   > p2=%f p3=%f\n", ip->p2, ip->p3); */
+      /* } */
+    }
+    else {
+      /* ksmps_offset = */
+      ip->ksmps_offset = 0;
+      ip->ksmps_no_end = 0;
+      ip->no_end = 0;
+    }
+
+#ifdef BETA
+    if (UNLIKELY(O->odebug))
+      csound->Message(csound, "In insert:  %d %lf %lf\n",
+                      __LINE__, ip->p3, ip->offtim); /* *********** */
+#endif
+    if (ip->p3.value > FL(0.0) && ip->offtim > 0.0) { /* if still finite time, */
+      double p2 = (double) ip->p2.value + csound->timeOffs;
+      ip->offtim = p2 + (double) ip->p3.value;
+      //csound->Message(csound, "%lf\n", ip->offtim);
+      /* csound->Message(csound, "ip->offtim = %lf -> ", ip->offtim); */
+      if (O->sampleAccurate && !tie  &&
+          ip->p3.value > 0 &&
+          ip->xtratim == 0) /* ceil for sample-accurate ending */
+        ip->offtim = CEIL(ip->offtim*csound->ekr) / csound->ekr;
+      else /* normal : round */
+        ip->offtim = FLOOR(ip->offtim * csound->ekr +0.5)/csound->ekr;
+      //csound->Message(csound, "%lf\n", ip->offtim);
+      if (O->Beatmode) {
+        p2 = ((p2*csound->esr - csound->icurTime) / csound->ibeatTime)
+          + csound->curBeat;
+        ip->offbet = p2 + ((double) ip->p3.value*csound->esr / csound->ibeatTime);
+      }
+#ifdef BETA
+      if (UNLIKELY(O->odebug))
+        csound->Message(csound,
+                        "Calling schedofftim line %d; offtime= %lf (%lf)\n",
+                        __LINE__, ip->offtim, ip->offtim*csound->ekr);
+#endif
+      schedofftim(csound, ip);                  /*   put in turnoff list */
+    }
+    else {
+      ip->offbet = -1.0;
+      ip->offtim = -1.0;                        /*   else mark indef     */
+    }
+    if (UNLIKELY(O->odebug)) {
+      char *name = csound->engineState.instrtxtp[insno]->insname;
+      if (UNLIKELY(name))
+        csound->Message(csound, Str("instr %s now active:\n"), name);
+      else
+        csound->Message(csound, Str("instr %d now active:\n"), insno);
+      showallocs(csound);
+    }
+    if (newevtp->pinstance != NULL) {
+      *((MYFLT *)newevtp->pinstance) = (MYFLT) ((long) ip);
+    }
+    return 0;
+}
+
+/* insert a MIDI instr copy into active list */
+/*  then run an init pass                    */
+
+int MIDIinsert(CSOUND *csound, int insno, MCHNBLK *chn, MEVENT *mep)
+{
+    INSTRTXT  *tp;
+    INSDS     *ip, **ipp, *prvp, *nxtp;
+    OPARMS    *O = csound->oparms;
+    CS_VAR_MEM *pfields;
+
+    if (UNLIKELY(csound->advanceCnt))
+      return 0;
+    if (UNLIKELY(insno <= 0 || csound->engineState.instrtxtp[insno]->muted == 0))
+      return 0;     /* muted */
+
+    tp = csound->engineState.instrtxtp[insno];
+    if (tp->cpuload > FL(0.0)) {
+      csound->cpu_power_busy += tp->cpuload;
+      if (UNLIKELY(csound->cpu_power_busy > FL(100.0))) {
+        /* if there is no more cpu time */
+        csound->cpu_power_busy -= tp->cpuload;
+        csoundWarning(csound, Str("cannot allocate last note because "
+                                  "it exceeds 100%% of cpu time"));
+        return(0);
+      }
+    }
+    if (UNLIKELY(tp->maxalloc > 0 && tp->active >= tp->maxalloc)) {
+      csoundWarning(csound, Str("cannot allocate last note because it exceeds "
+                                "instr maxalloc"));
+      return(0);
+    }
+    tp->active++;
+    tp->instcnt++;
+    if (UNLIKELY(O->odebug)) {
+      char *name = csound->engineState.instrtxtp[insno]->insname;
+      if (UNLIKELY(name))
+        csound->Message(csound, Str("MIDI activating instr %s\n"), name);
+      else
+        csound->Message(csound, Str("MIDI activating instr %d\n"), insno);
+    }
+    csound->inerrcnt = 0;
+    ipp = &chn->kinsptr[mep->dat1];       /* key insptr ptr           */
+    /* alloc new dspace if needed */
+    if (tp->act_instance == NULL || tp->isNew) {
+      if (UNLIKELY(O->msglevel & RNGEMSG)) {
+        char *name = csound->engineState.instrtxtp[insno]->insname;
+        if (UNLIKELY(name))
+          csound->Message(csound, Str("new MIDI alloc for instr %s:\n"), name);
+        else
+          csound->Message(csound, Str("new MIDI alloc for instr %d:\n"), insno);
+      }
+      instance(csound, insno);
+      tp->isNew = 0;
+    }
+    /* pop from free instance chain */
+     /* **** COVERITY: note that call to instance fills in structure to
+       **** which tp points.  This is a false positive **** */
+    ip = tp->act_instance;
+    tp->act_instance = ip->nxtact;
+    ip->insno = (int16) insno;
+
+    if (UNLIKELY(O->odebug))
+      csound->Message(csound, "Now %d active instr %d\n", tp->active, insno);
+    if (UNLIKELY((prvp = *ipp) != NULL)) {          /*   if key currently activ */
+      csoundWarning(csound,
+                    Str("MIDI note overlaps with key %d on same channel"),
+                    (int) mep->dat1);
+      while (prvp->nxtolap != NULL)       /*   append to overlap list */
+        prvp = prvp->nxtolap;
+      prvp->nxtolap = ip;
+    }
+    else
+      *ipp = ip;
+    /* of overlapping notes, the one that was turned on first will be */
+    /* turned off first as well */
+    ip->nxtolap = NULL;
+
+    nxtp = &(csound->actanchor);          /* now splice into activ lst */
+    while ((prvp = nxtp) && (nxtp = prvp->nxtact) != NULL) {
+      if (nxtp->insno > insno) {
+        nxtp->prvact = ip;
+        break;
+      }
+    }
+    ip->nxtact       = nxtp;
+    ip->prvact       = prvp;
+    prvp->nxtact     = ip;
+    ip->actflg++;                         /* and mark the instr active */
+    ip->m_chnbp      = chn;               /* rec address of chnl ctrl blk */
+    ip->m_pitch      = (unsigned char) mep->dat1;    /* rec MIDI data   */
+    ip->m_veloc      = (unsigned char) mep->dat2;
+    ip->xtratim      = 0;
+    ip->m_sust       = 0;
+    ip->relesing     = 0;
+    ip->offbet       = -1.0;
+    ip->offtim       = -1.0;              /* set indef duration */
+    ip->opcod_iobufs = NULL;              /* IV - Sep 8 2002:            */
+    ip->p1.value     = (MYFLT) insno;     /* set these required p-fields */
+    ip->p2.value     = (MYFLT) (csound->icurTime/csound->esr - csound->timeOffs);
+    ip->p3.value     = FL(-1.0);
+    ip->ksmps = csound->ksmps;
+    ip->ekr = csound->ekr;
+    ip->kcounter = csound->kcounter;
+    ip->onedksmps = csound->onedksmps;
+    ip->onedkr = csound->onedkr;
+    ip->kicvt = csound->kicvt;
+    //#endif
+    ip->pds = NULL;
     pfields = (CS_VAR_MEM*)&ip->p0;
-    if (tp->psetdata) {
+
+    if (tp->psetdata != NULL) {
       int i;
-      CS_VAR_MEM* pfields = (CS_VAR_MEM*) &ip->p0;
       MYFLT *pdat = tp->psetdata + 2;
       int32 nn = tp->pmax - 2;             /*   put cur vals in pflds */
 
       for (i = 0; i < nn; i++) {
-	CS_VAR_MEM* pfield = (pfields + i + 3);
-	pfield->value = *(pdat + i);
-      }
-    }
-    if (UNLIKELY((n = tp->pmax) != newevtp->pcnt && !tp->psetdata)) {
+        CS_VAR_MEM* pfield = (pfields + i + 3);
+        pfield->value = *(pdat + i);
+      }
+    }
+
+
+    /* MIDI channel message note on routing overrides pset: */
+
+    if (O->midiKey) {
+      int pfield_index = O->midiKey;
+      CS_VAR_MEM* pfield = (pfields + pfield_index);
+      MYFLT value = (MYFLT) ip->m_pitch;
+      pfield->value = value;
+
+      if (UNLIKELY(O->msglevel & WARNMSG)) {
+        csound->Message(csound, "  midiKey:         pfield: %3d  value: %3d\n",
+                        pfield_index, (int) pfield->value);
+      }
+    }
+    else if (O->midiKeyCps) {
+      int pfield_index = O->midiKeyCps;
+      CS_VAR_MEM* pfield = (pfields + pfield_index);
+      MYFLT value = (MYFLT) ip->m_pitch;
+      value = value / FL(12.0) + FL(3.0);
+      value = value * OCTRES;
+      value = (MYFLT) CPSOCTL((int32) value);
+      pfield->value = value;
+
+      if (UNLIKELY(O->msglevel & WARNMSG)) {
+        csound->Message(csound, "  midiKeyCps:      pfield: %3d  value: %3d\n",
+                        pfield_index, (int) pfield->value);
+      }
+    }
+    else if (O->midiKeyOct) {
+      int pfield_index = O->midiKeyOct;
+      CS_VAR_MEM* pfield = (pfields + pfield_index);
+      MYFLT value = (MYFLT) ip->m_pitch;
+      value = value / FL(12.0) + FL(3.0);
+      pfield->value = value;
+      if (UNLIKELY(O->msglevel & WARNMSG)) {
+        csound->Message(csound, "  midiKeyOct:      pfield: %3d  value: %3d\n",
+                        pfield_index, (int) pfield->value);
+      }
+    }
+    else if (O->midiKeyPch) {
+      int pfield_index = O->midiKeyPch;
+      CS_VAR_MEM* pfield = (pfields + pfield_index);
+      MYFLT value = (MYFLT) ip->m_pitch;
+      double octave = 0;
+      double fraction = 0.0;
+      value = value / FL(12.0) + FL(3.0);
+      fraction = modf(value, &octave);
+      fraction *= 0.12;
+      value = octave + fraction;
+      pfield->value = value;
+      if (UNLIKELY(O->msglevel & WARNMSG)) {
+        csound->Message(csound, "  midiKeyPch:      pfield: %3d  value: %3d\n",
+                        pfield_index, (int) pfield->value);
+      }
+    }
+    if (O->midiVelocity) {
+      int pfield_index = O->midiVelocity;
+      CS_VAR_MEM* pfield = (pfields + pfield_index);
+      MYFLT value = (MYFLT) ip->m_veloc;
+      pfield->value = value;
+      if (UNLIKELY(O->msglevel & WARNMSG)) {
+        csound->Message(csound, "  midiVelocity:    pfield: %3d  value: %3d\n",
+                        pfield_index, (int) pfield->value);
+      }
+    }
+    else if (O->midiVelocityAmp) {
+      int pfield_index = O->midiVelocityAmp;
+      CS_VAR_MEM* pfield = (pfields + pfield_index);
+      MYFLT value = (MYFLT) ip->m_veloc;
+      value = value * value / FL(16239.0);
+      value = value * csound->e0dbfs;
+      pfield->value = value;
+      if (UNLIKELY(O->msglevel & WARNMSG)) {
+        csound->Message(csound, "  midiVelocityAmp: pfield: %3d  value: %3d\n",
+                        pfield_index, (int)pfield->value);
+      }
+    }
+#ifdef HAVE_ATOMIC_BUILTIN
+    __sync_lock_test_and_set((int*)&ip->init_done,0);
+#else
+    ip->init_done = 0;
+#endif
+    csound->curip    = ip;
+    if (csound->realtime_audio_flag == 0) {
+     csound->ids      = (OPDS *)ip;
+      /* do init pass for this instr  */
+      while ((csound->ids = csound->ids->nxti) != NULL) {
+        if (UNLIKELY(O->odebug))
+          csound->Message(csound, "init %s:\n",
+                          csound->ids->optext->t.oentry->opname);
+        (*csound->ids->iopadr)(csound, csound->ids);
+      }
+      ip->init_done = 1;
+      ip->tieflag = ip->reinitflag = 0;
+      csound->tieflag = csound->reinitflag = 0;
+    }
+
+    if (UNLIKELY(csound->inerrcnt)) {
+      xturnoff_now(csound, ip);
+      return csound->inerrcnt;
+    }
+    if (UNLIKELY(O->odebug)) {
       char *name = csound->engineState.instrtxtp[insno]->insname;
       if (UNLIKELY(name))
-	csoundWarning(csound, Str("instr %s uses %d p-fields but is given %d"),
-		      name, n, newevtp->pcnt);
+        csound->Message(csound, Str("instr %s now active:\n"), name);
       else
-	csoundWarning(csound, Str("instr %d uses %d p-fields but is given %d"),
-		      insno, n, newevtp->pcnt);
-    }
-    if (newevtp->p3orig >= FL(0.0))
-      ip->offbet = csound->beatOffs
-	+ (double) newevtp->p2orig + (double) newevtp->p3orig;
-    else
-      ip->offbet = -1.0;
-    flp = &ip->p1.value;
-    fep = &newevtp->p[0];
-    if (UNLIKELY(O->odebug))
-      csound->Message(csound, "psave beg at %p\n", (void*) flp);
-
-    if (n > newevtp->pcnt) n = newevtp->pcnt; /* IV - Oct 20 2002 */
-
-    for (i = 1; i < n + 1; i++) {
-      CS_VAR_MEM* pfield = pfields + i;
-      pfield->varType = (CS_TYPE*)&CS_VAR_TYPE_P;
-      pfield->value = fep[i];
-    }
-
-    if (n < tp->pmax && tp->psetdata==NULL) {
-      for (i = 0; i < tp->pmax - n; i++) {
-	CS_VAR_MEM* pfield = pfields + i + n + 1;
-	pfield->varType = (CS_TYPE*)&CS_VAR_TYPE_P;
-	pfield->value = 0;
-      }
-    }
-    if (UNLIKELY(O->odebug))
-      csound->Message(csound, "   ending at %p\n", (void*) flp);
-  }
-
-#ifdef HAVE_ATOMIC_BUILTIN
-  __sync_lock_test_and_set((int*)&ip->init_done,1);
-#else
-  ip->init_done = 1;
-#endif
-  if (O->Beatmode)
-    ip->p2.value     = (MYFLT) (csound->icurTime/csound->esr - csound->timeOffs);
-  ip->offtim       = (double) ip->p3.value;         /* & duplicate p3 for now */
-  ip->m_chnbp      = (MCHNBLK*) NULL;
-  ip->xtratim      = 0;
-  ip->relesing     = 0;
-  ip->m_sust       = 0;
-  ip->nxtolap      = NULL;
-  ip->opcod_iobufs = NULL;
-  ip->strarg       = newevtp->strarg;  /* copy strarg so it does not get lost */
-#ifdef HAVE_ATOMIC_BUILTIN
-  __sync_lock_test_and_set((int*)&ip->init_done,0);
-#else
-  ip->init_done = 0;
-#endif
-
-
-  if (csound->realtime_audio_flag == 0) {
-    csound->curip    = ip;
-    csound->ids      = (OPDS *)ip;
-    /* do init pass for this instr */
-    while ((csound->ids = csound->ids->nxti) != NULL) {
-      if (UNLIKELY(O->odebug))
-	csound->Message(csound, "init %s:\n",
-			csound->ids->optext->t.oentry->opname);
-      (*csound->ids->iopadr)(csound, csound->ids);
-    }
-    ip->init_done = 1;
-    ip->tieflag  = 0;
-    ip->reinitflag = 0;
-    csound->tieflag = csound->reinitflag = 0;
-  }
-
-  if (UNLIKELY(csound->inerrcnt || ip->p3.value == FL(0.0))) {
-    xturnoff_now(csound, ip);
-    return csound->inerrcnt;
-  }
-
-  /* new code for sample-accurate timing, not for tied notes */
-  if (O->sampleAccurate && !tie) {
-    int64_t start_time_samps, start_time_kcycles;
-    double duration_samps;
-    start_time_samps = (int64_t) (ip->p2.value * csound->esr);
-    duration_samps =  ip->p3.value * csound->esr;
-    start_time_kcycles = start_time_samps/csound->ksmps;
-    ip->ksmps_offset = start_time_samps - start_time_kcycles*csound->ksmps;
-    //printf("ksmps offset = %d \n",  ip->ksmps_offset);
-    /* with no p3 or xtratim values, can't set the sample accur duration */
-    if (ip->p3.value > 0 && ip->xtratim == 0)
-      ip->no_end = csound->ksmps -
-        ((int)duration_samps+ip->ksmps_offset)%csound->ksmps;
-    /* the ksmps_no_end field is initially 0, set to no_end in the last
-       perf cycle */
-    else ip->no_end = 0;
-    ip->ksmps_no_end = 0;
-    /* if (ip->no_end) { */
-    /*   //        printf(">>>> %d\n",((int)duration_samps+ip->ksmps_offset)); */
-    /*   printf(">>>> no_end=%d (%ld,%d,%f,%d)\n", */
-    /*          ip->no_end, (long)duration_kcycles, csound->ksmps, */
-    /*          duration_samps, ip->ksmps_offset); */
-    /*   //printf("   > p2=%f p3=%f\n", ip->p2, ip->p3); */
-    /* } */
-  }
-  else {
-    /* ksmps_offset = */
-    ip->ksmps_offset = 0;
-    ip->ksmps_no_end = 0;
-    ip->no_end = 0;
-  }
-
-#ifdef BETA
-  if (UNLIKELY(O->odebug))
-    csound->Message(csound, "In insert:  %d %lf %lf\n",
-		    __LINE__, ip->p3, ip->offtim); /* *********** */
-#endif
-  if (ip->p3.value > FL(0.0) && ip->offtim > 0.0) { /* if still finite time, */
-    double p2 = (double) ip->p2.value + csound->timeOffs;
-    ip->offtim = p2 + (double) ip->p3.value;
-    //csound->Message(csound, "%lf\n", ip->offtim);
-    /* csound->Message(csound, "ip->offtim = %lf -> ", ip->offtim); */
-    if (O->sampleAccurate && !tie  &&
-	ip->p3.value > 0 &&
-	ip->xtratim == 0) /* ceil for sample-accurate ending */
-      ip->offtim = CEIL(ip->offtim*csound->ekr) / csound->ekr;
-    else /* normal : round */
-      ip->offtim = FLOOR(ip->offtim * csound->ekr +0.5)/csound->ekr;
-    //csound->Message(csound, "%lf\n", ip->offtim);
-    if (O->Beatmode) {
-      p2 = ((p2*csound->esr - csound->icurTime) / csound->ibeatTime)
-	+ csound->curBeat;
-      ip->offbet = p2 + ((double) ip->p3.value*csound->esr / csound->ibeatTime);
-    }
-#ifdef BETA
-    if (UNLIKELY(O->odebug))
-      csound->Message(csound,
-		      "Calling schedofftim line %d; offtime= %lf (%lf)\n",
-		      __LINE__, ip->offtim, ip->offtim*csound->ekr);
-#endif
-    schedofftim(csound, ip);                  /*   put in turnoff list */
-  }
-  else {
-    ip->offbet = -1.0;
-    ip->offtim = -1.0;                        /*   else mark indef     */
-  }
-  if (UNLIKELY(O->odebug)) {
-    char *name = csound->engineState.instrtxtp[insno]->insname;
-    if (UNLIKELY(name))
-      csound->Message(csound, Str("instr %s now active:\n"), name);
-    else
-      csound->Message(csound, Str("instr %d now active:\n"), insno);
-    showallocs(csound);
-  }
-  if (newevtp->pinstance != NULL) {
-    *((MYFLT *)newevtp->pinstance) = (MYFLT) ((long) ip);
-  }
-  return 0;
-}
-
-/* insert a MIDI instr copy into active list */
-/*  then run an init pass                    */
-
-int MIDIinsert(CSOUND *csound, int insno, MCHNBLK *chn, MEVENT *mep)
-{
-  INSTRTXT  *tp;
-  INSDS     *ip, **ipp, *prvp, *nxtp;
-  OPARMS    *O = csound->oparms;
-  CS_VAR_MEM *pfields;
-
-  if (UNLIKELY(csound->advanceCnt))
+        csound->Message(csound, Str("instr %d now active:\n"), insno);
+      showallocs(csound);
+    }
     return 0;
-  if (UNLIKELY(insno <= 0 || csound->engineState.instrtxtp[insno]->muted == 0))
-    return 0;     /* muted */
-
-  tp = csound->engineState.instrtxtp[insno];
-  if (tp->cpuload > FL(0.0)) {
-    csound->cpu_power_busy += tp->cpuload;
-    if (UNLIKELY(csound->cpu_power_busy > FL(100.0))) {
-      /* if there is no more cpu time */
-      csound->cpu_power_busy -= tp->cpuload;
-      csoundWarning(csound, Str("cannot allocate last note because "
-				"it exceeds 100%% of cpu time"));
-      return(0);
-    }
-  }
-  if (UNLIKELY(tp->maxalloc > 0 && tp->active >= tp->maxalloc)) {
-    csoundWarning(csound, Str("cannot allocate last note because it exceeds "
-			      "instr maxalloc"));
-    return(0);
-  }
-  tp->active++;
-  tp->instcnt++;
-  if (UNLIKELY(O->odebug)) {
-    char *name = csound->engineState.instrtxtp[insno]->insname;
-    if (UNLIKELY(name))
-      csound->Message(csound, Str("MIDI activating instr %s\n"), name);
-    else
-      csound->Message(csound, Str("MIDI activating instr %d\n"), insno);
-  }
-  csound->inerrcnt = 0;
-  ipp = &chn->kinsptr[mep->dat1];       /* key insptr ptr           */
-  /* alloc new dspace if needed */
-  if (tp->act_instance == NULL || tp->isNew) {
-    if (UNLIKELY(O->msglevel & RNGEMSG)) {
-      char *name = csound->engineState.instrtxtp[insno]->insname;
-      if (UNLIKELY(name))
-	csound->Message(csound, Str("new MIDI alloc for instr %s:\n"), name);
-      else
-	csound->Message(csound, Str("new MIDI alloc for instr %d:\n"), insno);
-    }
-    instance(csound, insno);
-    tp->isNew = 0;
-  }
-  /* pop from free instance chain */
-  /* **** COVERITY: note that call to instance fills in structure to
-**** which tp points.  This is a false positive **** */
-  ip = tp->act_instance;
-  tp->act_instance = ip->nxtact;
-  ip->insno = (int16) insno;
-
-  if (UNLIKELY(O->odebug))
-    csound->Message(csound, "Now %d active instr %d\n", tp->active, insno);
-  if (UNLIKELY((prvp = *ipp) != NULL)) {          /*   if key currently activ */
-    csoundWarning(csound,
-		  Str("MIDI note overlaps with key %d on same channel"),
-		  (int) mep->dat1);
-    while (prvp->nxtolap != NULL)       /*   append to overlap list */
-      prvp = prvp->nxtolap;
-    prvp->nxtolap = ip;
-  }
-  else
-    *ipp = ip;
-  /* of overlapping notes, the one that was turned on first will be */
-  /* turned off first as well */
-  ip->nxtolap = NULL;
-
-  nxtp = &(csound->actanchor);          /* now splice into activ lst */
-  while ((prvp = nxtp) && (nxtp = prvp->nxtact) != NULL) {
-    if (nxtp->insno > insno) {
-      nxtp->prvact = ip;
-      break;
-    }
-  }
-  ip->nxtact       = nxtp;
-  ip->prvact       = prvp;
-  prvp->nxtact     = ip;
-  ip->actflg++;                         /* and mark the instr active */
-  ip->m_chnbp      = chn;               /* rec address of chnl ctrl blk */
-  ip->m_pitch      = (unsigned char) mep->dat1;    /* rec MIDI data   */
-  ip->m_veloc      = (unsigned char) mep->dat2;
-  ip->xtratim      = 0;
-  ip->m_sust       = 0;
-  ip->relesing     = 0;
-  ip->offbet       = -1.0;
-  ip->offtim       = -1.0;              /* set indef duration */
-  ip->opcod_iobufs = NULL;              /* IV - Sep 8 2002:            */
-  ip->p1.value     = (MYFLT) insno;     /* set these required p-fields */
-  ip->p2.value     = (MYFLT) (csound->icurTime/csound->esr - csound->timeOffs);
-  ip->p3.value     = FL(-1.0);
-  ip->ksmps = csound->ksmps;
-  ip->ekr = csound->ekr;
-  ip->kcounter = csound->kcounter;
-  ip->onedksmps = csound->onedksmps;
-  ip->onedkr = csound->onedkr;
-  ip->kicvt = csound->kicvt;
-  //#endif
-  ip->pds = NULL;
-  pfields = (CS_VAR_MEM*)&ip->p0;
-
-  if (tp->psetdata != NULL) {
-    int i;
-    MYFLT *pdat = tp->psetdata + 2;
-    int32 nn = tp->pmax - 2;             /*   put cur vals in pflds */
-
-    for (i = 0; i < nn; i++) {
-      CS_VAR_MEM* pfield = (pfields + i + 3);
-      pfield->value = *(pdat + i);
-    }
-  }
-
-
-  /* MIDI channel message note on routing overrides pset: */
-
-  if (O->midiKey) {
-    int pfield_index = O->midiKey;
-    CS_VAR_MEM* pfield = (pfields + pfield_index);
-    MYFLT value = (MYFLT) ip->m_pitch;
-    pfield->value = value;
-
-    if (UNLIKELY(O->msglevel & WARNMSG)) {
-      csound->Message(csound, "  midiKey:         pfield: %3d  value: %3d\n",
-		      pfield_index, (int) pfield->value);
-    }
-  }
-  else if (O->midiKeyCps) {
-    int pfield_index = O->midiKeyCps;
-    CS_VAR_MEM* pfield = (pfields + pfield_index);
-    MYFLT value = (MYFLT) ip->m_pitch;
-    value = value / FL(12.0) + FL(3.0);
-    value = value * OCTRES;
-    value = (MYFLT) CPSOCTL((int32) value);
-    pfield->value = value;
-
-    if (UNLIKELY(O->msglevel & WARNMSG)) {
-      csound->Message(csound, "  midiKeyCps:      pfield: %3d  value: %3d\n",
-		      pfield_index, (int) pfield->value);
-    }
-  }
-  else if (O->midiKeyOct) {
-    int pfield_index = O->midiKeyOct;
-    CS_VAR_MEM* pfield = (pfields + pfield_index);
-    MYFLT value = (MYFLT) ip->m_pitch;
-    value = value / FL(12.0) + FL(3.0);
-    pfield->value = value;
-    if (UNLIKELY(O->msglevel & WARNMSG)) {
-      csound->Message(csound, "  midiKeyOct:      pfield: %3d  value: %3d\n",
-		      pfield_index, (int) pfield->value);
-    }
-  }
-  else if (O->midiKeyPch) {
-    int pfield_index = O->midiKeyPch;
-    CS_VAR_MEM* pfield = (pfields + pfield_index);
-    MYFLT value = (MYFLT) ip->m_pitch;
-    double octave = 0;
-    double fraction = 0.0;
-    value = value / FL(12.0) + FL(3.0);
-    fraction = modf(value, &octave);
-    fraction *= 0.12;
-    value = octave + fraction;
-    pfield->value = value;
-    if (UNLIKELY(O->msglevel & WARNMSG)) {
-      csound->Message(csound, "  midiKeyPch:      pfield: %3d  value: %3d\n",
-		      pfield_index, (int) pfield->value);
-    }
-  }
-  if (O->midiVelocity) {
-    int pfield_index = O->midiVelocity;
-    CS_VAR_MEM* pfield = (pfields + pfield_index);
-    MYFLT value = (MYFLT) ip->m_veloc;
-    pfield->value = value;
-    if (UNLIKELY(O->msglevel & WARNMSG)) {
-      csound->Message(csound, "  midiVelocity:    pfield: %3d  value: %3d\n",
-		      pfield_index, (int) pfield->value);
-    }
-  }
-  else if (O->midiVelocityAmp) {
-    int pfield_index = O->midiVelocityAmp;
-    CS_VAR_MEM* pfield = (pfields + pfield_index);
-    MYFLT value = (MYFLT) ip->m_veloc;
-    value = value * value / FL(16239.0);
-    value = value * csound->e0dbfs;
-    pfield->value = value;
-    if (UNLIKELY(O->msglevel & WARNMSG)) {
-      csound->Message(csound, "  midiVelocityAmp: pfield: %3d  value: %3d\n",
-		      pfield_index, (int)pfield->value);
-    }
-  }
-#ifdef HAVE_ATOMIC_BUILTIN
-  __sync_lock_test_and_set((int*)&ip->init_done,0);
-#else
-  ip->init_done = 0;
-#endif
-  csound->curip    = ip;
-  if (csound->realtime_audio_flag == 0) {
-    csound->ids      = (OPDS *)ip;
-    /* do init pass for this instr  */
-    while ((csound->ids = csound->ids->nxti) != NULL) {
-      if (UNLIKELY(O->odebug))
-	csound->Message(csound, "init %s:\n",
-			csound->ids->optext->t.oentry->opname);
-      (*csound->ids->iopadr)(csound, csound->ids);
-    }
-    ip->init_done = 1;
-    ip->tieflag = ip->reinitflag = 0;
-    csound->tieflag = csound->reinitflag = 0;
-  }
-
-  if (UNLIKELY(csound->inerrcnt)) {
-    xturnoff_now(csound, ip);
-    return csound->inerrcnt;
-  }
-  if (UNLIKELY(O->odebug)) {
-    char *name = csound->engineState.instrtxtp[insno]->insname;
-    if (UNLIKELY(name))
-      csound->Message(csound, Str("instr %s now active:\n"), name);
-    else
-      csound->Message(csound, Str("instr %d now active:\n"), insno);
-    showallocs(csound);
-  }
-  return 0;
 }
 
 static void showallocs(CSOUND *csound)      /* debugging aid */
 {
-  INSTRTXT *txtp;
-  INSDS   *p;
-
-  csound->Message(csound, "insno\tinstanc\tnxtinst\tprvinst\tnxtact\t"
-		  "prvact\tnxtoff\tactflg\tofftim\n");
-  for (txtp = &(csound->engineState.instxtanchor);
-       txtp != NULL;
-       txtp = txtp->nxtinstxt)
-
-    if ((p = txtp->instance) != NULL) {
-      /*
-       * On Alpha, we print pointers as pointers.  heh 981101
-       * and now on all platforms (JPff)
-       */
-      do {
-	csound->Message(csound, "%d\t%p\t%p\t%p\t%p\t%p\t%p\t%d\t%3.1f\n",
-			(int) p->insno, (void*) p,
-			(void*) p->nxtinstance, (void*) p->prvinstance,
-			(void*) p->nxtact, (void*) p->prvact,
-			(void*) p->nxtoff, p->actflg, p->offtim);
-      } while ((p = p->nxtinstance) != NULL);
-    }
+    INSTRTXT *txtp;
+    INSDS   *p;
+
+    csound->Message(csound, "insno\tinstanc\tnxtinst\tprvinst\tnxtact\t"
+                    "prvact\tnxtoff\tactflg\tofftim\n");
+    for (txtp = &(csound->engineState.instxtanchor);
+         txtp != NULL;
+         txtp = txtp->nxtinstxt)
+
+      if ((p = txtp->instance) != NULL) {
+        /*
+         * On Alpha, we print pointers as pointers.  heh 981101
+         * and now on all platforms (JPff)
+         */
+        do {
+          csound->Message(csound, "%d\t%p\t%p\t%p\t%p\t%p\t%p\t%d\t%3.1f\n",
+                          (int) p->insno, (void*) p,
+                          (void*) p->nxtinstance, (void*) p->prvinstance,
+                          (void*) p->nxtact, (void*) p->prvact,
+                          (void*) p->nxtoff, p->actflg, p->offtim);
+        } while ((p = p->nxtinstance) != NULL);
+      }
 }
 
 static void schedofftim(CSOUND *csound, INSDS *ip)
 {                               /* put an active instr into offtime list  */
-  INSDS *prvp, *nxtp;         /* called by insert() & midioff + xtratim */
-
-  if ((nxtp = csound->frstoff) == NULL ||
-      nxtp->offtim > ip->offtim) {            /*   set into       */
-    csound->frstoff = ip;                     /*   firstoff chain */
-    ip->nxtoff = nxtp;
-    /* IV - Feb 24 2006: check if this note already needs to be turned off */
-    /* the following comparisons must match those in sensevents() */
+    INSDS *prvp, *nxtp;         /* called by insert() & midioff + xtratim */
+
+    if ((nxtp = csound->frstoff) == NULL ||
+        nxtp->offtim > ip->offtim) {            /*   set into       */
+      csound->frstoff = ip;                     /*   firstoff chain */
+      ip->nxtoff = nxtp;
+      /* IV - Feb 24 2006: check if this note already needs to be turned off */
+      /* the following comparisons must match those in sensevents() */
 #ifdef BETA
-    if (UNLIKELY(csound->oparms->odebug))
-      csound->Message(csound,"schedofftim: %lf %lf %f\n",
-		      ip->offtim, csound->icurTime/csound->esr,
-		      csound->curTime_inc);
+      if (UNLIKELY(csound->oparms->odebug))
+        csound->Message(csound,"schedofftim: %lf %lf %f\n",
+                        ip->offtim, csound->icurTime/csound->esr,
+                        csound->curTime_inc);
 
 #endif
-    if (csound->oparms_.Beatmode) {
-      double  tval = csound->curBeat + (0.505 * csound->curBeat_inc);
-      if (ip->offbet <= tval) beatexpire(csound, tval);
+      if (csound->oparms_.Beatmode) {
+        double  tval = csound->curBeat + (0.505 * csound->curBeat_inc);
+        if (ip->offbet <= tval) beatexpire(csound, tval);
+      }
+      else {
+        double  tval = (csound->icurTime + (0.505 * csound->ksmps))/csound->esr;
+        if (ip->offtim <= tval) timexpire(csound, tval);
+      }
+#ifdef BETA
+      if (UNLIKELY(csound->oparms->odebug))
+        csound->Message(csound,"schedofftim: %lf %lf\n", ip->offtim,
+                        (csound->icurTime + (0.505 * csound->ksmps))/csound->esr,
+                        csound->ekr*((csound->icurTime +
+                                      (0.505 * csound->ksmps))/csound->esr));
+#endif
     }
     else {
-      double  tval = (csound->icurTime + (0.505 * csound->ksmps))/csound->esr;
-      if (ip->offtim <= tval) timexpire(csound, tval);
-    }
-#ifdef BETA
-    if (UNLIKELY(csound->oparms->odebug))
-      csound->Message(csound,"schedofftim: %lf %lf\n", ip->offtim,
-		      (csound->icurTime + (0.505 * csound->ksmps))/csound->esr,
-		      csound->ekr*((csound->icurTime +
-				    (0.505 * csound->ksmps))/csound->esr));
-#endif
-  }
-  else {
-    while ((prvp = nxtp)
-	   && (nxtp = nxtp->nxtoff) != NULL
-	   && ip->offtim >= nxtp->offtim);
-    prvp->nxtoff = ip;
-    ip->nxtoff = nxtp;
-  }
+      while ((prvp = nxtp)
+             && (nxtp = nxtp->nxtoff) != NULL
+             && ip->offtim >= nxtp->offtim);
+      prvp->nxtoff = ip;
+      ip->nxtoff = nxtp;
+    }
 }
 
 /* csound.c */
@@ -695,56 +695,56 @@
 
 static void deact(CSOUND *csound, INSDS *ip)
 {                               /* unlink single instr from activ chain */
-  INSDS  *nxtp;               /*      and mark it inactive            */
-  /*   close any files in fd chain        */
-
-  if (ip->nxtd != NULL)
-    csoundDeinitialiseOpcodes(csound, ip);
-  /* remove an active instrument */
-  csound->engineState.instrtxtp[ip->insno]->active--;
-  if (ip->xtratim > 0)
-    csound->engineState.instrtxtp[ip->insno]->pending_release--;
-  csound->cpu_power_busy -= csound->engineState.instrtxtp[ip->insno]->cpuload;
-  /* IV - Sep 8 2002: free subinstr instances */
-  /* that would otherwise result in a memory leak */
-  if (ip->opcod_deact) {
-    UOPCODE *p = (UOPCODE*) ip->opcod_deact;          /* IV - Oct 26 2002 */
-    deact(csound, p->ip);     /* deactivate */
-    p->ip = NULL;
-    /* IV - Oct 26 2002: set perf routine to "not initialised" */
-    p->h.opadr = (SUBR) useropcd;
-    ip->opcod_deact = NULL;
-  }
-  if (ip->subins_deact) {
-    deact(csound, ((SUBINST*) ip->subins_deact)->ip); /* IV - Oct 24 2002 */
-    ((SUBINST*) ip->subins_deact)->ip = NULL;
-    ip->subins_deact = NULL;
-  }
-  if (UNLIKELY(csound->oparms->odebug)) {
-    char *name = csound->engineState.instrtxtp[ip->insno]->insname;
-    if (UNLIKELY(name))
-      csound->Message(csound, Str("removed instance of instr %s\n"), name);
-    else
-      csound->Message(csound, Str("removed instance of instr %d\n"), ip->insno);
-  }
-  /* IV - Oct 24 2002: ip->prvact may be NULL, so need to check */
-  if (ip->prvact && (nxtp = ip->prvact->nxtact = ip->nxtact) != NULL)
-    nxtp->prvact = ip->prvact;
-  ip->actflg = 0;
-  /* link into free instance chain */
-  /* This also destroys ip->nxtact causing loops */
-  if (csound->engineState.instrtxtp[ip->insno] == ip->instr){
-    ip->nxtact = csound->engineState.instrtxtp[ip->insno]->act_instance;
-    csound->engineState.instrtxtp[ip->insno]->act_instance = ip;
-  }
-  if (ip->fdchp != NULL)
-    fdchclose(csound, ip);
-  csound->dag_changed++;
-  //printf("**** dag changed by deact\n");
+    INSDS  *nxtp;               /*      and mark it inactive            */
+    /*   close any files in fd chain        */
+
+    if (ip->nxtd != NULL)
+      csoundDeinitialiseOpcodes(csound, ip);
+    /* remove an active instrument */
+    csound->engineState.instrtxtp[ip->insno]->active--;
+    if (ip->xtratim > 0)
+      csound->engineState.instrtxtp[ip->insno]->pending_release--;
+    csound->cpu_power_busy -= csound->engineState.instrtxtp[ip->insno]->cpuload;
+    /* IV - Sep 8 2002: free subinstr instances */
+    /* that would otherwise result in a memory leak */
+    if (ip->opcod_deact) {
+      UOPCODE *p = (UOPCODE*) ip->opcod_deact;          /* IV - Oct 26 2002 */
+      deact(csound, p->ip);     /* deactivate */
+      p->ip = NULL;
+      /* IV - Oct 26 2002: set perf routine to "not initialised" */
+      p->h.opadr = (SUBR) useropcd;
+      ip->opcod_deact = NULL;
+    }
+    if (ip->subins_deact) {
+      deact(csound, ((SUBINST*) ip->subins_deact)->ip); /* IV - Oct 24 2002 */
+      ((SUBINST*) ip->subins_deact)->ip = NULL;
+      ip->subins_deact = NULL;
+    }
+    if (UNLIKELY(csound->oparms->odebug)) {
+      char *name = csound->engineState.instrtxtp[ip->insno]->insname;
+      if (UNLIKELY(name))
+        csound->Message(csound, Str("removed instance of instr %s\n"), name);
+      else
+        csound->Message(csound, Str("removed instance of instr %d\n"), ip->insno);
+    }
+    /* IV - Oct 24 2002: ip->prvact may be NULL, so need to check */
+    if (ip->prvact && (nxtp = ip->prvact->nxtact = ip->nxtact) != NULL)
+      nxtp->prvact = ip->prvact;
+    ip->actflg = 0;
+    /* link into free instance chain */
+    /* This also destroys ip->nxtact causing loops */
+    if (csound->engineState.instrtxtp[ip->insno] == ip->instr){
+      ip->nxtact = csound->engineState.instrtxtp[ip->insno]->act_instance;
+      csound->engineState.instrtxtp[ip->insno]->act_instance = ip;
+    }
+    if (ip->fdchp != NULL)
+      fdchclose(csound, ip);
+    csound->dag_changed++;
+    //printf("**** dag changed by deact\n");
 }
 
 int kill_instance(CSOUND *csound, KILLOP *p) {
-  if (LIKELY(*p->inst)) xturnoff(csound, (INSDS *) ((long)*p->inst));
+    if (LIKELY(*p->inst)) xturnoff(csound, (INSDS *) ((long)*p->inst));
   else csound->Warning(csound, "instance not valid \n");
   return OK;
 }
@@ -754,57 +754,57 @@
 
 void xturnoff(CSOUND *csound, INSDS *ip)  /* turnoff a particular insalloc  */
 {                                         /* called by inexclus on ctrl 111 */
-  MCHNBLK *chn;
-
-  if (UNLIKELY(ip->relesing))
-    return;                             /* already releasing: nothing to do */
-
-  chn = ip->m_chnbp;
-  if (chn != NULL) {                    /* if this was a MIDI note */
-    INSDS *prvip;
-    prvip = chn->kinsptr[ip->m_pitch];  /*    remov from activ lst */
-    if (ip->m_sust && chn->ksuscnt)
-      chn->ksuscnt--;
-    ip->m_sust = 0;                     /* force turnoff even if sustaining */
-    if (prvip != NULL) {
+    MCHNBLK *chn;
+
+    if (UNLIKELY(ip->relesing))
+      return;                             /* already releasing: nothing to do */
+
+    chn = ip->m_chnbp;
+    if (chn != NULL) {                    /* if this was a MIDI note */
+      INSDS *prvip;
+      prvip = chn->kinsptr[ip->m_pitch];  /*    remov from activ lst */
+      if (ip->m_sust && chn->ksuscnt)
+        chn->ksuscnt--;
+      ip->m_sust = 0;                     /* force turnoff even if sustaining */
+      if (prvip != NULL) {
+        if (prvip == ip)
+          chn->kinsptr[ip->m_pitch] = ip->nxtolap;
+        else {
+          while (prvip != NULL && prvip->nxtolap != ip)
+            prvip = prvip->nxtolap;
+          if (prvip != NULL)
+            prvip->nxtolap = ip->nxtolap;
+        }
+      }
+    }
+    /* remove from schedoff chain first if finite duration */
+    if (csound->frstoff != NULL && ip->offtim >= 0.0) {
+      INSDS *prvip;
+      prvip = csound->frstoff;
       if (prvip == ip)
-	chn->kinsptr[ip->m_pitch] = ip->nxtolap;
+        csound->frstoff = ip->nxtoff;
       else {
-	while (prvip != NULL && prvip->nxtolap != ip)
-	  prvip = prvip->nxtolap;
-	if (prvip != NULL)
-	  prvip->nxtolap = ip->nxtolap;
-      }
-    }
-  }
-  /* remove from schedoff chain first if finite duration */
-  if (csound->frstoff != NULL && ip->offtim >= 0.0) {
-    INSDS *prvip;
-    prvip = csound->frstoff;
-    if (prvip == ip)
-      csound->frstoff = ip->nxtoff;
+        while (prvip != NULL && prvip->nxtoff != ip)
+          prvip = prvip->nxtoff;
+        if (prvip != NULL)
+          prvip->nxtoff = ip->nxtoff;
+      }
+    }
+    /* if extra time needed: schedoff at new time */
+    if (ip->xtratim > 0) {
+      set_xtratim(csound, ip);
+#ifdef BETA
+      if (UNLIKELY(csound->oparms->odebug))
+        csound->Message(csound, "Calling schedofftim line %d\n", __LINE__);
+#endif
+      schedofftim(csound, ip);
+    }
     else {
-      while (prvip != NULL && prvip->nxtoff != ip)
-	prvip = prvip->nxtoff;
-      if (prvip != NULL)
-	prvip->nxtoff = ip->nxtoff;
-    }
-  }
-  /* if extra time needed: schedoff at new time */
-  if (ip->xtratim > 0) {
-    set_xtratim(csound, ip);
-#ifdef BETA
-    if (UNLIKELY(csound->oparms->odebug))
-      csound->Message(csound, "Calling schedofftim line %d\n", __LINE__);
-#endif
-    schedofftim(csound, ip);
-  }
-  else {
-    /* no extra time needed: deactivate immediately */
-    deact(csound, ip);
-    csound->dag_changed++;      /* Need to remake DAG */
-    //printf("**** dag changed by xturnoff\n");
-  }
+      /* no extra time needed: deactivate immediately */
+      deact(csound, ip);
+      csound->dag_changed++;      /* Need to remake DAG */
+      //printf("**** dag changed by xturnoff\n");
+    }
 }
 
 /* Turn off instrument instance immediately, without releasing. */
@@ -812,311 +812,311 @@
 
 void xturnoff_now(CSOUND *csound, INSDS *ip)
 {
-  ip->xtratim = 0;
-  ip->relesing = 0;
-  xturnoff(csound, ip);
+    ip->xtratim = 0;
+    ip->relesing = 0;
+    xturnoff(csound, ip);
 }
 
 extern void free_instrtxt(CSOUND *csound, INSTRTXT *instrtxt);
 
 void orcompact(CSOUND *csound)          /* free all inactive instr spaces */
 {
-  INSTRTXT  *txtp;
-  INSDS     *ip, *nxtip, *prvip, **prvnxtloc;
-  int       cnt = 0;
-  for (txtp = &(csound->engineState.instxtanchor);
-       txtp != NULL;  txtp = txtp->nxtinstxt) {
-    // csound->Message(csound, "txp=%p \n", txtp);
-    if ((ip = txtp->instance) != NULL) {        /* if instance exists */
-
-      prvip = NULL;
-      prvnxtloc = &txtp->instance;
-      do {
-	if (!ip->actflg) {
-	  // csound->Message(csound, "ip=%p \n", ip);
-	  cnt++;
-	  if (ip->opcod_iobufs && ip->insno > csound->engineState.maxinsno)
-	    csound->Free(csound, ip->opcod_iobufs);          /* IV - Nov 10 2002 */
-	  if (ip->fdchp != NULL)
-	    fdchclose(csound, ip);
-	  if (ip->auxchp != NULL)
-	    auxchfree(csound, ip);
-	  if ((nxtip = ip->nxtinstance) != NULL)
-	    nxtip->prvinstance = prvip;
-	  *prvnxtloc = nxtip;
-
-	  csound->Free(csound, (char *)ip);
-
-	}
-	else {
-	  prvip = ip;
-	  prvnxtloc = &ip->nxtinstance;
-	}
-      }
-      while ((ip = *prvnxtloc) != NULL);
-    }
-
-    /* IV - Oct 31 2002 */
-    if (!txtp->instance)
-      txtp->lst_instance = NULL;              /* find last alloc */
-    else {
-      ip = txtp->instance;
-      while (ip->nxtinstance) ip = ip->nxtinstance;
-      txtp->lst_instance = ip;
-    }
-
-    txtp->act_instance = NULL;                /* no free instances */
-  }
-  /* check current items in deadpool to see if they need deleting */
-  {
-    int i;
-    for(i=0; i < csound->dead_instr_no; i++){
-      if (csound->dead_instr_pool[i] != NULL) {
-	INSDS *active = csound->dead_instr_pool[i]->instance;
-	while (active != NULL) {
-	  if (active->actflg) {
-	    // add_to_deadpool(csound,csound->dead_instr_pool[i]);
-	    break;
-	  }
-	  active = active->nxtinstance;
-	}
-	/* no active instances */
-	if (active == NULL) {
-	  free_instrtxt(csound, csound->dead_instr_pool[i]);
-	  csound->dead_instr_pool[i] = NULL;
-	}
-      }
-    }
-  }
-  if (UNLIKELY(cnt))
-    csound->Message(csound, Str("inactive allocs returned to freespace\n"));
+    INSTRTXT  *txtp;
+    INSDS     *ip, *nxtip, *prvip, **prvnxtloc;
+    int       cnt = 0;
+    for (txtp = &(csound->engineState.instxtanchor);
+         txtp != NULL;  txtp = txtp->nxtinstxt) {
+      // csound->Message(csound, "txp=%p \n", txtp);
+      if ((ip = txtp->instance) != NULL) {        /* if instance exists */
+
+        prvip = NULL;
+        prvnxtloc = &txtp->instance;
+        do {
+          if (!ip->actflg) {
+            // csound->Message(csound, "ip=%p \n", ip);
+            cnt++;
+            if (ip->opcod_iobufs && ip->insno > csound->engineState.maxinsno)
+              csound->Free(csound, ip->opcod_iobufs);          /* IV - Nov 10 2002 */
+            if (ip->fdchp != NULL)
+              fdchclose(csound, ip);
+            if (ip->auxchp != NULL)
+              auxchfree(csound, ip);
+            if ((nxtip = ip->nxtinstance) != NULL)
+              nxtip->prvinstance = prvip;
+            *prvnxtloc = nxtip;
+
+            csound->Free(csound, (char *)ip);
+
+          }
+          else {
+            prvip = ip;
+            prvnxtloc = &ip->nxtinstance;
+          }
+        }
+        while ((ip = *prvnxtloc) != NULL);
+      }
+
+      /* IV - Oct 31 2002 */
+      if (!txtp->instance)
+        txtp->lst_instance = NULL;              /* find last alloc */
+      else {
+        ip = txtp->instance;
+        while (ip->nxtinstance) ip = ip->nxtinstance;
+        txtp->lst_instance = ip;
+      }
+
+      txtp->act_instance = NULL;                /* no free instances */
+    }
+    /* check current items in deadpool to see if they need deleting */
+    {
+      int i;
+      for(i=0; i < csound->dead_instr_no; i++){
+        if (csound->dead_instr_pool[i] != NULL) {
+          INSDS *active = csound->dead_instr_pool[i]->instance;
+          while (active != NULL) {
+            if (active->actflg) {
+              // add_to_deadpool(csound,csound->dead_instr_pool[i]);
+              break;
+            }
+            active = active->nxtinstance;
+          }
+          /* no active instances */
+          if (active == NULL) {
+            free_instrtxt(csound, csound->dead_instr_pool[i]);
+            csound->dead_instr_pool[i] = NULL;
+          }
+        }
+      }
+    }
+    if (UNLIKELY(cnt))
+      csound->Message(csound, Str("inactive allocs returned to freespace\n"));
 }
 
 void infoff(CSOUND *csound, MYFLT p1)   /* turn off an indef copy of instr p1 */
 {                                       /*      called by musmon              */
-  INSDS *ip;
-  int   insno;
-
-  insno = (int) p1;
-  if (LIKELY((ip = (csound->engineState.instrtxtp[insno])->instance) != NULL)) {
-    do {
-      if (ip->insno == insno          /* if find the insno */
-	  && ip->actflg               /*      active       */
-	  && ip->offtim < 0.0         /*  but indef, VL: currently this condition
-					  cannot be removed, as it breaks turning
-					  off extratime instances */
-	  && ip->p1.value == p1) {
-	if (UNLIKELY(csound->oparms->odebug))
-	  csound->Message(csound, "turning off inf copy of instr %d\n",
-			  insno);
-	xturnoff(csound, ip);
-	return;                       /*      turn it off  */
-      }
-    } while ((ip = ip->nxtinstance) != NULL);
-  }
-  csound->Message(csound,
-		  Str("could not find playing instr %f\n"),
-		  p1);
+    INSDS *ip;
+    int   insno;
+
+    insno = (int) p1;
+    if (LIKELY((ip = (csound->engineState.instrtxtp[insno])->instance) != NULL)) {
+      do {
+        if (ip->insno == insno          /* if find the insno */
+            && ip->actflg               /*      active       */
+            && ip->offtim < 0.0         /*  but indef, VL: currently this condition
+                                            cannot be removed, as it breaks turning
+                                            off extratime instances */
+            && ip->p1.value == p1) {
+          if (UNLIKELY(csound->oparms->odebug))
+            csound->Message(csound, "turning off inf copy of instr %d\n",
+                            insno);
+          xturnoff(csound, ip);
+          return;                       /*      turn it off  */
+        }
+      } while ((ip = ip->nxtinstance) != NULL);
+    }
+    csound->Message(csound,
+                    Str("could not find playing instr %f\n"),
+                    p1);
 }
 
 int csoundInitError(CSOUND *csound, const char *s, ...)
 {
-  va_list args;
-  INSDS   *ip;
-  char    buf[512];
-
-  /* RWD: need this! */
-  if (UNLIKELY(csound->ids == NULL)) {
+    va_list args;
+    INSDS   *ip;
+    char    buf[512];
+
+    /* RWD: need this! */
+    if (UNLIKELY(csound->ids == NULL)) {
+      va_start(args, s);
+      csoundErrMsgV(csound, Str("\nINIT ERROR: "), s, args);
+      va_end(args);
+      csound->LongJmp(csound, 1);
+    }
+    /* IV - Oct 16 2002: check for subinstr and user opcode */
+    ip = csound->ids->insdshead;
+    if (ip->opcod_iobufs) {
+      OPCODINFO *op = ((OPCOD_IOBUFS*) ip->opcod_iobufs)->opcode_info;
+      /* find top level instrument instance */
+      do {
+        ip = ((OPCOD_IOBUFS*) ip->opcod_iobufs)->parent_ip;
+      } while (ip->opcod_iobufs);
+      if (op)
+        snprintf(buf, 512, Str("INIT ERROR in instr %d (opcode %s): "),
+                ip->insno, op->name);
+      else
+        snprintf(buf, 512, Str("INIT ERROR in instr %d (subinstr %d): "),
+                ip->insno, csound->ids->insdshead->insno);
+    }
+    else
+      snprintf(buf, 512, Str("INIT ERROR in instr %d: "), ip->insno);
     va_start(args, s);
-    csoundErrMsgV(csound, Str("\nINIT ERROR: "), s, args);
+    csoundErrMsgV(csound, buf, s, args);
     va_end(args);
-    csound->LongJmp(csound, 1);
-  }
-  /* IV - Oct 16 2002: check for subinstr and user opcode */
-  ip = csound->ids->insdshead;
-  if (ip->opcod_iobufs) {
-    OPCODINFO *op = ((OPCOD_IOBUFS*) ip->opcod_iobufs)->opcode_info;
-    /* find top level instrument instance */
-    do {
-      ip = ((OPCOD_IOBUFS*) ip->opcod_iobufs)->parent_ip;
-    } while (ip->opcod_iobufs);
-    if (op)
-      snprintf(buf, 512, Str("INIT ERROR in instr %d (opcode %s): "),
-	       ip->insno, op->name);
+    putop(csound, &(csound->ids->optext->t));
+
+    return ++(csound->inerrcnt);
+}
+
+int csoundPerfError(CSOUND *csound, INSDS *ip, const char *s, ...)
+{
+    va_list args;
+    char    buf[512];
+
+    if (ip->opcod_iobufs) {
+      OPCODINFO *op = ((OPCOD_IOBUFS*) ip->opcod_iobufs)->opcode_info;
+      /* find top level instrument instance */
+      do {
+        ip = ((OPCOD_IOBUFS*) ip->opcod_iobufs)->parent_ip;
+      } while (ip->opcod_iobufs);
+      if (op)
+        snprintf(buf, 512, Str("PERF ERROR in instr %d (opcode %s): "),
+                ip->insno, op->name);
+      else
+        snprintf(buf, 512, Str("PERF ERROR in instr %d (subinstr %d): "),
+                ip->insno, ip->insno);
+    }
     else
-      snprintf(buf, 512, Str("INIT ERROR in instr %d (subinstr %d): "),
-	       ip->insno, csound->ids->insdshead->insno);
-  }
-  else
-    snprintf(buf, 512, Str("INIT ERROR in instr %d: "), ip->insno);
-  va_start(args, s);
-  csoundErrMsgV(csound, buf, s, args);
-  va_end(args);
-  putop(csound, &(csound->ids->optext->t));
-
-  return ++(csound->inerrcnt);
-}
-
-int csoundPerfError(CSOUND *csound, INSDS *ip, const char *s, ...)
-{
-  va_list args;
-  char    buf[512];
-
-  if (ip->opcod_iobufs) {
-    OPCODINFO *op = ((OPCOD_IOBUFS*) ip->opcod_iobufs)->opcode_info;
-    /* find top level instrument instance */
-    do {
-      ip = ((OPCOD_IOBUFS*) ip->opcod_iobufs)->parent_ip;
-    } while (ip->opcod_iobufs);
-    if (op)
-      snprintf(buf, 512, Str("PERF ERROR in instr %d (opcode %s): "),
-	       ip->insno, op->name);
-    else
-      snprintf(buf, 512, Str("PERF ERROR in instr %d (subinstr %d): "),
-	       ip->insno, ip->insno);
-  }
-  else
-    snprintf(buf, 512, Str("PERF ERROR in instr %d: "), ip->insno);
-  va_start(args, s);
-  csoundErrMsgV(csound, buf, s, args);
-  va_end(args);
-  if (ip->pds)
-    putop(csound, &(ip->pds->optext->t));
-  csoundMessage(csound, Str("   note aborted\n"));
-  csound->perferrcnt++;
-  xturnoff_now((CSOUND*) csound, ip);       /* rm ins fr actlist */
-  return csound->perferrcnt;                /* contin from there */
+      snprintf(buf, 512, Str("PERF ERROR in instr %d: "), ip->insno);
+    va_start(args, s);
+    csoundErrMsgV(csound, buf, s, args);
+    va_end(args);
+    if (ip->pds)
+     putop(csound, &(ip->pds->optext->t));
+    csoundMessage(csound, Str("   note aborted\n"));
+    csound->perferrcnt++;
+    xturnoff_now((CSOUND*) csound, ip);       /* rm ins fr actlist */
+    return csound->perferrcnt;                /* contin from there */
 }
 
 int subinstrset_(CSOUND *csound, SUBINST *p, int instno)
 {
-  OPDS    *saved_ids = csound->ids;
-  INSDS   *saved_curip = csound->curip;
-  CS_VAR_MEM   *pfield;
-  int     n, init_op, inarg_ofs;
-  INSDS  *pip = p->h.insdshead;
-
-  init_op = (p->h.opadr == NULL ? 1 : 0);
-  inarg_ofs = (init_op ? 0 : SUBINSTNUMOUTS);
-  if (UNLIKELY(instno < 0)) return NOTOK;
-  /* IV - Oct 9 2002: need this check */
-  if (UNLIKELY(!init_op && p->OUTOCOUNT > csound->nchnls)) {
-    return csoundInitError(csound, Str("subinstr: number of output "
-				       "args greater than nchnls"));
-  }
-  /* IV - Oct 9 2002: copied this code from useropcdset() to fix some bugs */
-  if (!(pip->reinitflag | pip->tieflag)) {
-    /* get instance */
-    if (csound->engineState.instrtxtp[instno]->act_instance == NULL)
-      instance(csound, instno);
-    p->ip = csound->engineState.instrtxtp[instno]->act_instance;
-    csound->engineState.instrtxtp[instno]->act_instance = p->ip->nxtact;
-    p->ip->insno = (int16) instno;
-    p->ip->actflg++;                  /*    and mark the instr active */
-    csound->engineState.instrtxtp[instno]->active++;
-    csound->engineState.instrtxtp[instno]->instcnt++;
-    p->ip->p1.value = (MYFLT) instno;
-    p->ip->opcod_iobufs = (void*) &p->buf;
-    /* link into deact chain */
-    p->ip->subins_deact = saved_curip->subins_deact;
-    p->ip->opcod_deact = NULL;
-    saved_curip->subins_deact = (void*) p;
-    p->parent_ip = p->buf.parent_ip = saved_curip;
-  }
-
-  /* set the local ksmps values */
-  //    if (local_ksmps != CS_KSMPS) {
-  //        /* this is the case when p->ip->ksmps != p->h.insdshead->ksmps */
-  //        p->ip->ksmps = local_ksmps;
-  //        ksmps_scale = CS_KSMPS / local_ksmps;
-  //        lcurip->onedksmps =  FL(1.0) / (MYFLT) local_ksmps;
-  //        lcurip->ekr = csound->esr / (MYFLT) local_ksmps;
-  //        lcurip->onedkr = FL(1.0) / lcurip->ekr;
-  //        lcurip->kicvt = (MYFLT) FMAXLEN /lcurip->ekr;
-  //        lcurip->kcounter *= ksmps_scale;
-  //    } else {
-  p->ip->ksmps = CS_KSMPS;
-  p->ip->kcounter = CS_KCNT;
-  p->ip->ekr = CS_EKR;
-  p->ip->onedkr = CS_ONEDKR;
-  p->ip->onedksmps = CS_ONEDKSMPS;
-  p->ip->kicvt = CS_KICVT;
-  //    }
-
-  /* copy parameters from this instrument into our subinstrument */
-  p->ip->xtratim  = saved_curip->xtratim;
-  p->ip->m_sust   = 0;
-  p->ip->relesing = saved_curip->relesing;
-  p->ip->offbet   = saved_curip->offbet;
-  p->ip->offtim   = saved_curip->offtim;
-  p->ip->nxtolap  = NULL;
-  p->ip->p2       = saved_curip->p2;
-  p->ip->p3       = saved_curip->p3;
-  p->ip->ksmps = CS_KSMPS;
-
-  /* IV - Oct 31 2002 */
-  p->ip->m_chnbp  = saved_curip->m_chnbp;
-  p->ip->m_pitch  = saved_curip->m_pitch;
-  p->ip->m_veloc  = saved_curip->m_veloc;
-
-  p->ip->ksmps_offset =  saved_curip->ksmps_offset;
-  p->ip->ksmps_no_end =  saved_curip->ksmps_no_end;
-  p->ip->tieflag = saved_curip->tieflag;
-  p->ip->reinitflag = saved_curip->reinitflag;
-
-  /* copy remainder of pfields */
-  pfield = (CS_VAR_MEM*)&p->ip->p3;
-  /* by default all inputs are i-rate mapped to p-fields */
-  if (UNLIKELY(p->INOCOUNT >
-	       (unsigned int)(csound->engineState.instrtxtp[instno]->pmax + 1)))
-    return csoundInitError(csound, Str("subinstr: too many p-fields"));
-  for (n = 1; (unsigned int) n < p->INOCOUNT; n++)
-    (pfield + n)->value = *p->ar[inarg_ofs + n];
-
-  /* allocate memory for a temporary store of spout buffers */
-  if (!init_op && !(pip->reinitflag | pip->tieflag))
-    csoundAuxAlloc(csound,
-		   (int32) csound->nspout * sizeof(MYFLT), &p->saved_spout);
-
-  /* do init pass for this instr */
-  csound->curip = p->ip;
-  csound->ids = (OPDS *)p->ip;
-  p->ip->init_done = 0;
-  while ((csound->ids = csound->ids->nxti) != NULL) {
-    (*csound->ids->iopadr)(csound, csound->ids);
-  }
-  p->ip->init_done = 1;
-
-  /* copy length related parameters back to caller instr */
-  saved_curip->xtratim = csound->curip->xtratim;
-  saved_curip->relesing = csound->curip->relesing;
-  saved_curip->offbet = csound->curip->offbet;
-  saved_curip->offtim = csound->curip->offtim;
-  saved_curip->p3 = csound->curip->p3;
-
-  /* restore globals */
-  csound->ids = saved_ids;
-  csound->curip = saved_curip;
-  return OK;
+    OPDS    *saved_ids = csound->ids;
+    INSDS   *saved_curip = csound->curip;
+    CS_VAR_MEM   *pfield;
+    int     n, init_op, inarg_ofs;
+    INSDS  *pip = p->h.insdshead;
+
+    init_op = (p->h.opadr == NULL ? 1 : 0);
+    inarg_ofs = (init_op ? 0 : SUBINSTNUMOUTS);
+    if (UNLIKELY(instno < 0)) return NOTOK;
+    /* IV - Oct 9 2002: need this check */
+    if (UNLIKELY(!init_op && p->OUTOCOUNT > csound->nchnls)) {
+      return csoundInitError(csound, Str("subinstr: number of output "
+                                         "args greater than nchnls"));
+    }
+    /* IV - Oct 9 2002: copied this code from useropcdset() to fix some bugs */
+    if (!(pip->reinitflag | pip->tieflag)) {
+      /* get instance */
+      if (csound->engineState.instrtxtp[instno]->act_instance == NULL)
+        instance(csound, instno);
+      p->ip = csound->engineState.instrtxtp[instno]->act_instance;
+      csound->engineState.instrtxtp[instno]->act_instance = p->ip->nxtact;
+      p->ip->insno = (int16) instno;
+      p->ip->actflg++;                  /*    and mark the instr active */
+      csound->engineState.instrtxtp[instno]->active++;
+      csound->engineState.instrtxtp[instno]->instcnt++;
+      p->ip->p1.value = (MYFLT) instno;
+      p->ip->opcod_iobufs = (void*) &p->buf;
+      /* link into deact chain */
+      p->ip->subins_deact = saved_curip->subins_deact;
+      p->ip->opcod_deact = NULL;
+      saved_curip->subins_deact = (void*) p;
+      p->parent_ip = p->buf.parent_ip = saved_curip;
+    }
+
+    /* set the local ksmps values */
+//    if (local_ksmps != CS_KSMPS) {
+//        /* this is the case when p->ip->ksmps != p->h.insdshead->ksmps */
+//        p->ip->ksmps = local_ksmps;
+//        ksmps_scale = CS_KSMPS / local_ksmps;
+//        lcurip->onedksmps =  FL(1.0) / (MYFLT) local_ksmps;
+//        lcurip->ekr = csound->esr / (MYFLT) local_ksmps;
+//        lcurip->onedkr = FL(1.0) / lcurip->ekr;
+//        lcurip->kicvt = (MYFLT) FMAXLEN /lcurip->ekr;
+//        lcurip->kcounter *= ksmps_scale;
+//    } else {
+        p->ip->ksmps = CS_KSMPS;
+        p->ip->kcounter = CS_KCNT;
+        p->ip->ekr = CS_EKR;
+        p->ip->onedkr = CS_ONEDKR;
+        p->ip->onedksmps = CS_ONEDKSMPS;
+        p->ip->kicvt = CS_KICVT;
+//    }
+
+    /* copy parameters from this instrument into our subinstrument */
+    p->ip->xtratim  = saved_curip->xtratim;
+    p->ip->m_sust   = 0;
+    p->ip->relesing = saved_curip->relesing;
+    p->ip->offbet   = saved_curip->offbet;
+    p->ip->offtim   = saved_curip->offtim;
+    p->ip->nxtolap  = NULL;
+    p->ip->p2       = saved_curip->p2;
+    p->ip->p3       = saved_curip->p3;
+    p->ip->ksmps = CS_KSMPS;
+
+    /* IV - Oct 31 2002 */
+    p->ip->m_chnbp  = saved_curip->m_chnbp;
+    p->ip->m_pitch  = saved_curip->m_pitch;
+    p->ip->m_veloc  = saved_curip->m_veloc;
+
+    p->ip->ksmps_offset =  saved_curip->ksmps_offset;
+    p->ip->ksmps_no_end =  saved_curip->ksmps_no_end;
+    p->ip->tieflag = saved_curip->tieflag;
+    p->ip->reinitflag = saved_curip->reinitflag;
+
+    /* copy remainder of pfields */
+    pfield = (CS_VAR_MEM*)&p->ip->p3;
+    /* by default all inputs are i-rate mapped to p-fields */
+    if (UNLIKELY(p->INOCOUNT >
+                 (unsigned int)(csound->engineState.instrtxtp[instno]->pmax + 1)))
+      return csoundInitError(csound, Str("subinstr: too many p-fields"));
+    for (n = 1; (unsigned int) n < p->INOCOUNT; n++)
+      (pfield + n)->value = *p->ar[inarg_ofs + n];
+
+    /* allocate memory for a temporary store of spout buffers */
+    if (!init_op && !(pip->reinitflag | pip->tieflag))
+      csoundAuxAlloc(csound,
+                     (int32) csound->nspout * sizeof(MYFLT), &p->saved_spout);
+
+    /* do init pass for this instr */
+    csound->curip = p->ip;
+    csound->ids = (OPDS *)p->ip;
+    p->ip->init_done = 0;
+    while ((csound->ids = csound->ids->nxti) != NULL) {
+      (*csound->ids->iopadr)(csound, csound->ids);
+    }
+    p->ip->init_done = 1;
+
+    /* copy length related parameters back to caller instr */
+    saved_curip->xtratim = csound->curip->xtratim;
+    saved_curip->relesing = csound->curip->relesing;
+    saved_curip->offbet = csound->curip->offbet;
+    saved_curip->offtim = csound->curip->offtim;
+    saved_curip->p3 = csound->curip->p3;
+
+    /* restore globals */
+    csound->ids = saved_ids;
+    csound->curip = saved_curip;
+    return OK;
 }
 
 int subinstrset_S(CSOUND *csound, SUBINST *p){
-  int instno, init_op, inarg_ofs;
-  /* check if we are using subinstrinit or subinstr */
-  init_op = (p->h.opadr == NULL ? 1 : 0);
-  inarg_ofs = (init_op ? 0 : SUBINSTNUMOUTS);
-  instno = strarg2insno(csound, ((STRINGDAT *)p->ar[inarg_ofs])->data, 1);
-  return subinstrset_(csound,p,instno);
+    int instno, init_op, inarg_ofs;
+    /* check if we are using subinstrinit or subinstr */
+    init_op = (p->h.opadr == NULL ? 1 : 0);
+    inarg_ofs = (init_op ? 0 : SUBINSTNUMOUTS);
+    instno = strarg2insno(csound, ((STRINGDAT *)p->ar[inarg_ofs])->data, 1);
+    return subinstrset_(csound,p,instno);
 }
 
 
 int subinstrset(CSOUND *csound, SUBINST *p){
-  int instno, init_op, inarg_ofs;
-  /* check if we are using subinstrinit or subinstr */
-  init_op = (p->h.opadr == NULL ? 1 : 0);
-  inarg_ofs = (init_op ? 0 : SUBINSTNUMOUTS);
-  instno = (int) *(p->ar[inarg_ofs]);
-  return subinstrset_(csound,p,instno);
+    int instno, init_op, inarg_ofs;
+    /* check if we are using subinstrinit or subinstr */
+    init_op = (p->h.opadr == NULL ? 1 : 0);
+    inarg_ofs = (init_op ? 0 : SUBINSTNUMOUTS);
+    instno = (int) *(p->ar[inarg_ofs]);
+    return subinstrset_(csound,p,instno);
 }
 
 /* IV - Sep 8 2002: new functions for user defined opcodes (based */
@@ -1148,175 +1148,175 @@
 
 int useropcdset(CSOUND *csound, UOPCODE *p)
 {
-  OPDS         *saved_ids = csound->ids;
-  INSDS        *parent_ip = csound->curip, *lcurip;
-  INSTRTXT     *tp;
-  unsigned int instno;
-  unsigned int pcnt;
-  unsigned int i, n;
-  OPCODINFO    *inm;
-  OPCOD_IOBUFS *buf = NULL;
-  MYFLT ksmps_scale;
-  unsigned int local_ksmps;
-
-  /* default ksmps */
-  local_ksmps = CS_KSMPS;
-  ksmps_scale = 1;
-  /* look up the 'fake' instr number, and opcode name */
-  inm = (OPCODINFO*) p->h.optext->t.oentry->useropinfo;
-  instno = inm->instno;
-  tp = csound->engineState.instrtxtp[instno];
-  /* set local ksmps if defined by user */
-  n = p->OUTOCOUNT + p->INCOUNT - 1;
-
-  if (*(p->ar[n]) != FL(0.0)) {
-    i = (unsigned int) *(p->ar[n]);
-    if (UNLIKELY(i < 1 || i > csound->ksmps ||
-		 ((CS_KSMPS / i) * i) != CS_KSMPS)) {
-      return csoundInitError(csound, Str("%s: invalid local ksmps value: %d"),
-			     inm->name, i);
-    }
-    local_ksmps = i;
-  }
-
-  if (!p->ip) {
-    /* search for already allocated, but not active instance */
-    /* if none was found, allocate a new instance */
-
-    if (!tp->act_instance)
-      instance(csound, instno);
+    OPDS         *saved_ids = csound->ids;
+    INSDS        *parent_ip = csound->curip, *lcurip;
+    INSTRTXT     *tp;
+    unsigned int instno;
+    unsigned int pcnt;
+    unsigned int i, n;
+    OPCODINFO    *inm;
+    OPCOD_IOBUFS *buf = NULL;
+    MYFLT ksmps_scale;
+    unsigned int local_ksmps;
+
+    /* default ksmps */
+    local_ksmps = CS_KSMPS;
+    ksmps_scale = 1;
+    /* look up the 'fake' instr number, and opcode name */
+    inm = (OPCODINFO*) p->h.optext->t.oentry->useropinfo;
+    instno = inm->instno;
+    tp = csound->engineState.instrtxtp[instno];
+    /* set local ksmps if defined by user */
+    n = p->OUTOCOUNT + p->INCOUNT - 1;
+
+    if (*(p->ar[n]) != FL(0.0)) {
+      i = (unsigned int) *(p->ar[n]);
+      if (UNLIKELY(i < 1 || i > csound->ksmps ||
+                   ((CS_KSMPS / i) * i) != CS_KSMPS)) {
+        return csoundInitError(csound, Str("%s: invalid local ksmps value: %d"),
+                               inm->name, i);
+      }
+      local_ksmps = i;
+    }
+
+    if (!p->ip) {
+      /* search for already allocated, but not active instance */
+      /* if none was found, allocate a new instance */
+
+      if (!tp->act_instance)
+        instance(csound, instno);
     /* **** COVERITY: note that call to instance fills in structure to
-  **** which tp points.  This is a false positive **** */
-    lcurip = tp->act_instance;            /* use free intance, and  */
-    tp->act_instance = lcurip->nxtact;    /* remove from chain      */
-    lcurip->actflg++;                     /*    and mark the instr active */
-    tp->active++;
-    tp->instcnt++;
-    /* link into deact chain */
-    lcurip->opcod_deact = parent_ip->opcod_deact;
-    lcurip->subins_deact = NULL;
-    parent_ip->opcod_deact = (void*) p;
-    p->ip = lcurip;
-    /* IV - Nov 10 2002: set up pointers to I/O buffers */
-    buf = p->buf = (OPCOD_IOBUFS*) lcurip->opcod_iobufs;
-    buf->opcode_info = inm;
-    /* initialise perf time address lists */
-    buf->iobufp_ptrs[0] = buf->iobufp_ptrs[1] = NULL;
-    buf->iobufp_ptrs[2] = buf->iobufp_ptrs[3] = NULL;
-    buf->iobufp_ptrs[4] = buf->iobufp_ptrs[5] = NULL;
-    buf->iobufp_ptrs[6] = buf->iobufp_ptrs[7] = NULL;
-    buf->iobufp_ptrs[8] = buf->iobufp_ptrs[9] = NULL;
-    buf->iobufp_ptrs[10] = buf->iobufp_ptrs[11] = NULL;
-
-    /* store parameters of input and output channels, and parent ip */
-    buf->uopcode_struct = (void*) p;
-    buf->parent_ip = p->parent_ip = parent_ip;
-
-  }
-
-  /* copy parameters from the caller instrument into our subinstrument */
-  lcurip = p->ip;
-
-  /* set the local ksmps values */
-  if (local_ksmps != CS_KSMPS) {
-    /* this is the case when p->ip->ksmps != p->h.insdshead->ksmps */
-    lcurip->ksmps = local_ksmps;
-    ksmps_scale = CS_KSMPS / local_ksmps;
-    lcurip->onedksmps =  FL(1.0) / (MYFLT) local_ksmps;
-    lcurip->ekr = csound->esr / (MYFLT) local_ksmps;
-    lcurip->onedkr = FL(1.0) / lcurip->ekr;
-    lcurip->kicvt = (MYFLT) FMAXLEN /lcurip->ekr;
-    lcurip->kcounter *= ksmps_scale;
-  } else {
-    lcurip->ksmps = CS_KSMPS;
-    lcurip->kcounter = CS_KCNT;
-    lcurip->ekr = CS_EKR;
-    lcurip->onedkr = CS_ONEDKR;
-    lcurip->onedksmps = CS_ONEDKSMPS;
-    lcurip->kicvt = CS_KICVT;
-  }
-
-  /* VL 13-12-13 */
-  /* this sets ksmps and kr local variables */
-  /* create local ksmps variable and init with ksmps */
-  if (lcurip->lclbas != NULL) {
+       **** which tp points.  This is a false positive **** */
+      lcurip = tp->act_instance;            /* use free intance, and  */
+      tp->act_instance = lcurip->nxtact;    /* remove from chain      */
+      lcurip->actflg++;                     /*    and mark the instr active */
+      tp->active++;
+      tp->instcnt++;
+      /* link into deact chain */
+      lcurip->opcod_deact = parent_ip->opcod_deact;
+      lcurip->subins_deact = NULL;
+      parent_ip->opcod_deact = (void*) p;
+      p->ip = lcurip;
+      /* IV - Nov 10 2002: set up pointers to I/O buffers */
+      buf = p->buf = (OPCOD_IOBUFS*) lcurip->opcod_iobufs;
+      buf->opcode_info = inm;
+      /* initialise perf time address lists */
+      buf->iobufp_ptrs[0] = buf->iobufp_ptrs[1] = NULL;
+      buf->iobufp_ptrs[2] = buf->iobufp_ptrs[3] = NULL;
+      buf->iobufp_ptrs[4] = buf->iobufp_ptrs[5] = NULL;
+      buf->iobufp_ptrs[6] = buf->iobufp_ptrs[7] = NULL;
+      buf->iobufp_ptrs[8] = buf->iobufp_ptrs[9] = NULL;
+      buf->iobufp_ptrs[10] = buf->iobufp_ptrs[11] = NULL;
+
+      /* store parameters of input and output channels, and parent ip */
+      buf->uopcode_struct = (void*) p;
+      buf->parent_ip = p->parent_ip = parent_ip;
+
+    }
+
+   /* copy parameters from the caller instrument into our subinstrument */
+    lcurip = p->ip;
+
+    /* set the local ksmps values */
+    if (local_ksmps != CS_KSMPS) {
+      /* this is the case when p->ip->ksmps != p->h.insdshead->ksmps */
+      lcurip->ksmps = local_ksmps;
+      ksmps_scale = CS_KSMPS / local_ksmps;
+      lcurip->onedksmps =  FL(1.0) / (MYFLT) local_ksmps;
+      lcurip->ekr = csound->esr / (MYFLT) local_ksmps;
+      lcurip->onedkr = FL(1.0) / lcurip->ekr;
+      lcurip->kicvt = (MYFLT) FMAXLEN /lcurip->ekr;
+      lcurip->kcounter *= ksmps_scale;
+    } else {
+      lcurip->ksmps = CS_KSMPS;
+      lcurip->kcounter = CS_KCNT;
+      lcurip->ekr = CS_EKR;
+      lcurip->onedkr = CS_ONEDKR;
+      lcurip->onedksmps = CS_ONEDKSMPS;
+      lcurip->kicvt = CS_KICVT;
+    }
+
+    /* VL 13-12-13 */
+    /* this sets ksmps and kr local variables */
+    /* create local ksmps variable and init with ksmps */
+    if (lcurip->lclbas != NULL) {
     CS_VARIABLE *var =
-      csoundFindVariableWithName(csound, lcurip->instr->varPool, "ksmps");
-    *((MYFLT *)(var->memBlockIndex + lcurip->lclbas)) = lcurip->ksmps;
-    /* same for kr */
-    var =
-      csoundFindVariableWithName(csound, lcurip->instr->varPool, "kr");
-    *((MYFLT *)(var->memBlockIndex + lcurip->lclbas)) = lcurip->ekr;
-  }
-
-  lcurip->m_chnbp = parent_ip->m_chnbp;       /* MIDI parameters */
-  lcurip->m_pitch = parent_ip->m_pitch;
-  lcurip->m_veloc = parent_ip->m_veloc;
-  lcurip->xtratim = parent_ip->xtratim * ksmps_scale;
-  lcurip->m_sust = 0;
-  lcurip->relesing = parent_ip->relesing;
-  lcurip->offbet = parent_ip->offbet;
-  lcurip->offtim = parent_ip->offtim;
-  lcurip->nxtolap = NULL;
-  lcurip->ksmps_offset = parent_ip->ksmps_offset;
-  lcurip->ksmps_no_end = parent_ip->ksmps_no_end;
-  lcurip->tieflag = parent_ip->tieflag;
-  lcurip->reinitflag = parent_ip->reinitflag;
-  /* copy all p-fields, including p1 (will this work ?) */
-  if (tp->pmax > 3) {         /* requested number of p-fields */
-    n = tp->pmax; pcnt = 0;
-    while (pcnt < n) {
-      if ((i = csound->engineState.instrtxtp[parent_ip->insno]->pmax) > pcnt) {
-	if (i > n) i = n;
-	/* copy next block of p-fields */
-	memcpy(&(lcurip->p1) + pcnt, &(parent_ip->p1) + pcnt,
-	       (size_t) ((i - pcnt) * sizeof(CS_VAR_MEM)));
-
-	pcnt = i;
-      }
-      /* top level instr reached */
-      if (parent_ip->opcod_iobufs == NULL) break;
-      parent_ip = ((OPCOD_IOBUFS*) parent_ip->opcod_iobufs)->parent_ip;
-    }
-  }
-  else
-    memcpy(&(lcurip->p1), &(parent_ip->p1), 3 * sizeof(CS_VAR_MEM));
-
-
-  /* do init pass for this instr */
-  p->ip->init_done = 0;
-  csound->curip = lcurip;
-  csound->ids = (OPDS *) (lcurip->nxti);
-  while (csound->ids != NULL) {
-    (*csound->ids->iopadr)(csound, csound->ids);
-    csound->ids = csound->ids->nxti;
-  }
-  p->ip->init_done = 1;
-  /* copy length related parameters back to caller instr */
-  parent_ip->relesing = lcurip->relesing;
-  parent_ip->offbet = lcurip->offbet;
-  parent_ip->offtim = lcurip->offtim;
-  parent_ip->p3 = lcurip->p3;
-  local_ksmps = lcurip->ksmps;
-
-  /* restore globals */
-  csound->ids = saved_ids;
-  csound->curip = parent_ip;
-
-  /* select perf routine and scale xtratim accordingly */
-  if (local_ksmps != CS_KSMPS) {
-    ksmps_scale = CS_KSMPS / local_ksmps;
-    parent_ip->xtratim = lcurip->xtratim / ksmps_scale;
-    p->h.opadr = (SUBR) useropcd1;
-  }
-  else {
-    parent_ip->xtratim = lcurip->xtratim;
-    p->h.opadr = (SUBR) useropcd2;
-  }
-  if (UNLIKELY(csound->oparms->odebug))
+       csoundFindVariableWithName(csound, lcurip->instr->varPool, "ksmps");
+       *((MYFLT *)(var->memBlockIndex + lcurip->lclbas)) = lcurip->ksmps;
+     /* same for kr */
+      var =
+       csoundFindVariableWithName(csound, lcurip->instr->varPool, "kr");
+     *((MYFLT *)(var->memBlockIndex + lcurip->lclbas)) = lcurip->ekr;
+    }
+
+    lcurip->m_chnbp = parent_ip->m_chnbp;       /* MIDI parameters */
+    lcurip->m_pitch = parent_ip->m_pitch;
+    lcurip->m_veloc = parent_ip->m_veloc;
+    lcurip->xtratim = parent_ip->xtratim * ksmps_scale;
+    lcurip->m_sust = 0;
+    lcurip->relesing = parent_ip->relesing;
+    lcurip->offbet = parent_ip->offbet;
+    lcurip->offtim = parent_ip->offtim;
+    lcurip->nxtolap = NULL;
+    lcurip->ksmps_offset = parent_ip->ksmps_offset;
+    lcurip->ksmps_no_end = parent_ip->ksmps_no_end;
+    lcurip->tieflag = parent_ip->tieflag;
+    lcurip->reinitflag = parent_ip->reinitflag;
+    /* copy all p-fields, including p1 (will this work ?) */
+    if (tp->pmax > 3) {         /* requested number of p-fields */
+      n = tp->pmax; pcnt = 0;
+      while (pcnt < n) {
+        if ((i = csound->engineState.instrtxtp[parent_ip->insno]->pmax) > pcnt) {
+          if (i > n) i = n;
+          /* copy next block of p-fields */
+          memcpy(&(lcurip->p1) + pcnt, &(parent_ip->p1) + pcnt,
+                 (size_t) ((i - pcnt) * sizeof(CS_VAR_MEM)));
+
+          pcnt = i;
+        }
+        /* top level instr reached */
+        if (parent_ip->opcod_iobufs == NULL) break;
+        parent_ip = ((OPCOD_IOBUFS*) parent_ip->opcod_iobufs)->parent_ip;
+      }
+    }
+    else
+      memcpy(&(lcurip->p1), &(parent_ip->p1), 3 * sizeof(CS_VAR_MEM));
+
+
+    /* do init pass for this instr */
+    p->ip->init_done = 0;
+    csound->curip = lcurip;
+    csound->ids = (OPDS *) (lcurip->nxti);
+    while (csound->ids != NULL) {
+      (*csound->ids->iopadr)(csound, csound->ids);
+      csound->ids = csound->ids->nxti;
+      }
+     p->ip->init_done = 1;
+    /* copy length related parameters back to caller instr */
+    parent_ip->relesing = lcurip->relesing;
+    parent_ip->offbet = lcurip->offbet;
+    parent_ip->offtim = lcurip->offtim;
+    parent_ip->p3 = lcurip->p3;
+    local_ksmps = lcurip->ksmps;
+
+    /* restore globals */
+    csound->ids = saved_ids;
+    csound->curip = parent_ip;
+
+    /* select perf routine and scale xtratim accordingly */
+    if (local_ksmps != CS_KSMPS) {
+       ksmps_scale = CS_KSMPS / local_ksmps;
+       parent_ip->xtratim = lcurip->xtratim / ksmps_scale;
+      p->h.opadr = (SUBR) useropcd1;
+    }
+    else {
+      parent_ip->xtratim = lcurip->xtratim;
+      p->h.opadr = (SUBR) useropcd2;
+    }
+    if (UNLIKELY(csound->oparms->odebug))
     csound->Message(csound, "EXTRATIM=> cur(%p): %d, parent(%p): %d\n",
-		    lcurip, lcurip->xtratim, parent_ip, parent_ip->xtratim);
-  return OK;
+            lcurip, lcurip->xtratim, parent_ip, parent_ip->xtratim);
+    return OK;
 }
 
 /* IV - Sep 17 2002: dummy user opcode function for not initialised case */
@@ -1324,67 +1324,67 @@
 int useropcd(CSOUND *csound, UOPCODE *p)
 {
 
-  if (UNLIKELY(p->h.nxtp))
-    return csoundPerfError(csound, p->h.insdshead, Str("%s: not initialised"),
-			   p->h.optext->t.opcod);
-  else
+    if (UNLIKELY(p->h.nxtp))
+      return csoundPerfError(csound, p->h.insdshead, Str("%s: not initialised"),
+                             p->h.optext->t.opcod);
+    else
+      return OK;
+}
+
+/* IV - Sep 1 2002: new opcodes: xin, xout */
+
+int xinset(CSOUND *csound, XIN *p)
+{
+    OPCOD_IOBUFS  *buf;
+    OPCODINFO   *inm;
+    MYFLT **bufs, **tmp;
+    int i;
+    CS_VARIABLE* current;
+
+    (void) csound;
+    buf = (OPCOD_IOBUFS*) p->h.insdshead->opcod_iobufs;
+    inm = buf->opcode_info;
+    bufs = ((UOPCODE*) buf->uopcode_struct)->ar + inm->outchns;
+    tmp = buf->iobufp_ptrs; // this is used to record the UDO's internal vars
+                            // for copying at perf-time
+    current = inm->in_arg_pool->head;
+
+    for (i = 0; i < inm->inchns; i++) {
+      void* in = (void*)bufs[i];
+      void* out = (void*)p->args[i];
+      tmp[i + inm->outchns] = out;
+      current->varType->copyValue(csound, out, in);
+      current = current->next;
+    }
+
     return OK;
 }
 
-/* IV - Sep 1 2002: new opcodes: xin, xout */
-
-int xinset(CSOUND *csound, XIN *p)
-{
-  OPCOD_IOBUFS  *buf;
-  OPCODINFO   *inm;
-  MYFLT **bufs, **tmp;
-  int i;
-  CS_VARIABLE* current;
-
-  (void) csound;
-  buf = (OPCOD_IOBUFS*) p->h.insdshead->opcod_iobufs;
-  inm = buf->opcode_info;
-  bufs = ((UOPCODE*) buf->uopcode_struct)->ar + inm->outchns;
-  tmp = buf->iobufp_ptrs; // this is used to record the UDO's internal vars
-  // for copying at perf-time
-  current = inm->in_arg_pool->head;
-
-  for (i = 0; i < inm->inchns; i++) {
-    void* in = (void*)bufs[i];
-    void* out = (void*)p->args[i];
-    tmp[i + inm->outchns] = out;
-    current->varType->copyValue(csound, out, in);
-    current = current->next;
-  }
-
-  return OK;
-}
-
 int xoutset(CSOUND *csound, XOUT *p)
 {
-  OPCOD_IOBUFS  *buf;
-  OPCODINFO   *inm;
-  MYFLT       **bufs, **tmp;
-  CS_VARIABLE* current;
-  int i;
-
-  (void) csound;
-  buf = (OPCOD_IOBUFS*) p->h.insdshead->opcod_iobufs;
-  inm = buf->opcode_info;
-  bufs = ((UOPCODE*) buf->uopcode_struct)->ar;
-  tmp = buf->iobufp_ptrs; // this is used to record the UDO's internal vars
-  // for copying at perf-time
-  current = inm->out_arg_pool->head;
-
-  for (i = 0; i < inm->outchns; i++) {
-    void* in = (void*)p->args[i];
-    void* out = (void*)bufs[i];
-    tmp[i] = in;
-    current->varType->copyValue(csound, out, in);
-    current = current->next;
-  }
-
-  return OK;
+    OPCOD_IOBUFS  *buf;
+    OPCODINFO   *inm;
+    MYFLT       **bufs, **tmp;
+    CS_VARIABLE* current;
+    int i;
+
+    (void) csound;
+    buf = (OPCOD_IOBUFS*) p->h.insdshead->opcod_iobufs;
+    inm = buf->opcode_info;
+    bufs = ((UOPCODE*) buf->uopcode_struct)->ar;
+    tmp = buf->iobufp_ptrs; // this is used to record the UDO's internal vars
+                            // for copying at perf-time
+    current = inm->out_arg_pool->head;
+
+    for (i = 0; i < inm->outchns; i++) {
+      void* in = (void*)p->args[i];
+      void* out = (void*)bufs[i];
+      tmp[i] = in;
+      current->varType->copyValue(csound, out, in);
+      current = current->next;
+    }
+
+    return OK;
 }
 
 /* IV - Sep 8 2002: new opcode: setksmps */
@@ -1399,42 +1399,42 @@
 int setksmpsset(CSOUND *csound, SETKSMPS *p)
 {
 
-  unsigned int  l_ksmps, n;
-
-  l_ksmps = (unsigned int) *(p->i_ksmps);
-  if (!l_ksmps) return OK;       /* zero: do not change */
-  if (UNLIKELY(l_ksmps < 1 || l_ksmps > CS_KSMPS ||
-	       ((CS_KSMPS / l_ksmps) * l_ksmps != CS_KSMPS))) {
-    return csoundInitError(csound,
-			   Str("setksmps: invalid ksmps value: %d, original: %d"),
-			   l_ksmps, CS_KSMPS);
-  }
-
-  n = CS_KSMPS / l_ksmps;
-  p->h.insdshead->xtratim *= n;
-  CS_KSMPS = l_ksmps;
-  CS_ONEDKSMPS = FL(1.0) / (MYFLT) CS_KSMPS;
-  CS_EKR = csound->esr / (MYFLT) CS_KSMPS;
-  CS_ONEDKR = FL(1.0) / CS_EKR;
-  CS_KICVT = (MYFLT) FMAXLEN / CS_EKR;
-  CS_KCNT *= n;
-
-  /* VL 13-12-13 */
-  /* this sets ksmps and kr local variables */
-  /* lookup local ksmps variable and init with ksmps */
-  INSTRTXT *ip = p->h.insdshead->instr;
-  CS_VARIABLE *var =
-    csoundFindVariableWithName(csound, ip->varPool, "ksmps");
-  MYFLT *varmem = p->h.insdshead->lclbas + var->memBlockIndex;
-  *varmem = CS_KSMPS;
-
-  /* same for kr */
-  var =
-    csoundFindVariableWithName(csound, ip->varPool, "kr");
-  varmem = p->h.insdshead->lclbas + var->memBlockIndex;
-  *varmem = CS_EKR;
-
-  return OK;
+    unsigned int  l_ksmps, n;
+
+    l_ksmps = (unsigned int) *(p->i_ksmps);
+    if (!l_ksmps) return OK;       /* zero: do not change */
+    if (UNLIKELY(l_ksmps < 1 || l_ksmps > CS_KSMPS ||
+                 ((CS_KSMPS / l_ksmps) * l_ksmps != CS_KSMPS))) {
+      return csoundInitError(csound,
+                             Str("setksmps: invalid ksmps value: %d, original: %d"),
+                             l_ksmps, CS_KSMPS);
+    }
+
+    n = CS_KSMPS / l_ksmps;
+    p->h.insdshead->xtratim *= n;
+    CS_KSMPS = l_ksmps;
+    CS_ONEDKSMPS = FL(1.0) / (MYFLT) CS_KSMPS;
+    CS_EKR = csound->esr / (MYFLT) CS_KSMPS;
+    CS_ONEDKR = FL(1.0) / CS_EKR;
+    CS_KICVT = (MYFLT) FMAXLEN / CS_EKR;
+    CS_KCNT *= n;
+
+    /* VL 13-12-13 */
+    /* this sets ksmps and kr local variables */
+    /* lookup local ksmps variable and init with ksmps */
+     INSTRTXT *ip = p->h.insdshead->instr;
+     CS_VARIABLE *var =
+       csoundFindVariableWithName(csound, ip->varPool, "ksmps");
+     MYFLT *varmem = p->h.insdshead->lclbas + var->memBlockIndex;
+     *varmem = CS_KSMPS;
+
+     /* same for kr */
+     var =
+       csoundFindVariableWithName(csound, ip->varPool, "kr");
+     varmem = p->h.insdshead->lclbas + var->memBlockIndex;
+     *varmem = CS_EKR;
+
+    return OK;
 }
 
 /* IV - Oct 16 2002: nstrnum opcode (returns the instrument number of a */
@@ -1442,17 +1442,17 @@
 
 int nstrnumset(CSOUND *csound, NSTRNUM *p)
 {
-  /* IV - Oct 31 2002 */
-  *(p->i_insno) = (MYFLT) strarg2insno(csound, p->iname, 0);
-  return (*(p->i_insno) > FL(0.0) ? OK : NOTOK);
+    /* IV - Oct 31 2002 */
+    *(p->i_insno) = (MYFLT) strarg2insno(csound, p->iname, 0);
+    return (*(p->i_insno) > FL(0.0) ? OK : NOTOK);
 }
 
 int nstrnumset_S(CSOUND *csound, NSTRNUM *p)
 {
-  /* IV - Oct 31 2002 */
-  *(p->i_insno) = (MYFLT) strarg2insno(csound,
-				       ((STRINGDAT *)p->iname)->data, 1);
-  return (*(p->i_insno) > FL(0.0) ? OK : NOTOK);
+    /* IV - Oct 31 2002 */
+    *(p->i_insno) = (MYFLT) strarg2insno(csound,
+                                         ((STRINGDAT *)p->iname)->data, 1);
+    return (*(p->i_insno) > FL(0.0) ? OK : NOTOK);
 }
 
 
@@ -1464,32 +1464,32 @@
 
 void beatexpire(CSOUND *csound, double beat)
 {
-  INSDS  *ip;
+    INSDS  *ip;
  strt:
-  if ((ip = csound->frstoff) != NULL && ip->offbet <= beat) {
-    do {
-      if (!ip->relesing && ip->xtratim) {
-	/* IV - Nov 30 2002: */
-	/*   allow extra time for finite length (p3 > 0) score notes */
-	set_xtratim(csound, ip);      /* enter release stage */
-	csound->frstoff = ip->nxtoff; /* update turnoff list */
+    if ((ip = csound->frstoff) != NULL && ip->offbet <= beat) {
+      do {
+        if (!ip->relesing && ip->xtratim) {
+          /* IV - Nov 30 2002: */
+          /*   allow extra time for finite length (p3 > 0) score notes */
+          set_xtratim(csound, ip);      /* enter release stage */
+          csound->frstoff = ip->nxtoff; /* update turnoff list */
 #ifdef BETA
-	if (UNLIKELY(csound->oparms->odebug))
-	  csound->Message(csound, "Calling schedofftim line %d\n", __LINE__);
+          if (UNLIKELY(csound->oparms->odebug))
+            csound->Message(csound, "Calling schedofftim line %d\n", __LINE__);
 #endif
-	schedofftim(csound, ip);
-	goto strt;                    /* and start again */
-      }
-      else
-	deact(csound, ip);    /* IV - Sep 5 2002: use deact() as it also */
-    }                         /* deactivates subinstrument instances */
-    while ((ip = ip->nxtoff) != NULL && ip->offbet <= beat);
-    csound->frstoff = ip;
-    if (UNLIKELY(csound->oparms->odebug)) {
-      csound->Message(csound, "deactivated all notes to beat %7.3f\n", beat);
-      csound->Message(csound, "frstoff = %p\n", (void*) csound->frstoff);
-    }
-  }
+          schedofftim(csound, ip);
+          goto strt;                    /* and start again */
+        }
+        else
+          deact(csound, ip);    /* IV - Sep 5 2002: use deact() as it also */
+      }                         /* deactivates subinstrument instances */
+      while ((ip = ip->nxtoff) != NULL && ip->offbet <= beat);
+      csound->frstoff = ip;
+      if (UNLIKELY(csound->oparms->odebug)) {
+        csound->Message(csound, "deactivated all notes to beat %7.3f\n", beat);
+        csound->Message(csound, "frstoff = %p\n", (void*) csound->frstoff);
+      }
+    }
 }
 
 /* unlink expired notes from activ chain */
@@ -1500,33 +1500,33 @@
 
 void timexpire(CSOUND *csound, double time)
 {
-  INSDS  *ip;
+    INSDS  *ip;
 
  strt:
-  if ((ip = csound->frstoff) != NULL && ip->offtim <= time) {
-    do {
-      if (!ip->relesing && ip->xtratim) {
-	/* IV - Nov 30 2002: */
-	/*   allow extra time for finite length (p3 > 0) score notes */
-	set_xtratim(csound, ip);      /* enter release stage */
-	csound->frstoff = ip->nxtoff; /* update turnoff list */
+    if ((ip = csound->frstoff) != NULL && ip->offtim <= time) {
+      do {
+        if (!ip->relesing && ip->xtratim) {
+          /* IV - Nov 30 2002: */
+          /*   allow extra time for finite length (p3 > 0) score notes */
+          set_xtratim(csound, ip);      /* enter release stage */
+          csound->frstoff = ip->nxtoff; /* update turnoff list */
 #ifdef BETA
-	if (UNLIKELY(csound->oparms->odebug))
-	  csound->Message(csound, "Calling schedofftim line %d\n", __LINE__);
+          if (UNLIKELY(csound->oparms->odebug))
+            csound->Message(csound, "Calling schedofftim line %d\n", __LINE__);
 #endif
-	schedofftim(csound, ip);
-	goto strt;                    /* and start again */
-      }
-      else
-	deact(csound, ip);    /* IV - Sep 5 2002: use deact() as it also */
-    }                         /* deactivates subinstrument instances */
-    while ((ip = ip->nxtoff) != NULL && ip->offtim <= time);
-    csound->frstoff = ip;
-    if (UNLIKELY(csound->oparms->odebug)) {
-      csound->Message(csound, "deactivated all notes to time %7.3f\n", time);
-      csound->Message(csound, "frstoff = %p\n", (void*) csound->frstoff);
-    }
-  }
+          schedofftim(csound, ip);
+          goto strt;                    /* and start again */
+        }
+        else
+          deact(csound, ip);    /* IV - Sep 5 2002: use deact() as it also */
+      }                         /* deactivates subinstrument instances */
+      while ((ip = ip->nxtoff) != NULL && ip->offtim <= time);
+      csound->frstoff = ip;
+      if (UNLIKELY(csound->oparms->odebug)) {
+        csound->Message(csound, "deactivated all notes to time %7.3f\n", time);
+        csound->Message(csound, "frstoff = %p\n", (void*) csound->frstoff);
+      }
+    }
 }
 
 /**
@@ -1536,216 +1536,125 @@
 
 int subinstr(CSOUND *csound, SUBINST *p)
 {
-  OPDS    *saved_pds = CS_PDS;
-  MYFLT   *pbuf;
-  uint32_t frame, chan;
-  unsigned int nsmps = CS_KSMPS;
-  INSDS *ip = p->ip;
-
-  if (UNLIKELY(p->ip == NULL)) {                /* IV - Oct 26 2002 */
-    return csoundPerfError(csound, p->h.insdshead,
-			   Str("subinstr: not initialised"));
-  }
-  /* copy current spout buffer and clear it */
-  ip->spout = (MYFLT*) p->saved_spout.auxp;
-  memset(ip->spout, 0, csound->nspout*sizeof(MYFLT));
-  csound->spoutactive = 0;
-
-  /* update release flag */
-  ip->relesing = p->parent_ip->relesing;   /* IV - Nov 16 2002 */
-
-  /*  run each opcode  */
-  if (csound->ksmps == ip->ksmps) {
-    if ((CS_PDS = (OPDS *) (ip->nxtp)) != NULL) {
-      CS_PDS->insdshead->pds = NULL;
-      do {
-	(*CS_PDS->opadr)(csound, CS_PDS);
-	if (CS_PDS->insdshead->pds != NULL) {
-	  CS_PDS = CS_PDS->insdshead->pds;
-	  CS_PDS->insdshead->pds = NULL;
-	}
-      }while ((CS_PDS = CS_PDS->nxtp));
-    }
-    ip->kcounter++;
-  }
-  else {
-    int i, n = csound->nspout, start = 0;
-    int lksmps = ip->ksmps;
-    int incr = csound->nchnls*lksmps;
-    int offset =  ip->ksmps_offset;
-    int early = ip->ksmps_no_end;
-    ip->spin = csound->spin;
-    ip->kcounter =  csound->kcounter*csound->ksmps/lksmps;
-
-    /* we have to deal with sample-accurate code
-       whole CS_KSMPS blocks are offset here, the
-       remainder is left to each opcode to deal with.
+    OPDS    *saved_pds = CS_PDS;
+    MYFLT   *pbuf;
+    uint32_t frame, chan;
+    unsigned int nsmps = CS_KSMPS;
+    INSDS *ip = p->ip;
+
+    if (UNLIKELY(p->ip == NULL)) {                /* IV - Oct 26 2002 */
+      return csoundPerfError(csound, p->h.insdshead,
+                             Str("subinstr: not initialised"));
+    }
+    /* copy current spout buffer and clear it */
+    ip->spout = (MYFLT*) p->saved_spout.auxp;
+    memset(ip->spout, 0, csound->nspout*sizeof(MYFLT));
+    csound->spoutactive = 0;
+
+    /* update release flag */
+    ip->relesing = p->parent_ip->relesing;   /* IV - Nov 16 2002 */
+
+    /*  run each opcode  */
+    if (csound->ksmps == ip->ksmps) {
+      if ((CS_PDS = (OPDS *) (ip->nxtp)) != NULL) {
+        CS_PDS->insdshead->pds = NULL;
+        do {
+          (*CS_PDS->opadr)(csound, CS_PDS);
+          if (CS_PDS->insdshead->pds != NULL) {
+            CS_PDS = CS_PDS->insdshead->pds;
+            CS_PDS->insdshead->pds = NULL;
+          }
+        }while ((CS_PDS = CS_PDS->nxtp));
+      }
+      ip->kcounter++;
+    }
+    else {
+      int i, n = csound->nspout, start = 0;
+      int lksmps = ip->ksmps;
+      int incr = csound->nchnls*lksmps;
+      int offset =  ip->ksmps_offset;
+      int early = ip->ksmps_no_end;
+      ip->spin = csound->spin;
+      ip->kcounter =  csound->kcounter*csound->ksmps/lksmps;
+
+      /* we have to deal with sample-accurate code
+         whole CS_KSMPS blocks are offset here, the
+         remainder is left to each opcode to deal with.
+      */
+      while (offset >= lksmps) {
+        offset -= lksmps;
+        start += csound->nchnls;
+      }
+      ip->ksmps_offset = offset;
+      if (early) {
+        n -= (early*csound->nchnls);
+        ip->ksmps_no_end = early % lksmps;
+      }
+
+      for (i=start; i < n; i+=incr, ip->spin+=incr, ip->spout+=incr) {
+        if ((CS_PDS = (OPDS *) (ip->nxtp)) != NULL) {
+          CS_PDS->insdshead->pds = NULL;
+          do {
+            (*CS_PDS->opadr)(csound, CS_PDS);
+            if (CS_PDS->insdshead->pds != NULL) {
+              CS_PDS = CS_PDS->insdshead->pds;
+              CS_PDS->insdshead->pds = NULL;
+            }
+          } while ((CS_PDS = CS_PDS->nxtp));
+        }
+        ip->kcounter++;
+      }
+      ip->spout = (MYFLT*) p->saved_spout.auxp;
+    }
+    /* copy outputs */
+    for (chan = 0; chan < p->OUTOCOUNT; chan++) {
+      for (pbuf = ip->spout + chan, frame = 0;
+           frame < nsmps; frame++) {
+        p->ar[chan][frame] = *pbuf;
+        //printf("%f \n", p->ar[chan][frame]);
+        pbuf += csound->nchnls;
+      }
+    }
+
+    CS_PDS = saved_pds;
+    /* check if instrument was deactivated (e.g. by perferror) */
+    if (!p->ip)                                   /* loop to last opds */
+      while (CS_PDS->nxtp)CS_PDS = CS_PDS->nxtp;
+    return OK;
+}
+
+/* IV - Sep 17 2002 -- case 1: local ksmps is used */
+
+int useropcd1(CSOUND *csound, UOPCODE *p)
+{
+    OPDS    *saved_pds = CS_PDS;
+    int    g_ksmps, ofs, early, offset, i;
+    OPCODINFO   *inm;
+    CS_VARIABLE* current;
+    INSDS    *this_instr = p->ip;
+    MYFLT** internal_ptrs = p->buf->iobufp_ptrs;
+    MYFLT** external_ptrs = p->ar;
+
+    p->ip->relesing = p->parent_ip->relesing;   /* IV - Nov 16 2002 */
+    early = p->h.insdshead->ksmps_no_end;
+    offset = p->h.insdshead->ksmps_offset;
+    this_instr->spin = csound->spin;
+    this_instr->spout = csound->spout;
+    inm = p->buf->opcode_info;
+
+    /* global ksmps is the caller instr ksmps minus sample-accurate end */
+    g_ksmps = CS_KSMPS - early;
+
+    /* sample-accurate offset */
+    ofs = offset;
+
+    /* clear offsets, since with CS_KSMPS=1
+       they don't apply to opcodes, but to the
+       calling code (ie. this code)
     */
-    while (offset >= lksmps) {
-      offset -= lksmps;
-      start += csound->nchnls;
-    }
-    ip->ksmps_offset = offset;
-    if (early) {
-      n -= (early*csound->nchnls);
-      ip->ksmps_no_end = early % lksmps;
-    }
-
-    for (i=start; i < n; i+=incr, ip->spin+=incr, ip->spout+=incr) {
-      if ((CS_PDS = (OPDS *) (ip->nxtp)) != NULL) {
-	CS_PDS->insdshead->pds = NULL;
-	do {
-	  (*CS_PDS->opadr)(csound, CS_PDS);
-	  if (CS_PDS->insdshead->pds != NULL) {
-	    CS_PDS = CS_PDS->insdshead->pds;
-	    CS_PDS->insdshead->pds = NULL;
-	  }
-	} while ((CS_PDS = CS_PDS->nxtp));
-      }
-      ip->kcounter++;
-    }
-    ip->spout = (MYFLT*) p->saved_spout.auxp;
-  }
-  /* copy outputs */
-  for (chan = 0; chan < p->OUTOCOUNT; chan++) {
-    for (pbuf = ip->spout + chan, frame = 0;
-	 frame < nsmps; frame++) {
-      p->ar[chan][frame] = *pbuf;
-      //printf("%f \n", p->ar[chan][frame]);
-      pbuf += csound->nchnls;
-    }
-  }
-
-  CS_PDS = saved_pds;
-  /* check if instrument was deactivated (e.g. by perferror) */
-  if (!p->ip)                                   /* loop to last opds */
-    while (CS_PDS->nxtp)CS_PDS = CS_PDS->nxtp;
-  return OK;
-}
-
-/* IV - Sep 17 2002 -- case 1: local ksmps is used */
-
-int useropcd1(CSOUND *csound, UOPCODE *p)
-{
-  OPDS    *saved_pds = CS_PDS;
-  int    g_ksmps, ofs, early, offset, i;
-  OPCODINFO   *inm;
-  CS_VARIABLE* current;
-  INSDS    *this_instr = p->ip;
-  MYFLT** internal_ptrs = p->buf->iobufp_ptrs;
-  MYFLT** external_ptrs = p->ar;
-
-  p->ip->relesing = p->parent_ip->relesing;   /* IV - Nov 16 2002 */
-  early = p->h.insdshead->ksmps_no_end;
-  offset = p->h.insdshead->ksmps_offset;
-  this_instr->spin = csound->spin;
-  this_instr->spout = csound->spout;
-  inm = p->buf->opcode_info;
-
-  /* global ksmps is the caller instr ksmps minus sample-accurate end */
-  g_ksmps = CS_KSMPS - early;
-
-  /* sample-accurate offset */
-  ofs = offset;
-
-  /* clear offsets, since with CS_KSMPS=1
-     they don't apply to opcodes, but to the
-     calling code (ie. this code)
-  */
-  this_instr->ksmps_offset = 0;
-  this_instr->ksmps_no_end = 0;
-
-  if (this_instr->ksmps == 1) {           /* special case for local kr == sr */
-    do {
-      /* copy inputs */
-      current = inm->in_arg_pool->head;
-      for (i = 0; i < inm->inchns; i++) {
-	// this hardcoded type check for non-perf time vars needs to change
-	//to use generic code...
-	// skip a-vars for now, handle uniquely within performance loop
-	if (current->varType != &CS_VAR_TYPE_I &&
-	    current->varType != &CS_VAR_TYPE_b &&
-	    current->varType != &CS_VAR_TYPE_A &&
-	    current->subType != &CS_VAR_TYPE_I &&
-	    current->subType != &CS_VAR_TYPE_A) {
-	  // This one checks if an array has a subtype of 'i'
-	  void* in = (void*)external_ptrs[i + inm->outchns];
-	  void* out = (void*)internal_ptrs[i + inm->outchns];
-	  current->varType->copyValue(csound, out, in);
-	}
-	current = current->next;
-      }
-      /* copy a-sig inputs, accounting for offset */
-      current = inm->in_arg_pool->head;
-      for (i = 0; i < inm->inchns; i++) {
-	if (current->varType == &CS_VAR_TYPE_A) {
-	  MYFLT* in = (void*)external_ptrs[i + inm->outchns];
-	  MYFLT* out = (void*)internal_ptrs[i + inm->outchns];
-	  *out = *(in + ofs);
-	} else if (current->varType == &CS_VAR_TYPE_ARRAY &&
-		   current->subType == &CS_VAR_TYPE_A) {
-	  ARRAYDAT* src = (ARRAYDAT*)external_ptrs[i + inm->outchns];
-	  ARRAYDAT* target = (ARRAYDAT*)internal_ptrs[i + inm->outchns];
-	  int count = src->sizes[0];
-	  int j;
-	  if (src->dimensions > 1) {
-	    for (j = 0; j < src->dimensions; j++) {
-	      count *= src->sizes[j];
-	    }
-	  }
-
-	  for (j = 0; j < count; j++) {
-	    int memberOffset = j * (src->arrayMemberSize / sizeof(MYFLT));
-	    MYFLT* in = src->data + memberOffset;
-	    MYFLT* out = target->data + memberOffset;
-	    *out = *(in + ofs);
-	  }
-	}
-	current = current->next;
-      }
-
-<<<<<<< HEAD
-      if ((CS_PDS = (OPDS *) (this_instr->nxtp)) != NULL) {
-	CS_PDS->insdshead->pds = NULL;
-	do {
-	  (*CS_PDS->opadr)(csound, CS_PDS);
-	  if (CS_PDS->insdshead->pds != NULL &&
-	      CS_PDS->insdshead->pds->insdshead) {
-	    CS_PDS = CS_PDS->insdshead->pds;
-	    CS_PDS->insdshead->pds = NULL;
-	  }
-	} while ((CS_PDS = CS_PDS->nxtp));
-      }
-
-      /* copy a-sig outputs, accounting for offset */
-      current = inm->out_arg_pool->head;
-      for (i = 0; i < inm->outchns; i++) {
-	if (current->varType == &CS_VAR_TYPE_A) {
-	  MYFLT* in = (void*)internal_ptrs[i];
-	  MYFLT* out = (void*)external_ptrs[i];
-	  *(out + ofs) = *in;
-	} else if (current->varType == &CS_VAR_TYPE_ARRAY &&
-		   current->subType == &CS_VAR_TYPE_A) {
-	  ARRAYDAT* src = (ARRAYDAT*)internal_ptrs[i];
-	  ARRAYDAT* target = (ARRAYDAT*)external_ptrs[i];
-	  int count = src->sizes[0];
-	  int j;
-	  if (src->dimensions > 1) {
-	    for (j = 0; j < src->dimensions; j++) {
-	      count *= src->sizes[j];
-	    }
-	  }
-
-	  for (j = 0; j < count; j++) {
-	    int memberOffset = j * (src->arrayMemberSize / sizeof(MYFLT));
-	    MYFLT* in = src->data + memberOffset;
-	    MYFLT* out = target->data + memberOffset;
-	    *(out + ofs) = *in;
-	  }
-	}
-
-	current = current->next;
-=======
+    this_instr->ksmps_offset = 0;
+    this_instr->ksmps_no_end = 0;
+
     if (this_instr->ksmps == 1) {           /* special case for local kr == sr */
       do {
        /* copy inputs */
@@ -1848,28 +1757,11 @@
       while (ofs >= lksmps) {
         ofs -= lksmps;
         start++;
->>>>>>> 12e3e685
-      }
-
-<<<<<<< HEAD
-
-      this_instr->kcounter++;
-      this_instr->spout += csound->nchnls;
-      this_instr->spin  += csound->nchnls;
-    } while (++ofs < g_ksmps);
-  }
-  else {
-    /* generic case for local kr != sr */
-    /* we have to deal with sample-accurate code
-       whole CS_KSMPS blocks are offset here, the
-       remainder is left to each opcode to deal with.
-    */
-    int start = 0;
-    int lksmps = this_instr->ksmps;
-    while (ofs >= lksmps) {
-      ofs -= lksmps;
-      start++;
-=======
+      }
+      this_instr->ksmps_offset = ofs;
+      ofs = start;
+      if (UNLIKELY(early)) this_instr->ksmps_no_end = early % lksmps;
+
       do {
         /* copy a-sig inputs, accounting for offset */
         size_t asigSize = (this_instr->ksmps * sizeof(MYFLT));
@@ -1961,262 +1853,177 @@
         this_instr->spin  += csound->nchnls*lksmps;
         this_instr->kcounter++;
       } while ((ofs += this_instr->ksmps) < g_ksmps);
->>>>>>> 12e3e685
-    }
-    this_instr->ksmps_offset = ofs;
-    ofs = start;
-    if (UNLIKELY(early)) this_instr->ksmps_no_end = early % lksmps;
-
+    }
+
+
+    /* copy outputs */
+    current = inm->out_arg_pool->head;
+    for (i = 0; i < inm->outchns; i++) {
+      // this hardcoded type check for non-perf time vars needs to change
+      // to use generic code...
+      if (current->varType != &CS_VAR_TYPE_I &&
+          current->varType != &CS_VAR_TYPE_b &&
+          current->subType != &CS_VAR_TYPE_I) {
+        void* in = (void*)internal_ptrs[i];
+        void* out = (void*)external_ptrs[i];
+
+        if (current->varType == &CS_VAR_TYPE_A) {
+          /* clear the beginning portion of outputs for sample accurate end */
+          if (offset) {
+            memset(out, '\0', sizeof(MYFLT) * offset);
+          }
+
+          /* clear the end portion of outputs for sample accurate end */
+          if (early) {
+            memset(out + g_ksmps, '\0', sizeof(MYFLT) * early);
+          }
+        } else if (current->varType == &CS_VAR_TYPE_ARRAY &&
+                   current->subType == &CS_VAR_TYPE_A) {
+          if (offset || early) {
+            ARRAYDAT* outDat = (ARRAYDAT*)out;
+            int count = outDat->sizes[0];
+            int j;
+            if (outDat->dimensions > 1) {
+                for (j = 0; j < outDat->dimensions; j++) {
+                    count *= outDat->sizes[j];
+                }
+            }
+
+            if (offset) {
+              for (j = 0; j < count; j++) {
+                int memberOffset = j * (outDat->arrayMemberSize / sizeof(MYFLT));
+                MYFLT* outMem = outDat->data + memberOffset;
+                memset(outMem, '\0', sizeof(MYFLT) * offset);
+              }
+            }
+
+            if (early) {
+              for (j = 0; j < count; j++) {
+                int memberOffset = j * (outDat->arrayMemberSize / sizeof(MYFLT));
+                MYFLT* outMem = outDat->data + memberOffset;
+                memset(outMem + g_ksmps, '\0', sizeof(MYFLT) * early);
+              }
+            }
+          }
+
+        } else {
+          current->varType->copyValue(csound, out, in);
+        }
+      }
+      current = current->next;
+    }
+
+    CS_PDS = saved_pds;
+    /* check if instrument was deactivated (e.g. by perferror) */
+    if (!p->ip)                                         /* loop to last opds */
+      while (CS_PDS->nxtp) CS_PDS = CS_PDS->nxtp;
+    return OK;
+}
+
+/* IV - Sep 17 2002 -- case 2: simplified routine for no local ksmps */
+
+int useropcd2(CSOUND *csound, UOPCODE *p)
+{
+    OPDS    *saved_pds = CS_PDS;
+    MYFLT   **tmp;
+    INSDS    *this_instr = p->ip;
+    OPCODINFO   *inm;
+    CS_VARIABLE* current;
+    int i;
+
+    p->ip->spin = csound->spin;
+    p->ip->spout = csound->spout;
+
+    if (UNLIKELY(!(CS_PDS = (OPDS*) (p->ip->nxtp))))
+      goto endop; /* no perf code */
+
+    /* IV - Nov 16 2002: update release flag */
+    p->ip->relesing = p->parent_ip->relesing;
+    tmp = p->buf->iobufp_ptrs;
+    inm = p->buf->opcode_info;
+
+    MYFLT** internal_ptrs = tmp;
+    MYFLT** external_ptrs = p->ar;
+
+    /* copy inputs */
+    current = inm->in_arg_pool->head;
+    for (i = 0; i < inm->inchns; i++) {
+      // this hardcoded type check for non-perf time vars needs to
+      //change to use generic code...
+      if (current->varType != &CS_VAR_TYPE_I &&
+          current->varType != &CS_VAR_TYPE_b &&
+          current->subType != &CS_VAR_TYPE_I) {
+        if (current->varType == &CS_VAR_TYPE_A && CS_KSMPS == 1) {
+          *internal_ptrs[i + inm->outchns] = *external_ptrs[i + inm->outchns];
+        } else {
+          void* in = (void*)external_ptrs[i + inm->outchns];
+          void* out = (void*)internal_ptrs[i + inm->outchns];
+          current->varType->copyValue(csound, out, in);
+          //                memcpy(out, in, p->buf->in_arg_sizes[i]);
+        }
+      }
+      current = current->next;
+      }
+
+    /*  run each opcode  */
+    CS_PDS->insdshead->pds = NULL;
     do {
-      /* copy a-sig inputs, accounting for offset */
-      size_t asigSize = (this_instr->ksmps * sizeof(MYFLT));
-      current = inm->in_arg_pool->head;
-      for (i = 0; i < inm->inchns; i++) {
-	if (current->varType == &CS_VAR_TYPE_A) {
-	  MYFLT* in = (void*)external_ptrs[i + inm->outchns];
-	  MYFLT* out = (void*)internal_ptrs[i + inm->outchns];
-	  memcpy(out, in + ofs, asigSize);
-	} else if (current->varType == &CS_VAR_TYPE_ARRAY &&
-		   current->subType == &CS_VAR_TYPE_A) {
-	  ARRAYDAT* src = (ARRAYDAT*)external_ptrs[i + inm->outchns];
-	  ARRAYDAT* target = (ARRAYDAT*)internal_ptrs[i + inm->outchns];
-	  int count = src->sizes[0];
-	  int j;
-	  if (src->dimensions > 1) {
-	    for (j = 0; j < src->dimensions; j++) {
-	      count *= src->sizes[j];
-	    }
-	  }
-
-	  for (j = 0; j < count; j++) {
-	    int memberOffset = j * (src->arrayMemberSize / sizeof(MYFLT));
-	    MYFLT* in = src->data + memberOffset;
-	    MYFLT* out = target->data + memberOffset;
-	    memcpy(out, in + ofs, asigSize);
-	  }
-	}
-	current = current->next;
-      }
-
-      /*  run each opcode  */
-      if ((CS_PDS = (OPDS *) (this_instr->nxtp)) != NULL) {
-	CS_PDS->insdshead->pds = NULL;
-	do {
-	  (*CS_PDS->opadr)(csound, CS_PDS);
-	  if (CS_PDS->insdshead->pds != NULL &&
-	      CS_PDS->insdshead->pds->insdshead) {
-	    CS_PDS = CS_PDS->insdshead->pds;
-	    CS_PDS->insdshead->pds = NULL;
-	  }
-	}while ((CS_PDS = CS_PDS->nxtp));
-      }
-
-      /* copy a-sig outputs, accounting for offset */
-      current = inm->out_arg_pool->head;
-      for (i = 0; i < inm->outchns; i++) {
-	if (current->varType == &CS_VAR_TYPE_A) {
-	  MYFLT* in = (void*)internal_ptrs[i];
-	  MYFLT* out = (void*)external_ptrs[i];
-	  memcpy(out + ofs, in, asigSize);
-	} else if (current->varType == &CS_VAR_TYPE_ARRAY &&
-		   current->subType == &CS_VAR_TYPE_A) {
-	  ARRAYDAT* src = (ARRAYDAT*)internal_ptrs[i];
-	  ARRAYDAT* target = (ARRAYDAT*)external_ptrs[i];
-	  int count = src->sizes[0];
-	  int j;
-	  if (src->dimensions > 1) {
-	    for (j = 0; j < src->dimensions; j++) {
-	      count *= src->sizes[j];
-	    }
-	  }
-
-	  for (j = 0; j < count; j++) {
-	    int memberOffset = j * (src->arrayMemberSize / sizeof(MYFLT));
-	    MYFLT* in = src->data + memberOffset;
-	    MYFLT* out = target->data + memberOffset;
-	    memcpy(out + ofs, in, asigSize);
-	  }
-
-	}
-
-	current = current->next;
-      }
-
-      this_instr->spout += csound->nchnls*lksmps;
-      this_instr->spin  += csound->nchnls*lksmps;
-      this_instr->kcounter++;
-    } while ((ofs += this_instr->ksmps) < g_ksmps);
-  }
-
-
-  /* copy outputs */
-  current = inm->out_arg_pool->head;
-  for (i = 0; i < inm->outchns; i++) {
-    // this hardcoded type check for non-perf time vars needs to change
-    // to use generic code...
-    if (current->varType != &CS_VAR_TYPE_I &&
-	current->varType != &CS_VAR_TYPE_b &&
-	current->subType != &CS_VAR_TYPE_I) {
-      void* in = (void*)internal_ptrs[i];
-      void* out = (void*)external_ptrs[i];
-
-      if (current->varType == &CS_VAR_TYPE_A) {
-	/* clear the beginning portion of outputs for sample accurate end */
-	if (offset) {
-	  memset(out, '\0', sizeof(MYFLT) * offset);
-	}
-
-	/* clear the end portion of outputs for sample accurate end */
-	if (early) {
-	  memset(out + g_ksmps, '\0', sizeof(MYFLT) * early);
-	}
-      } else if (current->varType == &CS_VAR_TYPE_ARRAY &&
-		 current->subType == &CS_VAR_TYPE_A) {
-	if (offset || early) {
-	  ARRAYDAT* outDat = (ARRAYDAT*)out;
-	  int count = outDat->sizes[0];
-	  int j;
-	  if (outDat->dimensions > 1) {
-	    for (j = 0; j < outDat->dimensions; j++) {
-	      count *= outDat->sizes[j];
-	    }
-	  }
-
-	  if (offset) {
-	    for (j = 0; j < count; j++) {
-	      int memberOffset = j * (outDat->arrayMemberSize / sizeof(MYFLT));
-	      MYFLT* outMem = outDat->data + memberOffset;
-	      memset(outMem, '\0', sizeof(MYFLT) * offset);
-	    }
-	  }
-
-	  if (early) {
-	    for (j = 0; j < count; j++) {
-	      int memberOffset = j * (outDat->arrayMemberSize / sizeof(MYFLT));
-	      MYFLT* outMem = outDat->data + memberOffset;
-	      memset(outMem + g_ksmps, '\0', sizeof(MYFLT) * early);
-	    }
-	  }
-	}
-
-      } else {
-	current->varType->copyValue(csound, out, in);
-      }
-    }
-    current = current->next;
-  }
-
-  CS_PDS = saved_pds;
-  /* check if instrument was deactivated (e.g. by perferror) */
-  if (!p->ip)                                         /* loop to last opds */
-    while (CS_PDS->nxtp) CS_PDS = CS_PDS->nxtp;
-  return OK;
-}
-
-/* IV - Sep 17 2002 -- case 2: simplified routine for no local ksmps */
-
-int useropcd2(CSOUND *csound, UOPCODE *p)
-{
-  OPDS    *saved_pds = CS_PDS;
-  MYFLT   **tmp;
-  INSDS    *this_instr = p->ip;
-  OPCODINFO   *inm;
-  CS_VARIABLE* current;
-  int i;
-
-  p->ip->spin = csound->spin;
-  p->ip->spout = csound->spout;
-
-  if (UNLIKELY(!(CS_PDS = (OPDS*) (p->ip->nxtp))))
-    goto endop; /* no perf code */
-
-  /* IV - Nov 16 2002: update release flag */
-  p->ip->relesing = p->parent_ip->relesing;
-  tmp = p->buf->iobufp_ptrs;
-  inm = p->buf->opcode_info;
-
-  MYFLT** internal_ptrs = tmp;
-  MYFLT** external_ptrs = p->ar;
-
-  /* copy inputs */
-  current = inm->in_arg_pool->head;
-  for (i = 0; i < inm->inchns; i++) {
-    // this hardcoded type check for non-perf time vars needs to
-    //change to use generic code...
-    if (current->varType != &CS_VAR_TYPE_I &&
-	current->varType != &CS_VAR_TYPE_b &&
-	current->subType != &CS_VAR_TYPE_I) {
-      if (current->varType == &CS_VAR_TYPE_A && CS_KSMPS == 1) {
-	*internal_ptrs[i + inm->outchns] = *external_ptrs[i + inm->outchns];
-      } else {
-	void* in = (void*)external_ptrs[i + inm->outchns];
-	void* out = (void*)internal_ptrs[i + inm->outchns];
-	current->varType->copyValue(csound, out, in);
-	//                memcpy(out, in, p->buf->in_arg_sizes[i]);
-      }
-    }
-    current = current->next;
-  }
-
-  /*  run each opcode  */
-  CS_PDS->insdshead->pds = NULL;
-  do {
-    (*CS_PDS->opadr)(csound, CS_PDS);
-    if (CS_PDS->insdshead->pds != NULL &&
-	CS_PDS->insdshead->pds->insdshead) {
-      CS_PDS = CS_PDS->insdshead->pds;
-      CS_PDS->insdshead->pds = NULL;
-    }
-  } while ((CS_PDS = CS_PDS->nxtp));
-
-  this_instr->kcounter++;
-
-  /* copy outputs */
-  current = inm->out_arg_pool->head;
-  for (i = 0; i < inm->outchns; i++) {
-    // this hardcoded type check for non-perf time vars needs to change to
-    // use generic code...
-    if (current->varType != &CS_VAR_TYPE_I &&
-	current->varType != &CS_VAR_TYPE_b &&
-	current->subType != &CS_VAR_TYPE_I) {
-      if (current->varType == &CS_VAR_TYPE_A && CS_KSMPS == 1) {
-	*external_ptrs[i] = *internal_ptrs[i];
-      } else {
-	void* in = (void*)internal_ptrs[i];
-	void* out = (void*)external_ptrs[i];
-	//            memcpy(out, in, p->buf->out_arg_sizes[i]);
-	current->varType->copyValue(csound, out, in);
-      }
-    }
-    current = current->next;
-  }
+      (*CS_PDS->opadr)(csound, CS_PDS);
+      if (CS_PDS->insdshead->pds != NULL &&
+          CS_PDS->insdshead->pds->insdshead) {
+        CS_PDS = CS_PDS->insdshead->pds;
+        CS_PDS->insdshead->pds = NULL;
+      }
+    } while ((CS_PDS = CS_PDS->nxtp));
+
+    this_instr->kcounter++;
+
+    /* copy outputs */
+    current = inm->out_arg_pool->head;
+    for (i = 0; i < inm->outchns; i++) {
+      // this hardcoded type check for non-perf time vars needs to change to
+      // use generic code...
+      if (current->varType != &CS_VAR_TYPE_I &&
+          current->varType != &CS_VAR_TYPE_b &&
+          current->subType != &CS_VAR_TYPE_I) {
+        if (current->varType == &CS_VAR_TYPE_A && CS_KSMPS == 1) {
+          *external_ptrs[i] = *internal_ptrs[i];
+        } else {
+          void* in = (void*)internal_ptrs[i];
+          void* out = (void*)external_ptrs[i];
+//            memcpy(out, in, p->buf->out_arg_sizes[i]);
+          current->varType->copyValue(csound, out, in);
+        }
+      }
+      current = current->next;
+    }
 
  endop:
-  /* restore globals */
-  CS_PDS = saved_pds;
-  /* check if instrument was deactivated (e.g. by perferror) */
-  if (!p->ip)  {                   /* loop to last opds */
-    while (CS_PDS->nxtp) CS_PDS = CS_PDS->nxtp;
-  }
-  return OK;
+    /* restore globals */
+    CS_PDS = saved_pds;
+    /* check if instrument was deactivated (e.g. by perferror) */
+    if (!p->ip)  {                   /* loop to last opds */
+      while (CS_PDS->nxtp) CS_PDS = CS_PDS->nxtp;
+    }
+    return OK;
 }
 
 /* UTILITY FUNCTIONS FOR LABELS */
 
 int findLabelMemOffset(CSOUND* csound, INSTRTXT* ip, char* labelName) {
-  OPTXT* optxt = (OPTXT*) ip;
-  int offset = 0;
-
-  while ((optxt = optxt->nxtop) != NULL) {
-    TEXT* t = &optxt->t;
-    if (strcmp(t->oentry->opname, "$label") == 0 &&
-	strcmp(t->opcod, labelName) == 0) {
-      break;
-    }
-    offset += t->oentry->dsblksiz;
-  }
-
-  return offset;
+    OPTXT* optxt = (OPTXT*) ip;
+    int offset = 0;
+
+    while ((optxt = optxt->nxtop) != NULL) {
+      TEXT* t = &optxt->t;
+      if (strcmp(t->oentry->opname, "$label") == 0 &&
+          strcmp(t->opcod, labelName) == 0) {
+        break;
+      }
+      offset += t->oentry->dsblksiz;
+    }
+
+    return offset;
 }
 
 /* create instance of an instr template */
@@ -2224,227 +2031,227 @@
 
 static void instance(CSOUND *csound, int insno)
 {
-  INSTRTXT  *tp;
-  INSDS     *ip;
-  OPTXT     *optxt;
-  OPDS      *opds, *prvids, *prvpds;
-  const OENTRY  *ep;
-  int       i, n, pextent, pextra, pextrab;
-  char      *nxtopds, *opdslim;
-  MYFLT     **argpp, *lclbas;
-  CS_VAR_MEM *lcloffbas; // start of pfields
-  char*     opMemStart;
-
-  OPARMS    *O = csound->oparms;
-  int       odebug = O->odebug;
-  ARG*      arg;
-  int       argStringCount;
-  CS_VARIABLE* current;
-
-  tp = csound->engineState.instrtxtp[insno];
-  n = 3;
-  if (O->midiKey>n) n = O->midiKey;
-  if (O->midiKeyCps>n) n = O->midiKeyCps;
-  if (O->midiKeyOct>n) n = O->midiKeyOct;
-  if (O->midiKeyPch>n) n = O->midiKeyPch;
-  if (O->midiVelocity>n) n = O->midiVelocity;
-  if (O->midiVelocityAmp>n) n = O->midiVelocityAmp;
-  pextra = n-3;
-  pextrab = ((i = tp->pmax - 3L) > 0 ? (int) i * sizeof(CS_VAR_MEM) : 0);
-  /* alloc new space,  */
-  pextent = sizeof(INSDS) + pextrab + pextra*sizeof(CS_VAR_MEM);
-  ip = (INSDS*) csound->Calloc(csound,
-			       (size_t) pextent + tp->varPool->poolSize +
-			       (tp->varPool->varCount * sizeof(MYFLT)) +
-			       (tp->varPool->varCount * sizeof(CS_VARIABLE*)) +
-			       tp->opdstot);
-  ip->csound = csound;
-  ip->m_chnbp = (MCHNBLK*) NULL;
-  ip->instr = tp;
-  /* IV - Oct 26 2002: replaced with faster version (no search) */
-  ip->prvinstance = tp->lst_instance;
-  if (tp->lst_instance)
-    tp->lst_instance->nxtinstance = ip;
-  else
-    tp->instance = ip;
-  tp->lst_instance = ip;
-  /* link into free instance chain */
-  ip->nxtact = tp->act_instance;
-  tp->act_instance = ip;
-  ip->insno = insno;
-  if (UNLIKELY(csound->oparms->odebug))
-    csoundMessage(csound,"instance(): tp->act_instance = %p \n", tp->act_instance);
-
-
-  if (insno > csound->engineState.maxinsno) {
-    //      size_t pcnt = (size_t) tp->opcode_info->perf_incnt;
-    //      pcnt += (size_t) tp->opcode_info->perf_outcnt;
-    OPCODINFO* info = tp->opcode_info;
-    size_t pcnt = sizeof(OPCOD_IOBUFS) +
-      sizeof(MYFLT*) * (info->inchns + info->outchns);
-    ip->opcod_iobufs = (void*) csound->Malloc(csound, pcnt);
-  }
-
-  /* gbloffbas = csound->globalVarPool; */
-  lcloffbas = (CS_VAR_MEM*)&ip->p0;
-  lclbas = (MYFLT*) ((char*) ip + pextent);   /* split local space */
-  initializeVarPool(lclbas, tp->varPool);
-
-  opMemStart = nxtopds = (char*) lclbas + tp->varPool->poolSize +
-    (tp->varPool->varCount * sizeof(MYFLT));
-  opdslim = nxtopds + tp->opdstot;
-  if (UNLIKELY(odebug))
-    csound->Message(csound,
-		    Str("instr %d allocated at %p\n\tlclbas %p, opds %p\n"),
-		    insno, ip, lclbas, nxtopds);
-  optxt = (OPTXT*) tp;
-  prvids = prvpds = (OPDS*) ip;
-
-  /* initialize vars for CS_TYPE */
-  for (current = tp->varPool->head; current != NULL; current = current->next) {
-    char* ptr = (char*)(lclbas + current->memBlockIndex);
-    CS_TYPE** typePtr = (CS_TYPE**)(ptr - CS_VAR_TYPE_OFFSET);
-    *typePtr = current->varType;
-  }
-
-  while ((optxt = optxt->nxtop) != NULL) {    /* for each op in instr */
-    TEXT *ttp = &optxt->t;
-    ep = ttp->oentry;
-    opds = (OPDS*) nxtopds;                   /*   take reqd opds */
-    nxtopds += ep->dsblksiz;
-    if (UNLIKELY(strcmp(ep->opname, "endin") == 0         /*  (until ENDIN)  */
-		 || strcmp(ep->opname, "endop") == 0))    /*  (or ENDOP)     */
-      break;
-
-    if (UNLIKELY(strcmp(ep->opname, "pset") == 0)) {
-      ip->p1.value = (MYFLT) insno;
-      continue;
-    }
+    INSTRTXT  *tp;
+    INSDS     *ip;
+    OPTXT     *optxt;
+    OPDS      *opds, *prvids, *prvpds;
+    const OENTRY  *ep;
+    int       i, n, pextent, pextra, pextrab;
+    char      *nxtopds, *opdslim;
+    MYFLT     **argpp, *lclbas;
+    CS_VAR_MEM *lcloffbas; // start of pfields
+    char*     opMemStart;
+
+    OPARMS    *O = csound->oparms;
+    int       odebug = O->odebug;
+    ARG*      arg;
+    int       argStringCount;
+    CS_VARIABLE* current;
+
+    tp = csound->engineState.instrtxtp[insno];
+    n = 3;
+    if (O->midiKey>n) n = O->midiKey;
+    if (O->midiKeyCps>n) n = O->midiKeyCps;
+    if (O->midiKeyOct>n) n = O->midiKeyOct;
+    if (O->midiKeyPch>n) n = O->midiKeyPch;
+    if (O->midiVelocity>n) n = O->midiVelocity;
+    if (O->midiVelocityAmp>n) n = O->midiVelocityAmp;
+    pextra = n-3;
+    pextrab = ((i = tp->pmax - 3L) > 0 ? (int) i * sizeof(CS_VAR_MEM) : 0);
+    /* alloc new space,  */
+    pextent = sizeof(INSDS) + pextrab + pextra*sizeof(CS_VAR_MEM);
+    ip = (INSDS*) csound->Calloc(csound,
+                          (size_t) pextent + tp->varPool->poolSize +
+                                 (tp->varPool->varCount * sizeof(MYFLT)) +
+                                 (tp->varPool->varCount * sizeof(CS_VARIABLE*)) +
+                                 tp->opdstot);
+    ip->csound = csound;
+    ip->m_chnbp = (MCHNBLK*) NULL;
+    ip->instr = tp;
+    /* IV - Oct 26 2002: replaced with faster version (no search) */
+    ip->prvinstance = tp->lst_instance;
+    if (tp->lst_instance)
+      tp->lst_instance->nxtinstance = ip;
+    else
+      tp->instance = ip;
+    tp->lst_instance = ip;
+    /* link into free instance chain */
+    ip->nxtact = tp->act_instance;
+    tp->act_instance = ip;
+    ip->insno = insno;
+    if (UNLIKELY(csound->oparms->odebug))
+      csoundMessage(csound,"instance(): tp->act_instance = %p \n", tp->act_instance);
+
+
+    if (insno > csound->engineState.maxinsno) {
+//      size_t pcnt = (size_t) tp->opcode_info->perf_incnt;
+//      pcnt += (size_t) tp->opcode_info->perf_outcnt;
+        OPCODINFO* info = tp->opcode_info;
+      size_t pcnt = sizeof(OPCOD_IOBUFS) +
+                    sizeof(MYFLT*) * (info->inchns + info->outchns);
+      ip->opcod_iobufs = (void*) csound->Malloc(csound, pcnt);
+    }
+
+    /* gbloffbas = csound->globalVarPool; */
+    lcloffbas = (CS_VAR_MEM*)&ip->p0;
+    lclbas = (MYFLT*) ((char*) ip + pextent);   /* split local space */
+    initializeVarPool(lclbas, tp->varPool);
+
+    opMemStart = nxtopds = (char*) lclbas + tp->varPool->poolSize +
+                (tp->varPool->varCount * sizeof(MYFLT));
+    opdslim = nxtopds + tp->opdstot;
     if (UNLIKELY(odebug))
-      csound->Message(csound, Str("op (%s) allocated at %p\n"),
-		      ep->opname, opds);
-    opds->optext = optxt;                     /* set common headata */
-    opds->insdshead = ip;
-    if (strcmp(ep->opname, "$label") == 0) {     /* LABEL:       */
-      LBLBLK  *lblbp = (LBLBLK *) opds;
-      lblbp->prvi = prvids;                   /*    save i/p links */
-      lblbp->prvp = prvpds;
-      continue;                               /*    for later refs */
-    }
-    if ((ep->thread & 07) == 0) {             /* thread 1 OR 2:  */
-      if (ttp->pftype == 'b') {
-	prvids = prvids->nxti = opds;
-	opds->iopadr = ep->iopadr;
-      }
-      else {
-	prvpds = prvpds->nxtp = opds;
-	opds->opadr = ep->kopadr;
-      }
-      goto args;
-    }
-    if ((ep->thread & 01) != 0) {             /* thread 1:        */
-      prvids = prvids->nxti = opds;           /* link into ichain */
-      opds->iopadr = ep->iopadr;              /*   & set exec adr */
-      if (UNLIKELY(opds->iopadr == NULL))
-	csoundDie(csound, Str("null iopadr"));
-    }
-    if ((n = ep->thread & 06) != 0) {         /* thread 2 OR 4:   */
-      prvpds = prvpds->nxtp = opds;           /* link into pchain */
-      if (!(n & 04) ||
-	  ((ttp->pftype == 'k' || ttp->pftype == 'c') && ep->kopadr != NULL))
-	opds->opadr = ep->kopadr;             /*      krate or    */
-      else opds->opadr = ep->aopadr;          /*      arate       */
+      csound->Message(csound,
+                      Str("instr %d allocated at %p\n\tlclbas %p, opds %p\n"),
+                      insno, ip, lclbas, nxtopds);
+    optxt = (OPTXT*) tp;
+    prvids = prvpds = (OPDS*) ip;
+
+    /* initialize vars for CS_TYPE */
+    for (current = tp->varPool->head; current != NULL; current = current->next) {
+        char* ptr = (char*)(lclbas + current->memBlockIndex);
+        CS_TYPE** typePtr = (CS_TYPE**)(ptr - CS_VAR_TYPE_OFFSET);
+        *typePtr = current->varType;
+    }
+
+    while ((optxt = optxt->nxtop) != NULL) {    /* for each op in instr */
+      TEXT *ttp = &optxt->t;
+      ep = ttp->oentry;
+      opds = (OPDS*) nxtopds;                   /*   take reqd opds */
+      nxtopds += ep->dsblksiz;
+      if (UNLIKELY(strcmp(ep->opname, "endin") == 0         /*  (until ENDIN)  */
+                   || strcmp(ep->opname, "endop") == 0))    /*  (or ENDOP)     */
+        break;
+
+      if (UNLIKELY(strcmp(ep->opname, "pset") == 0)) {
+        ip->p1.value = (MYFLT) insno;
+        continue;
+      }
       if (UNLIKELY(odebug))
-	csound->Message(csound, "opadr = %p\n", (void*) opds->opadr);
-      if (UNLIKELY(opds->opadr == NULL))
-	csoundDie(csound, Str("null opadr"));
-    }
-  args:
-    if (ep->useropinfo == NULL)
-      argpp = (MYFLT **) ((char *) opds + sizeof(OPDS));
-    else          /* user defined opcodes are a special case */
-      argpp = &(((UOPCODE *) ((char *) opds))->ar[0]);
-
-    arg = ttp->outArgs;
-    for (n = 0; arg != NULL; n++) {
-      MYFLT *fltp;
-      CS_VARIABLE* var = (CS_VARIABLE*)arg->argPtr;
-      if (arg->type == ARG_GLOBAL) {
-	fltp = &(var->memBlock->value); /* gbloffbas + var->memBlockIndex; */
-      }
-      else if (arg->type == ARG_LOCAL) {
-	fltp = lclbas + var->memBlockIndex;
-      }
-      else if (arg->type == ARG_PFIELD) {
-	CS_VAR_MEM* pfield = lcloffbas + arg->index;
-	fltp = &(pfield->value);
-      }
-      else {
-	csound->Message(csound, "FIXME: Unhandled out-arg type: %d\n",
-			arg->type);
-	fltp = NULL;
-      }
-      argpp[n] = fltp;
-      arg = arg->next;
-    }
-
-    for (argStringCount = argsRequired(ep->outypes);
-	 n < argStringCount;
-	 n++)  /* if more outypes, pad */
-      argpp[n] = NULL;
-
-    arg = ttp->inArgs;
-    ip->lclbas = lclbas;
-    for (; arg != NULL; n++, arg = arg->next) {
-      CS_VARIABLE* var = (CS_VARIABLE*)(arg->argPtr);
-      if (arg->type == ARG_CONSTANT) {
-	CS_VAR_MEM *varMem =
-	  &csound->engineState.constantsPool->values[arg->index];
-	argpp[n] = &varMem->value;
-      }
-      else if (arg->type == ARG_STRING) {
-	argpp[n] = (MYFLT*)(arg->argPtr);
-      }
-      else if (arg->type == ARG_PFIELD) {
-	CS_VAR_MEM* pfield = lcloffbas + arg->index;
-	argpp[n] = &(pfield->value);
-      }
-      else if (arg->type == ARG_GLOBAL) {
-	argpp[n] =  &(var->memBlock->value); /*gbloffbas + var->memBlockIndex; */
-      }
-      else if (arg->type == ARG_LOCAL){
-	argpp[n] = lclbas + var->memBlockIndex;
-      }
-      else if (arg->type == ARG_LABEL) {
-	argpp[n] = (MYFLT*)(opMemStart +
-			    findLabelMemOffset(csound, tp, (char*)arg->argPtr));
-      }
-      else {
-	csound->Message(csound, "FIXME: instance unexpected arg: %d\n",
-			arg->type);
-      }
-    }
-
-  }
-
-  /* VL 13-12-13: point the memory to the local ksmps & kr variables,
-     and initialise them */
-  CS_VARIABLE* var = csoundFindVariableWithName(csound,
-						ip->instr->varPool, "ksmps");
-  if (var) {
-    char* temp = (char*)(lclbas + var->memBlockIndex);
-    var->memBlock = (CS_VAR_MEM*)(temp - CS_VAR_TYPE_OFFSET);
-    var->memBlock->value = csound->ksmps;
-  }
-  var = csoundFindVariableWithName(csound, ip->instr->varPool, "kr");
-  if (var) {
-    char* temp = (char*)(lclbas + var->memBlockIndex);
-    var->memBlock = (CS_VAR_MEM*)(temp - CS_VAR_TYPE_OFFSET);
-    var->memBlock->value = csound->ekr;
-  }
-
-  if (UNLIKELY(nxtopds > opdslim))
-    csoundDie(csound, Str("inconsistent opds total"));
+        csound->Message(csound, Str("op (%s) allocated at %p\n"),
+                        ep->opname, opds);
+      opds->optext = optxt;                     /* set common headata */
+      opds->insdshead = ip;
+      if (strcmp(ep->opname, "$label") == 0) {     /* LABEL:       */
+        LBLBLK  *lblbp = (LBLBLK *) opds;
+        lblbp->prvi = prvids;                   /*    save i/p links */
+        lblbp->prvp = prvpds;
+        continue;                               /*    for later refs */
+      }
+      if ((ep->thread & 07) == 0) {             /* thread 1 OR 2:  */
+        if (ttp->pftype == 'b') {
+          prvids = prvids->nxti = opds;
+          opds->iopadr = ep->iopadr;
+        }
+        else {
+          prvpds = prvpds->nxtp = opds;
+          opds->opadr = ep->kopadr;
+        }
+        goto args;
+      }
+      if ((ep->thread & 01) != 0) {             /* thread 1:        */
+        prvids = prvids->nxti = opds;           /* link into ichain */
+        opds->iopadr = ep->iopadr;              /*   & set exec adr */
+        if (UNLIKELY(opds->iopadr == NULL))
+          csoundDie(csound, Str("null iopadr"));
+      }
+      if ((n = ep->thread & 06) != 0) {         /* thread 2 OR 4:   */
+        prvpds = prvpds->nxtp = opds;           /* link into pchain */
+        if (!(n & 04) ||
+            ((ttp->pftype == 'k' || ttp->pftype == 'c') && ep->kopadr != NULL))
+          opds->opadr = ep->kopadr;             /*      krate or    */
+        else opds->opadr = ep->aopadr;          /*      arate       */
+        if (UNLIKELY(odebug))
+          csound->Message(csound, "opadr = %p\n", (void*) opds->opadr);
+        if (UNLIKELY(opds->opadr == NULL))
+          csoundDie(csound, Str("null opadr"));
+      }
+    args:
+      if (ep->useropinfo == NULL)
+        argpp = (MYFLT **) ((char *) opds + sizeof(OPDS));
+      else          /* user defined opcodes are a special case */
+        argpp = &(((UOPCODE *) ((char *) opds))->ar[0]);
+
+      arg = ttp->outArgs;
+      for (n = 0; arg != NULL; n++) {
+        MYFLT *fltp;
+        CS_VARIABLE* var = (CS_VARIABLE*)arg->argPtr;
+        if (arg->type == ARG_GLOBAL) {
+          fltp = &(var->memBlock->value); /* gbloffbas + var->memBlockIndex; */
+        }
+        else if (arg->type == ARG_LOCAL) {
+          fltp = lclbas + var->memBlockIndex;
+        }
+        else if (arg->type == ARG_PFIELD) {
+          CS_VAR_MEM* pfield = lcloffbas + arg->index;
+          fltp = &(pfield->value);
+        }
+        else {
+          csound->Message(csound, "FIXME: Unhandled out-arg type: %d\n",
+                          arg->type);
+          fltp = NULL;
+        }
+        argpp[n] = fltp;
+        arg = arg->next;
+      }
+
+      for (argStringCount = argsRequired(ep->outypes);
+           n < argStringCount;
+           n++)  /* if more outypes, pad */
+        argpp[n] = NULL;
+
+      arg = ttp->inArgs;
+      ip->lclbas = lclbas;
+      for (; arg != NULL; n++, arg = arg->next) {
+        CS_VARIABLE* var = (CS_VARIABLE*)(arg->argPtr);
+        if (arg->type == ARG_CONSTANT) {
+          CS_VAR_MEM *varMem =
+            &csound->engineState.constantsPool->values[arg->index];
+          argpp[n] = &varMem->value;
+        }
+        else if (arg->type == ARG_STRING) {
+          argpp[n] = (MYFLT*)(arg->argPtr);
+        }
+        else if (arg->type == ARG_PFIELD) {
+          CS_VAR_MEM* pfield = lcloffbas + arg->index;
+          argpp[n] = &(pfield->value);
+        }
+        else if (arg->type == ARG_GLOBAL) {
+          argpp[n] =  &(var->memBlock->value); /*gbloffbas + var->memBlockIndex; */
+        }
+        else if (arg->type == ARG_LOCAL){
+          argpp[n] = lclbas + var->memBlockIndex;
+        }
+        else if (arg->type == ARG_LABEL) {
+          argpp[n] = (MYFLT*)(opMemStart +
+                              findLabelMemOffset(csound, tp, (char*)arg->argPtr));
+        }
+        else {
+          csound->Message(csound, "FIXME: instance unexpected arg: %d\n",
+                          arg->type);
+        }
+      }
+
+    }
+
+    /* VL 13-12-13: point the memory to the local ksmps & kr variables,
+       and initialise them */
+    CS_VARIABLE* var = csoundFindVariableWithName(csound,
+                                                  ip->instr->varPool, "ksmps");
+    if (var) {
+      char* temp = (char*)(lclbas + var->memBlockIndex);
+      var->memBlock = (CS_VAR_MEM*)(temp - CS_VAR_TYPE_OFFSET);
+      var->memBlock->value = csound->ksmps;
+    }
+    var = csoundFindVariableWithName(csound, ip->instr->varPool, "kr");
+    if (var) {
+      char* temp = (char*)(lclbas + var->memBlockIndex);
+      var->memBlock = (CS_VAR_MEM*)(temp - CS_VAR_TYPE_OFFSET);
+      var->memBlock->value = csound->ekr;
+    }
+
+    if (UNLIKELY(nxtopds > opdslim))
+      csoundDie(csound, Str("inconsistent opds total"));
 
 }
 
@@ -2452,157 +2259,157 @@
 
 int prealloc_(CSOUND *csound, AOP *p, int instname)
 {
-  int     n, a;
-
-  if (instname)
-    n = (int) strarg2opcno(csound, ((STRINGDAT*)p->r)->data, 1,
-			   (*p->b == FL(0.0) ? 0 : 1));
-  else {
-    if (ISSTRCOD(*p->r))
-      n = (int) strarg2opcno(csound, get_arg_string(csound,*p->r), 1,
-			     (*p->b == FL(0.0) ? 0 : 1));
-    else n = *p->r;
-  }
-
-  if (UNLIKELY(n < 1))
+    int     n, a;
+
+    if (instname)
+      n = (int) strarg2opcno(csound, ((STRINGDAT*)p->r)->data, 1,
+                             (*p->b == FL(0.0) ? 0 : 1));
+    else {
+      if (ISSTRCOD(*p->r))
+        n = (int) strarg2opcno(csound, get_arg_string(csound,*p->r), 1,
+                               (*p->b == FL(0.0) ? 0 : 1));
+      else n = *p->r;
+    }
+
+    if (UNLIKELY(n < 1))
+      return NOTOK;
+    a = (int) *p->a - csound->engineState.instrtxtp[n]->active;
+    for ( ; a > 0; a--)
+      instance(csound, n);
+    return OK;
+}
+
+int prealloc(CSOUND *csound, AOP *p){
+    return prealloc_(csound,p,0);
+}
+
+int prealloc_S(CSOUND *csound, AOP *p){
+    return prealloc_(csound,p,1);
+}
+
+int delete_instr(CSOUND *csound, DELETEIN *p)
+{
+    int       n;
+    INSTRTXT  *ip;
+    INSDS     *active;
+    INSTRTXT  *txtp;
+
+    if (IS_STR_ARG(p->insno))
+      n = csound->strarg2insno(csound, ((STRINGDAT *)p->insno)->data, 1);
+    else
+      n = (int) (*p->insno + FL(0.5));
+
+    if (UNLIKELY(n < 1 ||
+                 n > csound->engineState.maxinsno ||
+                 csound->engineState.instrtxtp[n] == NULL))
+      return OK;                /* Instrument does not exist so noop */
+    ip = csound->engineState.instrtxtp[n];
+    active = ip->instance;
+    while (active != NULL) {    /* Check there are no active instances */
+      INSDS   *nxt = active->nxtinstance;
+      if (UNLIKELY(active->actflg)) { /* Can only remove non-active instruments */
+        char *name = csound->engineState.instrtxtp[n]->insname;
+        if (name)
+          return csound->InitError(csound,
+                                   Str("Instrument %s is still active"), name);
+        else
+          return csound->InitError(csound,
+                                   Str("Instrument %d is still active"), n);
+      }
+#if 0
+      if (active->opcod_iobufs && active->insno > csound->engineState.maxinsno)
+        csound->Free(csound, active->opcod_iobufs);            /* IV - Nov 10 2002 */
+#endif
+      if (active->fdchp != NULL)
+        fdchclose(csound, active);
+      if (active->auxchp != NULL)
+        auxchfree(csound, active);
+      csound->Free(csound, active);
+      active = nxt;
+    }
+    csound->engineState.instrtxtp[n] = NULL;
+    /* Now patch it out */
+    for (txtp = &(csound->engineState.instxtanchor);
+         txtp != NULL;
+         txtp = txtp->nxtinstxt)
+      if (txtp->nxtinstxt == ip) {
+        OPTXT *t = ip->nxtop;
+        txtp->nxtinstxt = ip->nxtinstxt;
+        while (t) {
+          OPTXT *s = t->nxtop;
+          csound->Free(csound, t);
+          t = s;
+        }
+        csound->Free(csound, ip);
+        return OK;
+      }
     return NOTOK;
-  a = (int) *p->a - csound->engineState.instrtxtp[n]->active;
-  for ( ; a > 0; a--)
-    instance(csound, n);
-  return OK;
-}
-
-int prealloc(CSOUND *csound, AOP *p){
-  return prealloc_(csound,p,0);
-}
-
-int prealloc_S(CSOUND *csound, AOP *p){
-  return prealloc_(csound,p,1);
-}
-
-int delete_instr(CSOUND *csound, DELETEIN *p)
-{
-  int       n;
-  INSTRTXT  *ip;
-  INSDS     *active;
-  INSTRTXT  *txtp;
-
-  if (IS_STR_ARG(p->insno))
-    n = csound->strarg2insno(csound, ((STRINGDAT *)p->insno)->data, 1);
-  else
-    n = (int) (*p->insno + FL(0.5));
-
-  if (UNLIKELY(n < 1 ||
-	       n > csound->engineState.maxinsno ||
-	       csound->engineState.instrtxtp[n] == NULL))
-    return OK;                /* Instrument does not exist so noop */
-  ip = csound->engineState.instrtxtp[n];
-  active = ip->instance;
-  while (active != NULL) {    /* Check there are no active instances */
-    INSDS   *nxt = active->nxtinstance;
-    if (UNLIKELY(active->actflg)) { /* Can only remove non-active instruments */
-      char *name = csound->engineState.instrtxtp[n]->insname;
-      if (name)
-	return csound->InitError(csound,
-				 Str("Instrument %s is still active"), name);
-      else
-	return csound->InitError(csound,
-				 Str("Instrument %d is still active"), n);
-    }
-#if 0
-    if (active->opcod_iobufs && active->insno > csound->engineState.maxinsno)
-      csound->Free(csound, active->opcod_iobufs);            /* IV - Nov 10 2002 */
-#endif
-    if (active->fdchp != NULL)
-      fdchclose(csound, active);
-    if (active->auxchp != NULL)
-      auxchfree(csound, active);
-    csound->Free(csound, active);
-    active = nxt;
-  }
-  csound->engineState.instrtxtp[n] = NULL;
-  /* Now patch it out */
-  for (txtp = &(csound->engineState.instxtanchor);
-       txtp != NULL;
-       txtp = txtp->nxtinstxt)
-    if (txtp->nxtinstxt == ip) {
-      OPTXT *t = ip->nxtop;
-      txtp->nxtinstxt = ip->nxtinstxt;
-      while (t) {
-	OPTXT *s = t->nxtop;
-	csound->Free(csound, t);
-	t = s;
-      }
-      csound->Free(csound, ip);
-      return OK;
-    }
-  return NOTOK;
 }
 
 PUBLIC int csoundKillInstance(CSOUND *csound, MYFLT instr, char *instrName,
                               int mode, int allow_release)
 {
-  INSDS *ip, *ip2, *nip;
-  int   insno;
-
-  csoundLockMutex(csound->API_lock);
-  if (instrName) {
-    insno = named_instr_find(csound, instrName);
-    instr = (MYFLT) insno;
-  } else insno = instr;
-
-  if (UNLIKELY(insno < 1 || insno > (int) csound->engineState.maxinsno ||
-	       csound->engineState.instrtxtp[insno] == NULL)) {
+    INSDS *ip, *ip2, *nip;
+    int   insno;
+
+    csoundLockMutex(csound->API_lock);
+    if (instrName) {
+      insno = named_instr_find(csound, instrName);
+      instr = (MYFLT) insno;
+    } else insno = instr;
+
+    if (UNLIKELY(insno < 1 || insno > (int) csound->engineState.maxinsno ||
+                 csound->engineState.instrtxtp[insno] == NULL)) {
+      csoundUnlockMutex(csound->API_lock);
+      return CSOUND_ERROR;
+    }
+
+    if (UNLIKELY(mode < 0 || mode > 15 || (mode & 3) == 3)) {
+      csoundUnlockMutex(csound->API_lock);
+      return CSOUND_ERROR;
+    }
+    ip = &(csound->actanchor);
+    ip2 = NULL;
+
+    while ((ip = ip->nxtact) != NULL && (int) ip->insno != insno);
+    if (UNLIKELY(ip == NULL)) {
+      csoundUnlockMutex(csound->API_lock);
+      return CSOUND_ERROR;
+    }
+    do {                        /* This loop does not terminate in mode=0 */
+      nip = ip->nxtact;
+      if (((mode & 8) && ip->offtim >= 0.0) ||
+          ((mode & 4) && ip->p1.value != instr) ||
+          (allow_release && ip->relesing)) {
+        ip = nip;
+        continue;
+      }
+      if (!(mode & 3)) {
+        if (allow_release) {
+          xturnoff(csound, ip);
+        }
+        else {
+          nip = ip->nxtact;
+          xturnoff_now(csound, ip);
+        }
+      }
+      else {
+        ip2 = ip;
+        if ((mode & 3) == 1)
+          break;
+      }
+      ip = nip;
+    } while (ip != NULL && (int) ip->insno == insno);
+    if (ip2 != NULL) {
+      if (allow_release) {
+        xturnoff(csound, ip2);
+      }
+      else {
+        xturnoff_now(csound, ip2);
+      }
+    }
     csoundUnlockMutex(csound->API_lock);
-    return CSOUND_ERROR;
-  }
-
-  if (UNLIKELY(mode < 0 || mode > 15 || (mode & 3) == 3)) {
-    csoundUnlockMutex(csound->API_lock);
-    return CSOUND_ERROR;
-  }
-  ip = &(csound->actanchor);
-  ip2 = NULL;
-
-  while ((ip = ip->nxtact) != NULL && (int) ip->insno != insno);
-  if (UNLIKELY(ip == NULL)) {
-    csoundUnlockMutex(csound->API_lock);
-    return CSOUND_ERROR;
-  }
-  do {                        /* This loop does not terminate in mode=0 */
-    nip = ip->nxtact;
-    if (((mode & 8) && ip->offtim >= 0.0) ||
-	((mode & 4) && ip->p1.value != instr) ||
-	(allow_release && ip->relesing)) {
-      ip = nip;
-      continue;
-    }
-    if (!(mode & 3)) {
-      if (allow_release) {
-	xturnoff(csound, ip);
-      }
-      else {
-	nip = ip->nxtact;
-	xturnoff_now(csound, ip);
-      }
-    }
-    else {
-      ip2 = ip;
-      if ((mode & 3) == 1)
-	break;
-    }
-    ip = nip;
-  } while (ip != NULL && (int) ip->insno == insno);
-  if (ip2 != NULL) {
-    if (allow_release) {
-      xturnoff(csound, ip2);
-    }
-    else {
-      xturnoff_now(csound, ip2);
-    }
-  }
-  csoundUnlockMutex(csound->API_lock);
-  return CSOUND_SUCCESS;
+    return CSOUND_SUCCESS;
 }
 
 
@@ -2614,52 +2421,52 @@
    This thread is started by musmon() and killed by csoundCleanup()
 */
 void *init_pass_thread(void *p){
-  CSOUND *csound = (CSOUND *) p;
-  INSDS *ip;
-  int done;
-  float wakeup = (1000*csound->ksmps/csound->esr);
-  while (csound->init_pass_loop) {
+    CSOUND *csound = (CSOUND *) p;
+    INSDS *ip;
+    int done;
+    float wakeup = (1000*csound->ksmps/csound->esr);
+    while (csound->init_pass_loop) {
 
 #if defined(MACOSX) || defined(LINUX) || defined(HAIKU)
-    usleep(1000*wakeup);
+      usleep(1000*wakeup);
 #else
-    csoundSleep(((int)wakeup > 0) ? wakeup : 1);
+      csoundSleep(((int)wakeup > 0) ? wakeup : 1);
 #endif
-    ip = csound->actanchor.nxtact;
-    /* do init pass for this instr */
-    while (ip != NULL){
-      INSDS *nxt = ip->nxtact;
+      ip = csound->actanchor.nxtact;
+      /* do init pass for this instr */
+      while (ip != NULL){
+        INSDS *nxt = ip->nxtact;
 #ifdef HAVE_ATOMIC_BUILTIN
-      done = __sync_fetch_and_add((int *) &ip->init_done, 0);
+        done = __sync_fetch_and_add((int *) &ip->init_done, 0);
 #else
-      done = ip->init_done;
+        done = ip->init_done;
 #endif
-      if (done == 0) {
-	csoundLockMutex(csound->init_pass_threadlock);
-	csound->ids = (OPDS *) (ip->nxti);
-	csound->curip = ip;
-	while (csound->ids != NULL) {
-	  if (UNLIKELY(csound->oparms->odebug))
-	    csound->Message(csound, "init %s:\n",
-			    csound->ids->optext->t.oentry->opname);
-	  (*csound->ids->iopadr)(csound, csound->ids);
-	  csound->ids = csound->ids->nxti;
-	}
-	ip->tieflag = 0;
+        if (done == 0) {
+          csoundLockMutex(csound->init_pass_threadlock);
+          csound->ids = (OPDS *) (ip->nxti);
+          csound->curip = ip;
+          while (csound->ids != NULL) {
+            if (UNLIKELY(csound->oparms->odebug))
+              csound->Message(csound, "init %s:\n",
+                              csound->ids->optext->t.oentry->opname);
+            (*csound->ids->iopadr)(csound, csound->ids);
+            csound->ids = csound->ids->nxti;
+          }
+          ip->tieflag = 0;
 #ifdef HAVE_ATOMIC_BUILTIN
-	__sync_lock_test_and_set((int*)&ip->init_done,1);
+          __sync_lock_test_and_set((int*)&ip->init_done,1);
 #else
-	ip->init_done = 1;
+          ip->init_done = 1;
 #endif
-	if (ip->reinitflag==1) {
-	  ip->reinitflag = 0;
-	}
-	csoundUnlockMutex(csound->init_pass_threadlock);
-      }
-      ip = nxt;
-
-    }
-
-  }
-  return NULL;
+          if (ip->reinitflag==1) {
+            ip->reinitflag = 0;
+          }
+          csoundUnlockMutex(csound->init_pass_threadlock);
+        }
+        ip = nxt;
+
+      }
+
+    }
+    return NULL;
 }