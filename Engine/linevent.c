/*
    linevent.c:

    Copyright (C) 1991 Barry Vercoe, John ffitch, matt ingalls

    This file is part of Csound.

    The Csound Library is free software; you can redistribute it
    and/or modify it under the terms of the GNU Lesser General Public
    License as published by the Free Software Foundation; either
    version 2.1 of the License, or (at your option) any later version.

    Csound is distributed in the hope that it will be useful,
    but WITHOUT ANY WARRANTY; without even the implied warranty of
    MERCHANTABILITY or FITNESS FOR A PARTICULAR PURPOSE.  See the
    GNU Lesser General Public License for more details.

    You should have received a copy of the GNU Lesser General Public
    License along with Csound; if not, write to the Free Software
    Foundation, Inc., 59 Temple Place, Suite 330, Boston, MA
    02111-1307 USA
*/

#include "csoundCore.h"     /*                              LINEVENT.C      */
#include <ctype.h>

#ifdef MSVC
#include <fcntl.h>
#endif

#include "linevent.h"

#ifdef PIPES
# if defined(SGI) || defined(LINUX) || defined(NeXT) || defined(__MACH__)
#  define _popen popen
#  define _pclose pclose
# elif defined(__BEOS__) || defined(__MACH__)
#  include <stdio.h>
#  define _popen popen
#  define _pclose pclose
# else
   FILE *_popen(const char *, const char *);
# endif
#endif

#define LBUFSIZ1 32768
#define LF        '\n'

/* typedef struct { */
/*     char    *Linep, *Linebufend; */
/*     FILE    *Linecons; */
/*     int     stdmode; */
/*     EVTBLK  prve; */
/*     char    Linebuf[LBUFSIZ]; */
/* } LINEVENT_GLOBALS; */

static void sensLine(CSOUND *csound, void *userData);

#define STA(x)   (csound->lineventStatics.x)

void RTLineset(CSOUND *csound)      /* set up Linebuf & ready the input files */
{                                   /*     callable once from musmon.c        */
    OPARMS  *O = csound->oparms;
    /* csound->lineventGlobals = (LINEVENT_GLOBALS*) */
    /*                            csound->Calloc(csound, */
    /*                            sizeof(LINEVENT_GLOBALS)); */
    STA(linebufsiz) = LBUFSIZ1;
    STA(Linebuf) = (char *) csound->Calloc(csound, STA(linebufsiz));
    STA(prve).opcod = ' ';
    STA(Linebufend) = STA(Linebuf) + STA(linebufsiz);
    STA(Linep) = STA(Linebuf);
    if (strcmp(O->Linename, "stdin") == 0) {
#if defined(DOSGCC) || defined(WIN32)
      setvbuf(stdin, NULL, _IONBF, 0);
      /* WARNING("-L stdin:  system has no fcntl function to get stdin"); */
#else
      STA(stdmode) = fcntl(csound->Linefd, F_GETFL, 0);
      if (UNLIKELY(fcntl(csound->Linefd, F_SETFL, STA(stdmode) | O_NDELAY) < 0))
        csoundDie(csound, Str("-L stdin fcntl failed"));
#endif
    }
#ifdef PIPES
    else if (UNLIKELY(O->Linename[0] == '|')) {
      csound->Linepipe = _popen(&(O->Linename[1]), "r");
      if (LIKELY(csound->Linepipe != NULL)) {
        csound->Linefd = fileno(csound->Linepipe);
        setvbuf(csound->Linepipe, NULL, _IONBF, 0);
      }
      else csoundDie(csound, Str("Cannot open %s"), O->Linename);
    }
#endif
#define MODE ,0
    else
      if (UNLIKELY((csound->Linefd=open(O->Linename, O_RDONLY|O_NDELAY MODE)) < 0))
        csoundDie(csound, Str("Cannot open %s"), O->Linename);
    csound->Message(csound, Str("stdmode = %.8x Linefd = %d\n"),
                    STA(stdmode), csound->Linefd);
    csound->RegisterSenseEventCallback(csound, sensLine, NULL);
}

#ifdef PIPES
int _pclose(FILE*);
#endif

void RTclose(CSOUND *csound)
{
    if (csound->oparms->Linein == 0)
      return;
    csound->oparms->Linein = 0;
    csound->Message(csound, Str("stdmode = %.8x Linefd = %d\n"),
                    STA(stdmode), csound->Linefd);
#ifdef PIPES
    if (csound->oparms->Linename[0] == '|')
      _pclose(csound->Linepipe);
    else
#endif
      {
        if (strcmp(csound->oparms->Linename, "stdin") != 0)
          close(csound->Linefd);
#if !defined(DOSGCC) && !defined(WIN32)
        else
          if (UNLIKELY(fcntl(csound->Linefd, F_SETFL, STA(stdmode))))
            csoundDie(csound, Str("Failed to set file status\n"));
#endif
      }
//csound->Free(csound, csound->lineventGlobals);
//csound->lineventGlobals = NULL;
}

/* does string segment contain LF? */

static inline int containsLF(char *cp, char *endp)
{
    while (cp < endp) {
      if (UNLIKELY(*cp++ == LF))
        return 1;
    }
    return 0;
}

static CS_NOINLINE int linevent_alloc(CSOUND *csound, int reallocsize)
{
    volatile jmp_buf tmpExitJmp;
    int         err;

    if (reallocsize > 0) {
      STA(Linebuf) = (char *) csound->ReAlloc(csound,
                                              (void *) STA(Linebuf), reallocsize);
      STA(linebufsiz) = reallocsize;
      // csound->Message(csound, "realloc: %d\n", reallocsize);
      STA(Linebufend) = STA(Linebuf) + STA(linebufsiz);
      STA(Linep) = STA(Linebuf);
    } else if (STA(Linebuf)==NULL) {
       STA(linebufsiz) = LBUFSIZ1;
       STA(Linebuf) = (char *) csound->Calloc(csound, STA(linebufsiz));
    }
    if (STA(Linebuf) == NULL) return 1;

    if (STA(Linep)) return 0;
    csound->Linefd = -1;
    memcpy((void*) &tmpExitJmp, (void*) &csound->exitjmp, sizeof(jmp_buf));
    if ((err = setjmp(csound->exitjmp)) != 0) {
      memcpy((void*) &csound->exitjmp, (void*) &tmpExitJmp, sizeof(jmp_buf));
      //csound->lineventGlobals = NULL;
      return -1;
    }
    memcpy((void*) &csound->exitjmp, (void*) &tmpExitJmp, sizeof(jmp_buf));
    STA(prve).opcod = ' ';
    STA(Linebufend) = STA(Linebuf) + STA(linebufsiz);
    STA(Linep) = STA(Linebuf);
    csound->RegisterSenseEventCallback(csound, sensLine, NULL);

    return 0;
}

/* insert text from an external source,
   to be interpreted as if coming in from stdin/Linefd for -L */

void csoundInputMessageInternal(CSOUND *csound, const char *message)
{
    int32  size = (int32) strlen(message);
    int n;

#if 0
    struct timespec ts;
    clock_gettime(CLOCK_MONOTONIC, &ts);
    csound->Message(csound, Str("input message kcount, %d, %d.%06d\n"),
                    csound->kcounter,ts.tv_sec,ts.tv_nsec/1000);
#endif

    if ((n=linevent_alloc(csound, 0)) != 0) return;
    if (!size) return;
    if (UNLIKELY((STA(Linep) + size) >= STA(Linebufend))) {
      int extralloc = STA(Linep) + size - STA(Linebufend);
      // csound->Message(csound, "extralloc: %d %d %d\n",
      //                 extralloc, size, (int)(STA(Linebufend) - STA(Linep)));
      // FIXME -- Coverity points out that this test is always false
      // and n is never used
#if 0
      if ((n=linevent_alloc(csound, (STA(linebufsiz) + extralloc))) != 0) {
        csoundErrorMsg(csound, Str("LineBuffer Overflow - "
                                   "Input Data has been Lost"));
        return;
      }
#else
      n = linevent_alloc(csound, (STA(linebufsiz) + extralloc));
#endif
    }
    memcpy(STA(Linep), message, size);
    if (STA(Linep)[size - 1] != (char) '\n')
      STA(Linep)[size++] = (char) '\n';
    STA(Linep) += size;
}

/* accumlate RT Linein buffer, & place completed events in EVTBLK */
/* does more syntax checking than rdscor, since not preprocessed  */

static void sensLine(CSOUND *csound, void *userData)
{
    char    *cp, *Linestart, *Linend;
    int     c, n, pcnt;
    IGN(userData);

    while (1) {
      Linend = STA(Linep);
      if (csound->Linefd >= 0) {
        n = read(csound->Linefd, Linend, STA(Linebufend) - Linend);
        Linend += (n > 0 ? n : 0);
      }
      if (Linend <= STA(Linebuf))
        break;
      Linestart = STA(Linebuf);
      cp = Linestart;

      while (containsLF(Linestart, Linend)) {
        EVTBLK  e;
        char    *sstrp = NULL;
        int     scnt = 0;
        int     strsiz = 0;
        memset(&e, 0, sizeof(EVTBLK));
        e.strarg = NULL; e.scnt = 0;
        c = *cp;
        while (isblank(c))              /* skip initial white space */
          c = *(++cp);
        if (c == LF) {                  /* if null line, bugout     */
          Linestart = (++cp);
          continue;
        }
        switch (c) {                    /* look for legal opcode    */
        case 'e':                       /* Quit realtime            */
        case 'i':
        case 'q':
        case 'f':
        case 'a':
          e.opcod = c;
          break;
        default:
          csound->ErrorMsg(csound, Str("unknown opcode %c"), c);
          goto Lerr;
        }                                       /* for params that follow:  */
        pcnt = 0;
        do {
          char  *newcp;
          do {                                  /* skip white space */
            c = *(++cp);
          } while (isblank(c));
          if (c == LF)
            break;
          pcnt++;
          if (c == '"') {                       /* if find character string */
            if (e.strarg == NULL)
              e.strarg = csound->Malloc(csound, strsiz=SSTRSIZ);
            sstrp = e.strarg;
            n = scnt;
            while (n-->0) sstrp += strlen(sstrp)+1;
            n = 0;

            while ((c = *(++cp)) != '"') {
<<<<<<< HEAD
	      
=======
              if(c == '\\') cp++;
>>>>>>> fcecee4c
              /* VL: allow strings to be multi-line */
              // if (UNLIKELY(c == LF)) {
              //  csound->ErrorMsg(csound, Str("unmatched quotes"));
              //  goto Lerr;
              //}
	      if(c == '\\') { cp++; c = *cp;}
              sstrp[n++] = c;                   /*   save in private strbuf */
	      
              if (UNLIKELY((sstrp-e.strarg)+n >= strsiz-10)) {
                e.strarg = csound->ReAlloc(csound, e.strarg, strsiz+=SSTRSIZ);
                sstrp = e.strarg+n;
              }
            }
            sstrp[n] = '\0';
            {
              union {
                MYFLT d;
                int32 i;
              } ch;
              ch.d = SSTRCOD; ch.i += scnt++;
              e.p[pcnt] = ch.d;           /* set as string with count */
            }
            e.scnt = scnt;
	    //printf("string: %s \n", sstrp);
            continue;
          }
          if (UNLIKELY(!(isdigit(c) || c == '+' || c == '-' || c == '.')))
            goto Lerr;
          if (c == '.' &&                       /*  if lone dot,       */
              (isblank(n = cp[1]) || n == LF)) {
            if (UNLIKELY(e.opcod != 'i' ||
                         STA(prve).opcod != 'i' || pcnt > STA(prve).pcnt)) {
              csound->ErrorMsg(csound, Str("dot carry has no reference"));
              goto Lerr;
            }                                   /*        pfld carry   */
            e.p[pcnt] = STA(prve).p[pcnt];
            if (UNLIKELY(csound->ISSTRCOD(e.p[pcnt]))) {
              csound->ErrorMsg(csound, Str("cannot carry string p-field"));
              goto Lerr;
            }
            continue;
          }
          e.p[pcnt] = (MYFLT) cs_strtod(cp, &newcp);
          cp = newcp - 1;
        } while (pcnt < PMAX);
        if (e.opcod =='f' && e.p[1]<FL(0.0)); /* an OK case */
        else  /* Check for sufficient pfields (0-based, opcode counted already). */
          if (UNLIKELY(pcnt < 2 && e.opcod != 'e')) {
            csound->ErrorMsg(csound, Str("too few pfields (%d)"), pcnt + 1);
            goto Lerr;
          }
        if (UNLIKELY(pcnt > 1 && e.p[2] < FL(0.0))) {
          csound->ErrorMsg(csound, Str("-L with negative p2 illegal"));
          goto Lerr;
        }
        e.pcnt = pcnt;                          /*   &  record pfld count    */
        if (e.opcod == 'i') {                   /* do carries for instr data */
          memcpy((void*) &STA(prve), (void*) &e,
                 (size_t) ((char*) &(e.p[pcnt + 1]) - (char*) &e));
          /* FIXME: how to carry string args ? */
          STA(prve).strarg = NULL;
        }
        if (UNLIKELY(pcnt >= PMAX && c != LF)) {
          csound->ErrorMsg(csound, Str("too many pfields"));
          while (*(++cp) != LF)                 /* flush any excess data     */
            ;
        }
        Linestart = (++cp);
        insert_score_event_at_sample(csound, &e, csound->icurTime);
        continue;
      Lerr:
        n = cp - Linestart;                     /* error position */
        while (*cp != LF)
          cp++;                                 /* go on to LF    */
        *cp = '\0';                             /*  & insert NULL */
        csound->ErrorMsg(csound, Str("illegal RT scoreline:\n%s\n%*s"),
                                 Linestart, n + 1, "^");  /* mark the error */
        Linestart = (++cp);
      }
      if (Linestart != &(STA(Linebuf)[0])) {
        int len = (int) (Linend - Linestart);
        /* move any remaining characters to the beginning of the buffer */
        for (n = 0; n < len; n++)
          STA(Linebuf)[n] = Linestart[n];
        n = (int) (Linestart - &(STA(Linebuf)[0]));
        STA(Linep) -= n;
        Linend -= n;
      }
      if (Linend == STA(Linep))      /* return if no more data is available  */
        break;
      STA(Linep) = Linend;                       /* accum the chars          */
    }
}

/* send a lineevent from the orchestra -matt 2001/12/07 */

static const char *errmsg_1 =
  Str_noop("event: param 1 must be \"a\", \"i\", \"q\", \"f\", \"d\", or \"e\"");
static const char *errmsg_2 =
  Str_noop("event: string name is allowed only for \"i\", \"d\", and \"q\" events");

int eventOpcode_(CSOUND *csound, LINEVENT *p, int insname, char p1)
{
    EVTBLK  evt;
    int     i;
    char    opcod;
    memset(&evt, 0, sizeof(EVTBLK));

    if (p1==0)
         opcod = *((STRINGDAT*) p->args[0])->data;
    else  opcod = p1;

    if (UNLIKELY((opcod != 'a' && opcod != 'i' && opcod != 'q' && opcod != 'f' &&
                  opcod != 'e' && opcod != 'd')
                 /*|| ((STRINGDAT*) p->args[0])->data[1] != '\0'*/))
      return csound->PerfError(csound, p->h.insdshead, "%s", Str(errmsg_1));
    evt.strarg = NULL; evt.scnt = 0;
    evt.opcod = opcod;
    if (p->flag==1) evt.pcnt = p->argno-2;
    else
      evt.pcnt = p->INOCOUNT - 1;

    /* IV - Oct 31 2002: allow string argument */
    if (evt.pcnt > 0) {
      if (insname) {
        if (UNLIKELY(evt.opcod != 'i' && evt.opcod != 'q' && opcod != 'd'))
          return csound->PerfError(csound, p->h.insdshead, "%s", Str(errmsg_2));
        evt.p[1] =  csound->strarg2insno(csound,
                                           ((STRINGDAT*) p->args[1])->data, 1);
        evt.strarg = NULL; evt.scnt = 0;
      }
      else {
        if (csound->ISSTRCOD(*p->args[1])) {
          evt.p[1]  = csound->strarg2insno(csound,
                                           get_arg_string(csound, *p->args[1]), 1);
        } else evt.p[1] = *p->args[1];
        evt.strarg = NULL; evt.scnt = 0;
      }
      for (i = 2; i <= evt.pcnt; i++)
        evt.p[i] = *p->args[i];
    }

    if(opcod == 'd') {
      evt.opcod = 'i';
      evt.p[1] *= -1;
    }

    if (UNLIKELY(insert_score_event_at_sample(csound, &evt, csound->icurTime) != 0))
      return csound->PerfError(csound, p->h.insdshead,
                               Str("event: error creating '%c' event"),
                               opcod);
    return OK;
}

int eventOpcode(CSOUND *csound, LINEVENT *p)
{
    return eventOpcode_(csound, p, 0, 0);
}

int eventOpcode_S(CSOUND *csound, LINEVENT *p)
{
    return eventOpcode_(csound, p, 1, 0);
}



/* i-time version of event opcode */

int eventOpcodeI_(CSOUND *csound, LINEVENT *p, int insname, char p1)
{
    EVTBLK  evt;
    int     i, err = 0;
    char    opcod;
    memset(&evt, 0, sizeof(EVTBLK));

    if (p1==0)
         opcod = *((STRINGDAT*) p->args[0])->data;
    else opcod = p1;
    if (UNLIKELY((opcod != 'a' && opcod != 'i' && opcod != 'q' && opcod != 'f' &&
                  opcod != 'e' && opcod != 'd')
                 /*|| ((STRINGDAT*) p->args[0])->data[1] != '\0'*/))
      return csound->InitError(csound, "%s", Str(errmsg_1));
    evt.strarg = NULL; evt.scnt = 0;
    evt.opcod = opcod;
    if (p->flag==1) evt.pcnt = p->argno-1;
    else
      evt.pcnt = p->INOCOUNT - 1;
    /* IV - Oct 31 2002: allow string argument */
    if (evt.pcnt > 0) {
      if (insname) {
        if (UNLIKELY(evt.opcod != 'i' && evt.opcod != 'q' && opcod != 'd'))
          return csound->InitError(csound, "%s", Str(errmsg_2));
        evt.p[1] = csound->strarg2insno(csound,((STRINGDAT *)p->args[1])->data, 1);
        evt.strarg = NULL; evt.scnt = 0;
        for (i = 2; i <= evt.pcnt; i++)
           evt.p[i] = *p->args[i];
      }
      else {
        evt.strarg = NULL; evt.scnt = 0;
        if (csound->ISSTRCOD(*p->args[1])) {
          evt.p[1]  = csound->strarg2insno(csound,
                                           get_arg_string(csound, *p->args[1]), 1);
        } else evt.p[1] = *p->args[1];
        for (i = 2; i <= evt.pcnt; i++)
          evt.p[i] = *p->args[i];
      }
    }
    if(opcod == 'd') {
      evt.opcod = 'i';
      evt.p[1] *= -1;
    }

    if (opcod == 'f' && (int) evt.pcnt >= 2 && evt.p[2] <= FL(0.0)) {
      FUNC  *dummyftp;
      err = csound->hfgens(csound, &dummyftp, &evt, 0);
    }
    else
      err = insert_score_event_at_sample(csound, &evt, csound->icurTime);
    if (UNLIKELY(err))
      csound->InitError(csound, Str("event_i: error creating '%c' event"),
                                opcod);
    return (err == 0 ? OK : NOTOK);
}

int eventOpcodeI(CSOUND *csound, LINEVENT *p)
{
    return eventOpcodeI_(csound, p, 0, 0);
}

int eventOpcodeI_S(CSOUND *csound, LINEVENT *p)
{
    return eventOpcodeI_(csound, p, 1, 0);
}

int instanceOpcode_(CSOUND *csound, LINEVENT2 *p, int insname)
{
    EVTBLK  evt;
    int     i;

    evt.strarg = NULL; evt.scnt = 0;
    evt.opcod = 'i';
    evt.pcnt = p->INOCOUNT;

       /* pass in the memory to hold the instance after insertion */
    evt.pinstance = (void *) p->inst;

    /* IV - Oct 31 2002: allow string argument */
    if (evt.pcnt > 0) {
      if (insname) {
        evt.p[1] =  csound->strarg2insno(csound,
                                           ((STRINGDAT*) p->args[0])->data, 1);
        evt.strarg = NULL; evt.scnt = 0;
      }
      else {
        if (csound->ISSTRCOD(*p->args[0])) {
          evt.p[1]  = csound->strarg2insno(csound,
                                           get_arg_string(csound, *p->args[0]), 1);
        } else evt.p[1] = *p->args[0];
        evt.strarg = NULL; evt.scnt = 0;
      }
      for (i = 2; i <= evt.pcnt; i++)
        evt.p[i] = *p->args[i-1];
    }
    if (insert_score_event_at_sample(csound, &evt, csound->icurTime) != 0)
      return csound->PerfError(csound, p->h.insdshead,
                               Str("instance: error creating event"));

    return OK;
}

int instanceOpcode(CSOUND *csound, LINEVENT2 *p)
{
    return instanceOpcode_(csound, p, 0);
}

int instanceOpcode_S(CSOUND *csound, LINEVENT2 *p)
{
    return instanceOpcode_(csound, p, 1);
}<|MERGE_RESOLUTION|>--- conflicted
+++ resolved
@@ -276,11 +276,6 @@
             n = 0;
 
             while ((c = *(++cp)) != '"') {
-<<<<<<< HEAD
-	      
-=======
-              if(c == '\\') cp++;
->>>>>>> fcecee4c
               /* VL: allow strings to be multi-line */
               // if (UNLIKELY(c == LF)) {
               //  csound->ErrorMsg(csound, Str("unmatched quotes"));
