/*
    namedins.c:

    Copyright (C) 2002, 2005, 2006 Istvan Varga

    This file is part of Csound.

    The Csound Library is free software; you can redistribute it
    and/or modify it under the terms of the GNU Lesser General Public
    License as published by the Free Software Foundation; either
    version 2.1 of the License, or (at your option) any later version.

    Csound is distributed in the hope that it will be useful,
    but WITHOUT ANY WARRANTY; without even the implied warranty of
    MERCHANTABILITY or FITNESS FOR A PARTICULAR PURPOSE.  See the
    GNU Lesser General Public License for more details.

    You should have received a copy of the GNU Lesser General Public
    License along with Csound; if not, write to the Free Software
    Foundation, Inc., 59 Temple Place, Suite 330, Boston, MA
    02111-1307 USA
*/

#include "csoundCore.h"
#include "namedins.h"
#include "csound_orc_semantics.h"
#include <ctype.h>

/* check if the string s is a valid instrument or opcode name */
/* return value is zero if the string is not a valid name */

int check_instr_name(char *s)
{
    char    *c = s;

    if (!*c) return 0;  /* empty */
    if (!isalpha(*c) && *c != '_') return 0;    /* chk if 1st char is valid */
    while (*++c)
      if (!isalnum(*c) && *c != '_') return 0;
    return 1;   /* no errors */
}

/* find the instrument number for the specified name */
/* return value is zero if none was found */

int32 named_instr_find(CSOUND *csound, char *s)
{
    INSTRNAME     *inm;

    if (!csound->engineState.instrumentNames)
      return 0L;                              /* no named instruments defined */
    /* now find instrument */
    inm = cs_hash_table_get(csound, csound->engineState.instrumentNames, s);

    return (inm == NULL) ? 0L : inm->instno;
}

/* convert opcode string argument to instrument number */
/* return value is -1 if the instrument cannot be found */
/* (in such cases, csoundInitError() is also called) */
int32 strarg2insno(CSOUND *csound, void *p, int is_string)
{
    int32    insno;

    if (is_string) {
      if (UNLIKELY((insno = named_instr_find(csound, (char*) p)) <= 0)) {
        csound->InitError(csound, Str("instr %s not found"), (char*) p);
        return -1;
      }
    }
    else {      /* numbered instrument */
      insno = (int32) *((MYFLT*) p);
      if (UNLIKELY(insno < 1 || insno > csound->engineState.maxinsno ||
                   !csound->engineState.instrtxtp[insno])) {
        csound->InitError(csound, Str("Cannot Find Instrument %d"), (int) insno);
        return -1;
      }
    }
    return insno;
}

/* same as strarg2insno, but runs at perf time, */
/* and does not support numbered instruments */
/* (used by opcodes like event or schedkwhen) */
int32 strarg2insno_p(CSOUND *csound, char *s)
{
    int32    insno;

    if (UNLIKELY(!(insno = named_instr_find(csound, s)))) {
      csound->ErrorMsg(csound, Str("instr %s not found"), s);
      return -1;
    }
    return insno;
}

/* convert opcode string argument to instrument number */
/* (also allows user defined opcode names); if the integer */
/* argument is non-zero, only opcode names are searched */
/* return value is -1 if the instrument cannot be found */
/* (in such cases, csoundInitError() is also called) */
int32 strarg2opcno(CSOUND *csound, void *p, int is_string, int force_opcode)
{
    int32    insno = 0;

    if (!force_opcode) {        /* try instruments first, if enabled */
      if (is_string) {
        insno = named_instr_find(csound, (char*) p);
      }
      else {      /* numbered instrument */
        insno = (int32) *((MYFLT*) p);
        if (UNLIKELY(insno < 1 || insno > csound->engineState.maxinsno ||
                     !csound->engineState.instrtxtp[insno])) {
          csound->InitError(csound, Str("Cannot Find Instrument %d"), (int) insno);
          return -1;
        }
      }
    }
    if (!insno && is_string) {              /* if no instrument was found, */
      OPCODINFO *inm = csound->opcodeInfo;  /* search for user opcode */
      while (inm && sCmp(inm->name, (char*) p)) inm = inm->prv;
      if (inm) insno = (int32) inm->instno;
    }
    if (UNLIKELY(insno < 1)) {
      csound->InitError(csound,
                        Str("cannot find the specified instrument or opcode"));
      insno = -1;
    }
    return insno;
}

/* create file name from opcode argument (string or MYFLT)      */
/*   CSOUND *csound:                                            */
/*      pointer to Csound instance                              */
/*   char *s:                                                   */
/*      output buffer, should have enough space; if NULL, the   */
/*      required amount of memory is allocated and returned     */
/*   void *p:                                                   */
/*      opcode argument, is interpreted as char* or MYFLT*,     */
/*      depending on the 'is_string' parameter                  */
/*   const char *baseName:                                      */
/*      name prefix to be used if the 'p' argument is MYFLT,    */
/*      and it is neither SSTRCOD, nor a valid index to strset  */
/*      space.                                                  */
/*      For example, if "soundin." is passed as baseName, file  */
/*      names in the format "soundin.%d" will be generated.     */
/*      baseName may be an empty string, but should not be NULL */
/*   int is_string:                                             */
/*      if non-zero, 'p' is interpreted as a char* pointer and  */
/*      is used as the file name. Otherwise, it is expected to  */
/*      point to a MYFLT value, and the following are tried:    */
/*        1. if the value is SSTRCOD, the string argument of    */
/*           the current score event is used (string p-field)   */
/*        2. if the value, rounded to the nearest integer, is a */
/*           valid index to strset space, the strset string is  */
/*           used                                               */
/*        3. the file name is generated using baseName and the  */
/*           value rounded to the nearest integer, as described */
/*           above                                              */
/*   return value:                                              */
/*      pointer to the output string; if 's' is not NULL, it is */
/*      always the same as 's', otherwise it is allocated with  */
/*      csound->Malloc() and the caller is responsible for freeing the */
/*      allocated memory with csound->Free() or csound->Free()         */

char *strarg2name(CSOUND *csound, char *s, void *p, const char *baseName,
                                  int is_string)
{
    if (is_string) {
      /* opcode string argument */
      if (s == NULL)
        s = csound->Malloc(csound, strlen((char*) p) + 1);
      strcpy(s, (char*) p);
    }
    else if (ISSTRCOD(*((MYFLT*) p))) {
      /* p-field string, unquote and copy */
      char  *s2 = get_arg_string(csound, *((MYFLT*)p));
      int   i = 0;
      //printf("strarg2name: %g %s\n", *((MYFLT*)p), s2);
      if (s == NULL)
        s = csound->Malloc(csound, strlen(s2) + 1);
      if (*s2 == '"')
        s2++;
      while (*s2 != '"' && *s2 != '\0')
        s[i++] = *(s2++);
      s[i] = '\0';
    }
    else {
      int   i = (int) ((double) *((MYFLT*) p)
                       + (*((MYFLT*) p) >= FL(0.0) ? 0.5 : -0.5));
      if (i >= 0 && i <= (int) csound->strsmax &&
          csound->strsets != NULL && csound->strsets[i] != NULL) {
        if (s == NULL)
          s = csound->Malloc(csound, strlen(csound->strsets[i]) + 1);
        strcpy(s, csound->strsets[i]);
      }
      else {
<<<<<<< HEAD
        int n;              /* this is wrong */
        if (s == NULL)
=======
        int n;
        if (s == NULL) {
>>>>>>> 20b68365
          /* allocate +20 characters, assuming sizeof(int) <= 8 */
          s = csound->Malloc(csound, n = strlen(baseName) + 21);
          snprintf(s, n, "%s%d", baseName, i);
        }
        else sprintf(s, "%s%d", baseName, i);
      }
    }
    return s;
}

/* ----------------------------------------------------------------------- */
/* the following functions are for efficient management of the opcode list */





/* -------- IV - Jan 29 2005 -------- */


/**
 * Allocate nbytes bytes of memory that can be accessed later by calling
 * csoundQueryGlobalVariable() with the specified name; the space is
 * cleared to zero.
 * Returns CSOUND_SUCCESS on success, CSOUND_ERROR in case of invalid
 * parameters (zero nbytes, invalid or already used name), or
 * CSOUND_MEMORY if there is not enough memory.
 */
PUBLIC int csoundCreateGlobalVariable(CSOUND *csound,
                                      const char *name, size_t nbytes)
{
    void* p;
    /* create new empty database if it does not exist yet */
    if (csound->namedGlobals == NULL) {
      csound->namedGlobals = cs_hash_table_create(csound);
      if (UNLIKELY(csound->namedGlobals == NULL))
        return CSOUND_MEMORY;
    }
    /* check for valid parameters */
    if (UNLIKELY(name == NULL))
      return CSOUND_ERROR;
    if (UNLIKELY(name[0] == '\0'))
      return CSOUND_ERROR;
    if (UNLIKELY(nbytes < (size_t) 1 || nbytes >= (size_t) 0x7F000000L))
      return CSOUND_ERROR;

    if (cs_hash_table_get(csound, csound->namedGlobals, (char*)name) != NULL)
      return CSOUND_ERROR;

    p = csound->Calloc(csound, nbytes);
    if (UNLIKELY(p == NULL))
      return CSOUND_MEMORY;

    cs_hash_table_put(csound, csound->namedGlobals, (char*)name, p);
    return CSOUND_SUCCESS;
}

/**
 * Get pointer to space allocated with the name "name".
 * Returns NULL if the specified name is not defined.
 */
PUBLIC void *csoundQueryGlobalVariable(CSOUND *csound, const char *name)
{
    /* check if there is an actual database to search */
    if (csound->namedGlobals == NULL) return NULL;

    /* check for a valid name */
    if (name == NULL) return NULL;
    if (name[0] == '\0') return NULL;

    return cs_hash_table_get(csound, csound->namedGlobals, (char*) name);
}

/**
 * This function is the same as csoundQueryGlobalVariable(), except the
 * variable is assumed to exist and no error checking is done.
 * Faster, but may crash or return an invalid pointer if 'name' is
 * not defined.
 */
PUBLIC void *csoundQueryGlobalVariableNoCheck(CSOUND *csound, const char *name)
{
    return cs_hash_table_get(csound, csound->namedGlobals, (char*) name);
}

/**
 * Free memory allocated for "name" and remove "name" from the database.
 * Return value is CSOUND_SUCCESS on success, or CSOUND_ERROR if the name is
 * not defined.
 */
PUBLIC int csoundDestroyGlobalVariable(CSOUND *csound, const char *name)
{
    void *p = cs_hash_table_get(csound, csound->namedGlobals, (char*)name);
    if (UNLIKELY(p == NULL))
      return CSOUND_ERROR;

    csound->Free(csound, p);
    cs_hash_table_remove(csound, csound->namedGlobals, (char*) name);

    return CSOUND_SUCCESS;
}

/**
 * Free entire global variable database. This function is for internal use
 * only (e.g. by RESET routines).
 */
void csoundDeleteAllGlobalVariables(CSOUND *csound)
{
    if (csound == NULL || csound->namedGlobals == NULL) return;

    cs_hash_table_mfree_complete(csound, csound->namedGlobals);
    csound->namedGlobals = NULL;
}<|MERGE_RESOLUTION|>--- conflicted
+++ resolved
@@ -194,18 +194,13 @@
         strcpy(s, csound->strsets[i]);
       }
       else {
-<<<<<<< HEAD
-        int n;              /* this is wrong */
-        if (s == NULL)
-=======
         int n;
         if (s == NULL) {
->>>>>>> 20b68365
           /* allocate +20 characters, assuming sizeof(int) <= 8 */
           s = csound->Malloc(csound, n = strlen(baseName) + 21);
           snprintf(s, n, "%s%d", baseName, i);
         }
-        else sprintf(s, "%s%d", baseName, i);
+        else sprintf(s, "%s%d", baseName, i); /* dubious */
       }
     }
     return s;
